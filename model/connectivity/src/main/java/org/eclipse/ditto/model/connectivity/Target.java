/*
 * Copyright (c) 2017 Bosch Software Innovations GmbH.
 *
 * All rights reserved. This program and the accompanying materials
 * are made available under the terms of the Eclipse Public License v2.0
 * which accompanies this distribution, and is available at
 * https://www.eclipse.org/org/documents/epl-2.0/index.php
 * Contributors:
 *    Bosch Software Innovations GmbH - initial contribution
 *
 */
package org.eclipse.ditto.model.connectivity;

import java.util.Set;

import javax.annotation.concurrent.Immutable;

import org.eclipse.ditto.json.JsonArray;
import org.eclipse.ditto.json.JsonFactory;
import org.eclipse.ditto.json.JsonField;
import org.eclipse.ditto.json.JsonFieldDefinition;
import org.eclipse.ditto.json.JsonFieldSelector;
import org.eclipse.ditto.json.JsonObject;
import org.eclipse.ditto.model.base.auth.AuthorizationContext;
import org.eclipse.ditto.model.base.json.FieldType;
import org.eclipse.ditto.model.base.json.JsonSchemaVersion;
import org.eclipse.ditto.model.base.json.Jsonifiable;

/**
 * A {@link Connection} target contains one address to publish to and several topics of Ditto signals for which to
 * subscribe in the Ditto cluster.
 */
public interface Target extends Jsonifiable.WithFieldSelectorAndPredicate<JsonField> {

    /**
     * @return the address for the configured type of signals of this target
     */
    String getAddress();

    /**
     * @return set of topics that should be published via this target
     */
    Set<Topic> getTopics();
<<<<<<< HEAD
=======

    /**
     * Returns the Authorization Context of this {@code Target}. If an authorization context is set on a {@link Target}
     * it overrides the authorization context set on the enclosing {@link Connection}.
     *
     * @return the Authorization Context of this {@link Target}.
     */
    AuthorizationContext getAuthorizationContext();
>>>>>>> 3b469cb9

    /**
     * Returns all non hidden marked fields of this {@code Connection}.
     *
     * @return a JSON object representation of this Target including only non hidden marked fields
     */
    @Override
    default JsonObject toJson() {
        return toJson(FieldType.notHidden());
    }

    @Override
    default JsonObject toJson(final JsonSchemaVersion schemaVersion, final JsonFieldSelector fieldSelector) {
        return toJson(schemaVersion, FieldType.notHidden()).get(fieldSelector);
    }

    /**
     * An enumeration of the known {@code JsonField}s of a {@code Target} configuration.
     */
    @Immutable
    final class JsonFields {


        /**
         * JSON field containing the {@code JsonSchemaVersion}.
         */
        public static final JsonFieldDefinition<Integer> SCHEMA_VERSION =
                JsonFactory.newIntFieldDefinition(JsonSchemaVersion.getJsonKey(), FieldType.SPECIAL, FieldType.HIDDEN,
                        JsonSchemaVersion.V_1, JsonSchemaVersion.V_2);

        /**
         * JSON field containing the {@code Target} address.
         */
        public static final JsonFieldDefinition<String> ADDRESS =
                JsonFactory.newStringFieldDefinition("address", FieldType.REGULAR, JsonSchemaVersion.V_1,
                        JsonSchemaVersion.V_2);

        /**
         * JSON field containing the {@code Target} topics.
         */
        public static final JsonFieldDefinition<JsonArray> TOPICS =
                JsonFactory.newJsonArrayFieldDefinition("topics", FieldType.REGULAR, JsonSchemaVersion.V_1,
                        JsonSchemaVersion.V_2);

        /**
         * JSON field containing the {@code Target} authorization context (list of authorization subjects).
         */
        public static final JsonFieldDefinition<JsonArray> AUTHORIZATION_CONTEXT =
                JsonFactory.newJsonArrayFieldDefinition("authorizationContext", FieldType.REGULAR,
                        JsonSchemaVersion.V_1, JsonSchemaVersion.V_2);

        JsonFields() {
            throw new AssertionError();
        }
    }
}<|MERGE_RESOLUTION|>--- conflicted
+++ resolved
@@ -41,8 +41,6 @@
      * @return set of topics that should be published via this target
      */
     Set<Topic> getTopics();
-<<<<<<< HEAD
-=======
 
     /**
      * Returns the Authorization Context of this {@code Target}. If an authorization context is set on a {@link Target}
@@ -51,7 +49,6 @@
      * @return the Authorization Context of this {@link Target}.
      */
     AuthorizationContext getAuthorizationContext();
->>>>>>> 3b469cb9
 
     /**
      * Returns all non hidden marked fields of this {@code Connection}.

--- conflicted
+++ resolved
@@ -75,11 +75,7 @@
     @Nullable private ResourceStatus resourceStatus;
 
     protected BaseConsumerActor(final ConnectionId connectionId, final String sourceAddress,
-<<<<<<< HEAD
-            final ActorRef inboundMappingProcessor, final Source source) {
-=======
-            final ActorRef messageMappingProcessor, final Source source, final ConnectionType connectionType) {
->>>>>>> 64c44930
+            final ActorRef inboundMappingProcessor, final Source source, final ConnectionType connectionType) {
         this.connectionId = checkNotNull(connectionId, "connectionId");
         this.sourceAddress = checkNotNull(sourceAddress, "sourceAddress");
         this.inboundMappingProcessor = checkNotNull(inboundMappingProcessor, "messageMappingProcessor");

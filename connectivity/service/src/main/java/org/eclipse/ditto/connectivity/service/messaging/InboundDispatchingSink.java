/*
 * Copyright (c) 2020 Contributors to the Eclipse Foundation
 *
 * See the NOTICE file(s) distributed with this work for additional
 * information regarding copyright ownership.
 *
 * This program and the accompanying materials are made available under the
 * terms of the Eclipse Public License 2.0 which is available at
 * http://www.eclipse.org/legal/epl-2.0
 *
 * SPDX-License-Identifier: EPL-2.0
 */
package org.eclipse.ditto.connectivity.service.messaging;

import static org.eclipse.ditto.base.model.common.ConditionChecker.checkNotNull;

import java.util.AbstractMap;
import java.util.Collection;
import java.util.Collections;
import java.util.List;
import java.util.Map;
import java.util.Optional;
import java.util.Set;
import java.util.function.Consumer;
import java.util.stream.Collectors;
import java.util.stream.Stream;

import javax.annotation.Nullable;

import org.eclipse.ditto.base.model.acks.AbstractCommandAckRequestSetter;
import org.eclipse.ditto.base.model.acks.AcknowledgementLabel;
import org.eclipse.ditto.base.model.acks.AcknowledgementLabelNotDeclaredException;
import org.eclipse.ditto.base.model.acks.AcknowledgementRequest;
import org.eclipse.ditto.base.model.acks.FilteredAcknowledgementRequest;
import org.eclipse.ditto.base.model.auth.AuthorizationContext;
import org.eclipse.ditto.base.model.entity.id.EntityId;
import org.eclipse.ditto.base.model.entity.id.WithEntityId;
import org.eclipse.ditto.base.model.exceptions.DittoRuntimeException;
import org.eclipse.ditto.base.model.headers.DittoHeaderDefinition;
import org.eclipse.ditto.base.model.headers.DittoHeaders;
import org.eclipse.ditto.base.model.headers.DittoHeadersBuilder;
import org.eclipse.ditto.base.model.headers.DittoHeadersSettable;
import org.eclipse.ditto.base.model.headers.WithDittoHeaders;
import org.eclipse.ditto.base.model.signals.Signal;
import org.eclipse.ditto.base.model.signals.acks.Acknowledgement;
import org.eclipse.ditto.base.model.signals.acks.Acknowledgements;
import org.eclipse.ditto.base.model.signals.commands.CommandResponse;
import org.eclipse.ditto.base.model.signals.commands.ErrorResponse;
import org.eclipse.ditto.base.service.config.limits.LimitsConfig;
import org.eclipse.ditto.connectivity.api.ExternalMessage;
import org.eclipse.ditto.connectivity.api.InboundSignal;
import org.eclipse.ditto.connectivity.api.MappedInboundExternalMessage;
import org.eclipse.ditto.connectivity.api.placeholders.ConnectivityPlaceholders;
import org.eclipse.ditto.connectivity.model.Connection;
import org.eclipse.ditto.connectivity.model.ConnectivityInternalErrorException;
import org.eclipse.ditto.connectivity.model.Source;
import org.eclipse.ditto.connectivity.model.signals.commands.ConnectivityErrorResponse;
import org.eclipse.ditto.connectivity.service.config.ConnectivityConfig;
import org.eclipse.ditto.connectivity.service.messaging.mappingoutcome.MappingOutcome;
import org.eclipse.ditto.connectivity.service.messaging.monitoring.ConnectionMonitor;
import org.eclipse.ditto.connectivity.service.messaging.monitoring.DefaultConnectionMonitorRegistry;
import org.eclipse.ditto.connectivity.service.messaging.monitoring.logs.InfoProviderFactory;
import org.eclipse.ditto.connectivity.service.messaging.validation.ConnectionValidator;
import org.eclipse.ditto.connectivity.service.util.ConnectivityMdcEntryKey;
import org.eclipse.ditto.internal.models.acks.AcknowledgementAggregatorActor;
import org.eclipse.ditto.internal.models.acks.AcknowledgementAggregatorActorStarter;
import org.eclipse.ditto.internal.models.acks.config.AcknowledgementConfig;
import org.eclipse.ditto.internal.models.signal.SignalInformationPoint;
import org.eclipse.ditto.internal.models.signal.correlation.MatchingValidationResult;
import org.eclipse.ditto.internal.utils.akka.logging.DittoLoggerFactory;
import org.eclipse.ditto.internal.utils.akka.logging.ThreadSafeDittoLogger;
<<<<<<< HEAD
import org.eclipse.ditto.internal.utils.config.DefaultScopedConfig;
=======
import org.eclipse.ditto.messages.model.signals.commands.MessageCommand;
>>>>>>> 2730896a
import org.eclipse.ditto.messages.model.signals.commands.acks.MessageCommandAckRequestSetter;
import org.eclipse.ditto.placeholders.ExpressionResolver;
import org.eclipse.ditto.placeholders.PlaceholderFactory;
import org.eclipse.ditto.placeholders.PlaceholderFilter;
import org.eclipse.ditto.protocol.HeaderTranslator;
import org.eclipse.ditto.protocol.ProtocolFactory;
import org.eclipse.ditto.protocol.TopicPath;
import org.eclipse.ditto.protocol.TopicPathBuilder;
import org.eclipse.ditto.protocol.adapter.ProtocolAdapter;
import org.eclipse.ditto.things.model.ThingId;
import org.eclipse.ditto.things.model.signals.commands.ThingErrorResponse;
import org.eclipse.ditto.things.model.signals.commands.acks.ThingLiveCommandAckRequestSetter;
import org.eclipse.ditto.things.model.signals.commands.acks.ThingModifyCommandAckRequestSetter;
import org.eclipse.ditto.thingsearch.model.signals.commands.WithSubscriptionId;
import org.eclipse.ditto.thingsearch.model.signals.commands.subscription.CreateSubscription;

import akka.NotUsed;
import akka.actor.ActorRef;
import akka.actor.ActorRefFactory;
import akka.actor.ActorSelection;
import akka.japi.pf.PFBuilder;
import akka.pattern.Patterns;
import akka.stream.javadsl.Flow;
import akka.stream.javadsl.Sink;
import scala.PartialFunction;
import scala.util.Either;
import scala.util.Left;
import scala.util.Right;

/**
 * This Sink dispatches inbound messages after they are mapped.
 */
public final class InboundDispatchingSink
        implements MappingOutcome.Visitor<MappedInboundExternalMessage, Optional<Signal<?>>> {

    /**
     * The name of this Actor in the ActorSystem.
     */
    public static final String ACTOR_NAME = "inboundDispatching";

    private static final String UNKNOWN_MAPPER_ID = "?";

    private final ThreadSafeDittoLogger logger;

    private final HeaderTranslator headerTranslator;
    private final Connection connection;
    private final ActorSelection proxyActor;
    private final ActorRef connectionActor;
    private final ActorRef outboundMessageMappingProcessorActor;
    private final ActorRef clientActor;

    private final ExpressionResolver connectionIdResolver;
    private final DefaultConnectionMonitorRegistry connectionMonitorRegistry;
    private final ConnectionMonitor responseMappedMonitor;
    private final DittoRuntimeExceptionToErrorResponseFunction toErrorResponseFunction;
    private final AcknowledgementAggregatorActorStarter ackregatorStarter;
    private final AcknowledgementConfig acknowledgementConfig;

    private InboundDispatchingSink(final Connection connection,
            final HeaderTranslator headerTranslator,
            final ActorSelection proxyActor,
            final ActorRef connectionActor,
            final ActorRef outboundMessageMappingProcessorActor,
            final ActorRef clientActor,
            final ConnectivityConfig connectivityConfig,
            final LimitsConfig limitsConfig,
            final ActorRefFactory actorRefFactory,
            @Nullable final Consumer<MatchingValidationResult.Failure> responseValidationFailureConsumer) {

        this.connection = checkNotNull(connection, "connection");
        this.headerTranslator = checkNotNull(headerTranslator, "headerTranslator");
        this.proxyActor = checkNotNull(proxyActor, "proxyActor");
        this.connectionActor = checkNotNull(connectionActor, "connectionActor");
        this.outboundMessageMappingProcessorActor = checkNotNull(outboundMessageMappingProcessorActor,
                "outboundMessageMappingProcessorActor");
        this.clientActor = checkNotNull(clientActor, "clientActor");
        checkNotNull(connectivityConfig, "connectivityConfig");
        checkNotNull(limitsConfig, "limitsConfig");
        checkNotNull(actorRefFactory, "actorRefFactory");

        logger = DittoLoggerFactory.getThreadSafeLogger(InboundDispatchingSink.class)
                .withMdcEntry(ConnectivityMdcEntryKey.CONNECTION_ID, connection.getId());

        connectionIdResolver = PlaceholderFactory.newExpressionResolver(
                ConnectivityPlaceholders.newConnectionIdPlaceholder(),
                connection.getId());

        connectionMonitorRegistry = DefaultConnectionMonitorRegistry.fromConfig(connectivityConfig);
        responseMappedMonitor = connectionMonitorRegistry.forResponseMapped(connection);
        toErrorResponseFunction = DittoRuntimeExceptionToErrorResponseFunction.of(limitsConfig.getHeadersMaxSize());
        acknowledgementConfig = connectivityConfig.getConnectionConfig().getAcknowledgementConfig();
        ackregatorStarter = AcknowledgementAggregatorActorStarter.of(actorRefFactory,
                acknowledgementConfig,
                headerTranslator,
                responseValidationFailureConsumer,
                ThingModifyCommandAckRequestSetter.getInstance(),
                ThingLiveCommandAckRequestSetter.getInstance(),
                MessageCommandAckRequestSetter.getInstance());
    }

    /**
     * Creates a Sink that dispatches inbound messages after they are mapped.
     *
     * @param connection the connection
     * @param headerTranslator the headerTranslator to use.
     * @param proxyActor the actor used to send signals into the ditto cluster.
     * @param connectionActor the connection actor acting as the grandparent of this actor.
     * @param outboundMessageMappingProcessorActor used to publish errors.
     * @param clientActor the client actor ref to forward commands to.
     * @param actorRefFactory the ActorRefFactory to use in order to create new actors in.
<<<<<<< HEAD
     * @param config the configuration of the Akka system.
     * @param responseValidationFailureConsumer optional handler for response validation failures.
=======
     * @param connectivityConfig the connectivity configuration including potential overwrites.
     * @throws java.lang.NullPointerException if any of the passed arguments was {@code null}.
>>>>>>> 2730896a
     * @return the Sink.
     * @throws java.lang.NullPointerException if any of the passed arguments was {@code null}.
     */
    public static Sink<Object, NotUsed> createSink(final Connection connection,
            final HeaderTranslator headerTranslator,
            final ActorSelection proxyActor,
            final ActorRef connectionActor,
            final ActorRef outboundMessageMappingProcessorActor,
            final ActorRef clientActor,
            final ActorRefFactory actorRefFactory,
<<<<<<< HEAD
            final Config config,
            @Nullable final Consumer<MatchingValidationResult.Failure> responseValidationFailureConsumer) {
=======
            final ConnectivityConfig connectivityConfig) {
>>>>>>> 2730896a

        final var limitsConfig = connectivityConfig.getLimitsConfig();
        final var inboundDispatchingSink = new InboundDispatchingSink(
                connection,
                headerTranslator,
                proxyActor,
                connectionActor,
                outboundMessageMappingProcessorActor,
                clientActor,
                connectivityConfig,
                limitsConfig,
                actorRefFactory,
                responseValidationFailureConsumer
        );
        return inboundDispatchingSink.getSink();
    }

    private Sink<Object, NotUsed> getSink() {
        return Flow.create()
                .divertTo(dispatchError(), InboundDispatchingSink::isInboundMappingOutcomesWithError)
                .divertTo(dispatchMapped(), InboundMappingOutcomes.class::isInstance)
                .divertTo(onDittoRuntimeException(), DittoRuntimeException.class::isInstance)
                .to(Sink.foreach(message -> logger.warn("Received unknown message <{}>.", message)));
    }

    private static boolean isInboundMappingOutcomesWithError(final Object streamingElement) {
        return streamingElement instanceof InboundMappingOutcomes &&
                ((InboundMappingOutcomes) streamingElement).hasError();
    }

    private Sink<Object, NotUsed> onDittoRuntimeException() {
        return Flow.fromFunction(DittoRuntimeException.class::cast)
                .to(Sink.foreach(this::onDittoRuntimeException));
    }

    private void onDittoRuntimeException(final DittoRuntimeException dittoRuntimeException) {
        onError(UNKNOWN_MAPPER_ID, dittoRuntimeException, null, null);
    }

    private Sink<Object, NotUsed> dispatchError() {
        return Flow.fromFunction(InboundMappingOutcomes.class::cast)
                .to(Sink.foreach(this::dispatchError));
    }

    private void dispatchError(final InboundMappingOutcomes outcomes) {
        onError(UNKNOWN_MAPPER_ID, outcomes.getError(), null, outcomes.getExternalMessage());
    }

    private Sink<Object, NotUsed> dispatchMapped() {
        return Flow.fromFunction(InboundMappingOutcomes.class::cast)
                .to(Sink.foreach(this::dispatchMapped));
    }

    private void dispatchMapped(final InboundMappingOutcomes outcomes) {
        final var sender = outcomes.getSender();
        final var dispatchResponsesAndSearchCommands =
                dispatchResponsesAndSearchCommands(sender, outcomes);
        final var actualOutcomes = outcomes.getOutcomes();
        final var ackRequestingSignalCount = actualOutcomes.stream()
                .map(this::eval)
                .flatMap(Optional::stream)
                .flatMap(dispatchResponsesAndSearchCommands::apply)
                .mapToInt(this::dispatchIncomingSignal)
                .sum();
        logger.debug("OnMapped from <{}>: <{}>", sender, outcomes);
        sender.tell(ResponseCollectorActor.setCount(ackRequestingSignalCount), ActorRef.noSender());
    }

    private Set<AcknowledgementLabel> getDeclaredAckLabels(final InboundMappingOutcomes outcomes) {
        return outcomes.getExternalMessage()
                .getSource()
                .map(Source::getDeclaredAcknowledgementLabels)
                .orElse(Set.of())
                .stream()
                .map(ackLabel -> ConnectionValidator.resolveConnectionIdPlaceholder(connectionIdResolver, ackLabel))
                .flatMap(Optional::stream)
                .collect(Collectors.toSet());
    }

    @Override
    public Optional<Signal<?>> onMapped(final String mapperId,
            final MappedInboundExternalMessage mappedInboundMessage) {

        final ExternalMessage incomingMessage = mappedInboundMessage.getSource();
        final String source = getAddress(incomingMessage);
        final Signal<?> signal = mappedInboundMessage.getSignal();
        final AuthorizationContext authorizationContext = getAuthorizationContextOrThrow(incomingMessage);
        final ConnectionMonitor.InfoProvider infoProvider = InfoProviderFactory.forExternalMessage(incomingMessage);
        final ConnectionMonitor mappedMonitor = connectionMonitorRegistry.forInboundMapped(connection, source);

        final DittoHeaders mappedHeaders =
                applyInboundHeaderMapping(signal, incomingMessage, authorizationContext,
                        mappedInboundMessage.getTopicPath(), incomingMessage.getInternalHeaders());

        logger.withCorrelationId(mappedHeaders).info("onMapped mappedHeaders {}", mappedHeaders);

        final Signal<?> adjustedSignal = appendConnectionAcknowledgementsToSignal(incomingMessage,
                signal.setDittoHeaders(mappedHeaders));

        // enforce signal ID after header mapping was done
        connectionMonitorRegistry.forInboundEnforced(connection, source)
                .wrapExecution(adjustedSignal)
                .execute(() -> applySignalIdEnforcement(incomingMessage, signal));
        // the above throws an exception if signal id enforcement fails

        mappedMonitor.success(infoProvider, "Successfully mapped incoming signal with mapper <{0}>", mapperId);
        return Optional.of(adjustedSignal);
    }

    @Override
    public Optional<Signal<?>> onDropped(final String mapperId, @Nullable final ExternalMessage incomingMessage) {
        logger.withCorrelationId(Optional.ofNullable(incomingMessage)
                .map(ExternalMessage::getHeaders)
                .map(h -> h.get(DittoHeaderDefinition.CORRELATION_ID.getKey()))
                .orElse(null)
        ).debug("Message mapping returned null, message is dropped.");
        if (incomingMessage != null) {
            final String source = getAddress(incomingMessage);
            final ConnectionMonitor.InfoProvider infoProvider = InfoProviderFactory.forExternalMessage(incomingMessage);
            final ConnectionMonitor droppedMonitor = connectionMonitorRegistry.forInboundDropped(connection, source);
            droppedMonitor.success(infoProvider,
                    "Payload mapping of mapper <{0}> returned null, incoming message is dropped", mapperId);
        }
        return Optional.empty();
    }

    @Override
    public Optional<Signal<?>> onError(final String mapperId,
            @Nullable final Exception e,
            @Nullable final TopicPath topicPath,
            @Nullable final ExternalMessage message) {

        logger.debug("OnError mapperId=<{}> exception=<{}> topicPath=<{}> message=<{}>",
                mapperId, e, topicPath, message);
        if (e instanceof DittoRuntimeException) {
            final DittoRuntimeException dittoRuntimeException = (DittoRuntimeException) e;
            final ErrorResponse<?> errorResponse = toErrorResponseFunction.apply(dittoRuntimeException, topicPath);
            final DittoHeaders mappedHeaders;
            if (message != null) {
                final AuthorizationContext authorizationContext = getAuthorizationContext(message).orElse(null);
                final String source = getAddress(message);
                final ConnectionMonitor mappedMonitor =
                        connectionMonitorRegistry.forInboundMapped(connection, source);
                mappedMonitor.getLogger()
                        .failure(InfoProviderFactory.forExternalMessage(message),
                                "Got exception <{0}> when processing external message with mapper <{1}>: {2}",
                                dittoRuntimeException.getErrorCode(),
                                mapperId,
                                e.getMessage());
                mappedHeaders = applyInboundHeaderMapping(errorResponse, message, authorizationContext,
                        message.getTopicPath().orElse(null), message.getInternalHeaders());
                final ThreadSafeDittoLogger l = logger.withCorrelationId(mappedHeaders);
                l.info("Got exception <{}> when processing external message with mapper <{}>: <{}>",
                        dittoRuntimeException.getErrorCode(),
                        mapperId,
                        e.getMessage());
                l.info("Resolved mapped headers of {} : with HeaderMapping {} : and external headers {}",
                        mappedHeaders, message.getHeaderMapping(), message.getHeaders());
            } else {
                mappedHeaders = dittoRuntimeException.getDittoHeaders();
            }
            outboundMessageMappingProcessorActor.tell(errorResponse.setDittoHeaders(mappedHeaders),
                    ActorRef.noSender());
        } else if (e != null) {
            responseMappedMonitor.getLogger()
                    .failure(InfoProviderFactory.forExternalMessage(message),
                            "Got unknown exception when processing external message: {0}", e.getMessage());
            logger.withCorrelationId(Optional.ofNullable(message)
                    .map(ExternalMessage::getInternalHeaders)
                    .orElseGet(DittoHeaders::empty)
            ).warn("Got unknown exception <{}> when processing external message with mapper <{}>: <{}>",
                    e.getClass().getSimpleName(), mapperId, e.getMessage());
        }
        return Optional.empty();
    }

    private static String getAddress(final ExternalMessage incomingMessage) {
        return incomingMessage.getSourceAddress().orElse("unknown");
    }

    private PartialFunction<Signal<?>, Stream<IncomingSignal>> dispatchResponsesAndSearchCommands(final ActorRef sender,
            final InboundMappingOutcomes outcomes) {
        final Set<AcknowledgementLabel> declaredAckLabels = getDeclaredAckLabels(outcomes);
        final PartialFunction<Signal<?>, Signal<?>> appendConnectionId = new PFBuilder<Signal<?>, Signal<?>>()
                .match(Acknowledgements.class, this::appendConnectionIdToAcknowledgements)
                .match(CommandResponse.class, ack -> appendConnectionIdToAcknowledgementOrResponse(ack))
                .matchAny(x -> x)
                .build();

        final PartialFunction<Signal<?>, Stream<IncomingSignal>> dispatchSignal =
                new PFBuilder<Signal<?>, Stream<IncomingSignal>>()
                        .match(Acknowledgement.class, ack ->
                                forwardAcknowledgement(ack, declaredAckLabels, outcomes))
                        .match(Acknowledgements.class, acks ->
                                forwardAcknowledgements(acks, declaredAckLabels, outcomes))
                        .match(CommandResponse.class, ProtocolAdapter::isLiveSignal, liveResponse ->
                                forwardToClientActor(liveResponse, ActorRef.noSender())
                        )
                        .match(CreateSubscription.class, cmd -> forwardToConnectionActor(cmd, sender))
                        .match(WithSubscriptionId.class, cmd -> forwardToClientActor(cmd, sender))
                        .matchAny(baseSignal -> ackregatorStarter.preprocess(baseSignal,
                                (signal, isAckRequesting) -> Stream.of(new IncomingSignal(signal,
                                        getReturnAddress(sender, isAckRequesting, signal),
                                        isAckRequesting)),
                                headerInvalidException -> {
                                    // tell the response collector to settle negatively without redelivery
                                    sender.tell(headerInvalidException, ActorRef.noSender());
                                    // publish the error response
                                    outboundMessageMappingProcessorActor.tell(
                                            ThingErrorResponse.of(headerInvalidException),
                                            ActorRef.noSender());
                                    return Stream.empty();
                                }))
                        .build();

        return appendConnectionId.andThen(dispatchSignal);
    }

    /**
     * Handle incoming signals that request acknowledgements in the actor's thread, since creating the necessary
     * acknowledgement aggregators is not thread-safe.
     *
     * @param incomingSignal the signal requesting acknowledgements together with its original sender,
     * the response collector actor.
     * @return 1 if the signal is ack-requesting, 0 if it is not.
     */
    private int dispatchIncomingSignal(final IncomingSignal incomingSignal) {
        final Signal<?> signal = incomingSignal.signal;
        final ActorRef sender = incomingSignal.sender;
        final Optional<EntityId> entityIdOptional = SignalInformationPoint.getEntityId(signal);
        if (incomingSignal.isAckRequesting && entityIdOptional.isPresent()) {
            try {
                startAckregatorAndForwardSignal(entityIdOptional.get(), signal, sender);
            } catch (final DittoRuntimeException e) {
                handleErrorDuringStartingOfAckregator(e, signal.getDittoHeaders(), sender);
            }

            return 1;
        } else {
            if (sender != null && isLive(signal)) {
                final DittoHeaders originalHeaders = signal.getDittoHeaders();
                Patterns.ask(proxyActor, signal, originalHeaders.getTimeout()
                                .orElse(acknowledgementConfig.getForwarderFallbackTimeout())
                        ).thenApply(response -> {
                            if (response instanceof WithDittoHeaders) {
                                return AcknowledgementAggregatorActor.restoreCommandConnectivityHeaders(
                                        (DittoHeadersSettable<?>) response,
                                        originalHeaders);
                            } else {
                                final String messageTemplate =
                                        "Expected response <%s> to be of type <%s> but was of type <%s>.";
                                final String errorMessage =
                                        String.format(messageTemplate, response, WithDittoHeaders.class.getName(),
                                                response.getClass().getName());
                                final ConnectivityInternalErrorException dre =
                                        ConnectivityInternalErrorException.newBuilder()
                                                .cause(new ClassCastException(errorMessage))
                                                .build();

                                return ConnectivityErrorResponse.of(dre, originalHeaders);
                            }
                        })
                        .thenAccept(response -> sender.tell(response, ActorRef.noSender()));
            } else {
                proxyActor.tell(signal, sender);
            }

            return 0;
        }
    }

    private static boolean isLive(final Signal<?> signal) {
        return SignalInformationPoint.isMessageCommand(signal) ||
                SignalInformationPoint.isThingCommand(signal) && SignalInformationPoint.isChannelLive(signal);
    }

    private void startAckregatorAndForwardSignal(final EntityId entityId,
            final Signal<?> signal,
            @Nullable final ActorRef sender) {

        ackregatorStarter.doStart(entityId,
                signal,
                responseSignal -> {

                    // potentially publish response/aggregated acks to reply target
                    final var signalDittoHeaders = signal.getDittoHeaders();
                    if (signalDittoHeaders.isResponseRequired()) {
                        outboundMessageMappingProcessorActor.tell(responseSignal, ActorRef.noSender());
                    }

                    // forward acks to the original sender for consumer settlement
                    if (sender != null) {
                        sender.tell(responseSignal, ActorRef.noSender());
                    }
                },
                ackregator -> {
                    proxyActor.tell(signal, ackregator);

                    return null;
                });
    }

    private void handleErrorDuringStartingOfAckregator(final DittoRuntimeException e,
            final DittoHeaders dittoHeaders,
            @Nullable final ActorRef sender) {

        logger.withCorrelationId(dittoHeaders)
                .info("Got 'DittoRuntimeException' during 'startAcknowledgementAggregator': {}: <{}>",
                        e.getClass().getSimpleName(),
                        e.getMessage());
        responseMappedMonitor.getLogger()
<<<<<<< HEAD
                .failure("Got exception {0} when processing external message: {1}", e.getErrorCode(), e.getMessage());
=======
                .failure(InfoProviderFactory.forHeaders(dittoHeaders),
                        "Got exception <{0}> when processing external message: {1}", e.getErrorCode(), e.getMessage());
>>>>>>> 2730896a
        final ErrorResponse<?> errorResponse = toErrorResponseFunction.apply(e, null);

        // tell sender the error response for consumer settlement
        if (sender != null) {
            sender.tell(errorResponse, ActorRef.noSender());
        }

        // publish error response
        outboundMessageMappingProcessorActor.tell(errorResponse.setDittoHeaders(dittoHeaders), ActorRef.noSender());
    }

    /**
     * Only special Signals must be forwarded to the {@code ClientActor}:
     * <ul>
     * <li>{@code Acknowledgement}s which were received via an incoming connection source</li>
     * <li>live {@code CommandResponse}s which were received via an incoming connection source</li>
     * <li>{@code SearchCommand}s which were received via an incoming connection source</li>
     * </ul>
     *
     * @param signal the Signal to forward to the clientActor
     * @param sender the sender which shall receive the response
     * @param <T> type of elements for the next step..
     * @return an empty source of Signals
     */
    private <T> Stream<T> forwardToClientActor(final Signal<?> signal, @Nullable final ActorRef sender) {
        // wrap response or search command for dispatching by entity ID
        clientActor.tell(InboundSignal.of(signal), sender);

        return Stream.empty();
    }

    private <T> Stream<T> forwardToConnectionActor(final CreateSubscription command, @Nullable final ActorRef sender) {
        connectionActor.tell(command, sender);

        return Stream.empty();
    }

    private <T> Stream<T> forwardAcknowledgement(final Acknowledgement ack,
            final Collection<AcknowledgementLabel> declaredAckLabels,
            final InboundMappingOutcomes outcomes) {

        final Stream<T> result;
        if (declaredAckLabels.contains(ack.getLabel())) {
            result = forwardToClientActor(ack, outboundMessageMappingProcessorActor);
        } else {
            onError(UNKNOWN_MAPPER_ID,
                    AcknowledgementLabelNotDeclaredException.of(ack.getLabel(), ack.getDittoHeaders()),
                    getTopicPath(ack),
                    outcomes.getExternalMessage());
            result = Stream.empty();
        }

        return result;
    }

    private <T> Stream<T> forwardAcknowledgements(final Acknowledgements acks,
            final Collection<AcknowledgementLabel> declaredAckLabels,
            final InboundMappingOutcomes outcomes) {

        final Stream<T> result;
        final var ackLabelNotDeclaredException = acks.stream()
                .map(Acknowledgement::getLabel)
                .filter(label -> !declaredAckLabels.contains(label))
                .map(label -> AcknowledgementLabelNotDeclaredException.of(label, acks.getDittoHeaders()))
                .findAny();
        if (ackLabelNotDeclaredException.isPresent()) {
            onError(UNKNOWN_MAPPER_ID,
                    ackLabelNotDeclaredException.get(),
                    getTopicPath(acks),
                    outcomes.getExternalMessage());
            result = Stream.empty();
        } else {
            result = forwardToClientActor(acks, outboundMessageMappingProcessorActor);
        }

        return result;
    }

    private static TopicPath getTopicPath(final Acknowledgement ack) {
        return newTopicPathBuilder(ack, ack).acks().label(ack.getLabel()).build();
    }

    private static TopicPath getTopicPath(final Acknowledgements acks) {
        return newTopicPathBuilder(acks, acks).acks().aggregatedAcks().build();
    }

    private static TopicPathBuilder newTopicPathBuilder(final WithEntityId withEntityId,
            final WithDittoHeaders withDittoHeaders) {

        final var builder = ProtocolFactory.newTopicPathBuilder(ThingId.of(withEntityId.getEntityId()));
        if (SignalInformationPoint.isChannelLive(withDittoHeaders)) {
            builder.live();
        } else {
            builder.twin();
        }

        return builder;
    }

    @Nullable
    private ActorRef getReturnAddress(final ActorRef sender, final boolean isAcksRequesting, final Signal<?> signal) {
        final ActorRef result;

        // acks-requesting signals: all replies should be directed to the sender address (ack. aggregator actor)
        // other commands: set this actor as return address to receive any errors to publish.
        if (isAcksRequesting) {
            result = sender;
        } else {
            final var signalDittoHeaders = signal.getDittoHeaders();
            if (SignalInformationPoint.isCommand(signal) && signalDittoHeaders.isResponseRequired()) {
                result = outboundMessageMappingProcessorActor;
            } else {
                result = ActorRef.noSender();
            }
        }

        return result;
    }

    private Signal<?> appendConnectionAcknowledgementsToSignal(final ExternalMessage message, final Signal<?> signal) {
        if (!canRequestAcks(signal)) {
            return signal;
        }
        final Set<AcknowledgementRequest> additionalAcknowledgementRequests = message.getSource()
                .flatMap(Source::getAcknowledgementRequests)
                .map(FilteredAcknowledgementRequest::getIncludes)
                .orElse(Collections.emptySet());
        final String filter = message.getSource()
                .flatMap(Source::getAcknowledgementRequests)
                .flatMap(FilteredAcknowledgementRequest::getFilter)
                .orElse(null);

        final var signalDittoHeaders = signal.getDittoHeaders();
        if (additionalAcknowledgementRequests.isEmpty() || explicitlyNoAcksRequested(signalDittoHeaders)) {
            // do not change the signal's header if no additional acknowledgementRequests are defined in the Source
            // to preserve the default behavior for signals without the header 'requested-acks'
            return RequestedAcksFilter.filterAcknowledgements(signal, message, filter, connection.getId());
        } else {
            // The Source's acknowledgementRequests get appended to the requested-acks DittoHeader of the mapped signal
            final var combinedRequestedAcks = signalDittoHeaders.getAcknowledgementRequests();
            combinedRequestedAcks.addAll(additionalAcknowledgementRequests);

            final Signal<?> signalWithCombinedAckRequests = signal.setDittoHeaders(signalDittoHeaders
                    .toBuilder()
                    .acknowledgementRequests(combinedRequestedAcks)
                    .build());

            return RequestedAcksFilter.filterAcknowledgements(signalWithCombinedAckRequests,
                    message,
                    filter,
                    connection.getId());
        }
    }

    private static boolean explicitlyNoAcksRequested(final DittoHeaders dittoHeaders) {
        return dittoHeaders.containsKey(DittoHeaderDefinition.REQUESTED_ACKS.getKey()) &&
                dittoHeaders.getAcknowledgementRequests().isEmpty();
    }

    /**
     * Helper applying the {@link org.eclipse.ditto.connectivity.model.EnforcementFilter} of the passed in
     * {@link org.eclipse.ditto.connectivity.api.ExternalMessage} by throwing a
     * {@link org.eclipse.ditto.connectivity.model.ConnectionSignalIdEnforcementFailedException} if the enforcement
     * failed.
     */
    private void applySignalIdEnforcement(final ExternalMessage externalMessage, final Signal<?> signal) {
        externalMessage.getEnforcementFilter().ifPresent(enforcementFilter -> {
            logger.withCorrelationId(signal)
                    .debug("Connection Signal ID Enforcement enabled - matching Signal <{}> with filter <{}>.",
                            signal, enforcementFilter);
            enforcementFilter.match(signal);
        });
    }

    /**
     * Helper applying the {@link org.eclipse.ditto.connectivity.model.HeaderMapping}.
     */
    private DittoHeaders applyInboundHeaderMapping(final Signal<?> signal,
            final ExternalMessage externalMessage,
            @Nullable final AuthorizationContext authorizationContext,
            @Nullable final TopicPath topicPath,
            final DittoHeaders extraInternalHeaders) {

        return externalMessage.getHeaderMapping()
                .map(mapping -> {
                    final ExpressionResolver expressionResolver =
                            Resolvers.forInbound(externalMessage, signal, topicPath, authorizationContext,
                                    connection.getId());

                    final DittoHeadersBuilder<?, ?> dittoHeadersBuilder = signal.getDittoHeaders().toBuilder();

                    // Add mapped external headers as if they were injected into the Adaptable.
                    final Map<String, String> mappedExternalHeaders = mapping.getMapping()
                            .entrySet()
                            .stream()
                            .flatMap(e -> PlaceholderFilter.applyOrElseDelete(e.getValue(), expressionResolver)
                                    .stream()
                                    .map(resolvedValue -> new AbstractMap.SimpleEntry<>(e.getKey(), resolvedValue))
                            )
                            .collect(Collectors.toMap(Map.Entry::getKey, Map.Entry::getValue));
                    dittoHeadersBuilder.putHeaders(headerTranslator.fromExternalHeaders(mappedExternalHeaders));

                    final String correlationIdKey = DittoHeaderDefinition.CORRELATION_ID.getKey();
                    final boolean hasCorrelationId = mapping.getMapping().containsKey(correlationIdKey) ||
                            signal.getDittoHeaders().getCorrelationId().isPresent();

                    final DittoHeaders newHeaders =
                            appendInternalHeaders(dittoHeadersBuilder, authorizationContext, extraInternalHeaders,
                                    !hasCorrelationId).build();

                    logger.withCorrelationId(newHeaders)
                            .debug("Result of header mapping <{}> are these headers: {}", mapping, newHeaders);
                    return newHeaders;
                })
                .orElseGet(() ->
                        appendInternalHeaders(
                                signal.getDittoHeaders().toBuilder(),
                                authorizationContext,
                                extraInternalHeaders,
                                signal.getDittoHeaders().getCorrelationId().isEmpty()
                        ).build()
                );
    }

    private DittoHeadersBuilder<?, ?> appendInternalHeaders(final DittoHeadersBuilder<?, ?> builder,
            @Nullable final AuthorizationContext authorizationContext,
            final DittoHeaders extraInternalHeaders,
            final boolean appendRandomCorrelationId) {

        builder.putHeaders(extraInternalHeaders).origin(connection.getId());
        if (authorizationContext != null) {
            builder.authorizationContext(authorizationContext);
        }
        if (appendRandomCorrelationId && extraInternalHeaders.getCorrelationId().isEmpty()) {
            builder.randomCorrelationId();
        }

        return builder;
    }

    /**
     * Appends the ConnectionId to the processed {@code commandResponse} payload.
     *
     * @param commandResponse the CommandResponse (or Acknowledgement as subtype) to append the ConnectionId to
     * @param <T> the type of the CommandResponse
     * @return the CommandResponse with appended ConnectionId.
     */
    private <T extends CommandResponse<T>> T appendConnectionIdToAcknowledgementOrResponse(final T commandResponse) {
        final DittoHeaders newHeaders = commandResponse.getDittoHeaders()
                .toBuilder()
                .putHeader(DittoHeaderDefinition.CONNECTION_ID.getKey(), connection.getId().toString())
                .build();

        return commandResponse.setDittoHeaders(newHeaders);
    }

    private Acknowledgements appendConnectionIdToAcknowledgements(final Acknowledgements acknowledgements) {
        final List<Acknowledgement> acksList = acknowledgements.stream()
                .map(this::appendConnectionIdToAcknowledgementOrResponse)
                .collect(Collectors.toList());

        // Uses EntityId and StatusCode from input acknowledges expecting these were set when Acknowledgements was created
        return Acknowledgements.of(acknowledgements.getEntityId(), acksList, acknowledgements.getHttpStatus(),
                acknowledgements.getDittoHeaders());
    }

    private static Optional<AuthorizationContext> getAuthorizationContext(final ExternalMessage externalMessage) {
        final Either<RuntimeException, AuthorizationContext> result = getAuthorizationContextAsEither(externalMessage);
        if (result.isRight()) {
            return Optional.of(result.right().get());
        } else {
            return Optional.empty();
        }
    }

    private static AuthorizationContext getAuthorizationContextOrThrow(final ExternalMessage externalMessage) {
        final Either<RuntimeException, AuthorizationContext> result = getAuthorizationContextAsEither(externalMessage);
        if (result.isRight()) {
            return result.right().get();
        } else {
            throw result.left().get();
        }
    }

    private static Either<RuntimeException, AuthorizationContext> getAuthorizationContextAsEither(
            final ExternalMessage externalMessage) {

        return externalMessage.getAuthorizationContext()
                .filter(authorizationContext -> !authorizationContext.isEmpty())
                .<Either<RuntimeException, AuthorizationContext>>map(authorizationContext -> {
                    try {
                        return new Right<>(
                                PlaceholderFilter.applyHeadersPlaceholderToAuthContext(authorizationContext,
                                        externalMessage.getHeaders()));
                    } catch (final RuntimeException e) {
                        return new Left<>(e);
                    }
                })
                .orElseGet(() ->
                        new Left<>(new IllegalArgumentException("No nonempty authorization context is available")));

    }

    private static boolean canRequestAcks(final Signal<?> signal) {
        return isApplicable(ThingModifyCommandAckRequestSetter.getInstance(), signal) ||
                isApplicable(ThingLiveCommandAckRequestSetter.getInstance(), signal) ||
                isApplicable(MessageCommandAckRequestSetter.getInstance(), signal);
    }

    private static <C extends DittoHeadersSettable<? extends C>> boolean isApplicable(
            final AbstractCommandAckRequestSetter<C> setter, final Signal<?> signal) {
        return setter.getMatchedClass().isInstance(signal) &&
                setter.isApplicable(setter.getMatchedClass().cast(signal));
    }

    private static final class IncomingSignal {

        private final Signal<?> signal;
        @Nullable private final ActorRef sender;
        private final boolean isAckRequesting;

        private IncomingSignal(final Signal<?> signal, @Nullable final ActorRef sender,
                final boolean isAckRequesting) {
            this.signal = signal;
            this.sender = sender;
            this.isAckRequesting = isAckRequesting;
        }
    }

}<|MERGE_RESOLUTION|>--- conflicted
+++ resolved
@@ -69,11 +69,6 @@
 import org.eclipse.ditto.internal.models.signal.correlation.MatchingValidationResult;
 import org.eclipse.ditto.internal.utils.akka.logging.DittoLoggerFactory;
 import org.eclipse.ditto.internal.utils.akka.logging.ThreadSafeDittoLogger;
-<<<<<<< HEAD
-import org.eclipse.ditto.internal.utils.config.DefaultScopedConfig;
-=======
-import org.eclipse.ditto.messages.model.signals.commands.MessageCommand;
->>>>>>> 2730896a
 import org.eclipse.ditto.messages.model.signals.commands.acks.MessageCommandAckRequestSetter;
 import org.eclipse.ditto.placeholders.ExpressionResolver;
 import org.eclipse.ditto.placeholders.PlaceholderFactory;
@@ -184,13 +179,8 @@
      * @param outboundMessageMappingProcessorActor used to publish errors.
      * @param clientActor the client actor ref to forward commands to.
      * @param actorRefFactory the ActorRefFactory to use in order to create new actors in.
-<<<<<<< HEAD
-     * @param config the configuration of the Akka system.
+     * @param connectivityConfig the connectivity configuration including potential overwrites.
      * @param responseValidationFailureConsumer optional handler for response validation failures.
-=======
-     * @param connectivityConfig the connectivity configuration including potential overwrites.
-     * @throws java.lang.NullPointerException if any of the passed arguments was {@code null}.
->>>>>>> 2730896a
      * @return the Sink.
      * @throws java.lang.NullPointerException if any of the passed arguments was {@code null}.
      */
@@ -201,12 +191,8 @@
             final ActorRef outboundMessageMappingProcessorActor,
             final ActorRef clientActor,
             final ActorRefFactory actorRefFactory,
-<<<<<<< HEAD
-            final Config config,
+            final ConnectivityConfig connectivityConfig,
             @Nullable final Consumer<MatchingValidationResult.Failure> responseValidationFailureConsumer) {
-=======
-            final ConnectivityConfig connectivityConfig) {
->>>>>>> 2730896a
 
         final var limitsConfig = connectivityConfig.getLimitsConfig();
         final var inboundDispatchingSink = new InboundDispatchingSink(
@@ -371,9 +357,14 @@
             outboundMessageMappingProcessorActor.tell(errorResponse.setDittoHeaders(mappedHeaders),
                     ActorRef.noSender());
         } else if (e != null) {
-            responseMappedMonitor.getLogger()
-                    .failure(InfoProviderFactory.forExternalMessage(message),
-                            "Got unknown exception when processing external message: {0}", e.getMessage());
+            if (null != message) {
+                responseMappedMonitor.getLogger()
+                        .failure(InfoProviderFactory.forExternalMessage(message),
+                                "Got unknown exception when processing external message: {0}", e.getMessage());
+            } else {
+                responseMappedMonitor.getLogger()
+                        .failure("Got unknown exception when processing external message: {0}", e.getMessage());
+            }
             logger.withCorrelationId(Optional.ofNullable(message)
                     .map(ExternalMessage::getInternalHeaders)
                     .orElseGet(DittoHeaders::empty)
@@ -518,12 +509,8 @@
                         e.getClass().getSimpleName(),
                         e.getMessage());
         responseMappedMonitor.getLogger()
-<<<<<<< HEAD
-                .failure("Got exception {0} when processing external message: {1}", e.getErrorCode(), e.getMessage());
-=======
                 .failure(InfoProviderFactory.forHeaders(dittoHeaders),
                         "Got exception <{0}> when processing external message: {1}", e.getErrorCode(), e.getMessage());
->>>>>>> 2730896a
         final ErrorResponse<?> errorResponse = toErrorResponseFunction.apply(e, null);
 
         // tell sender the error response for consumer settlement

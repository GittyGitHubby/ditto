--- conflicted
+++ resolved
@@ -93,15 +93,13 @@
  */
 public final class RootRoute {
 
+    private static final Logger LOGGER = LoggerFactory.getLogger(RootRoute.class);
+
     static final String HTTP_PATH_API_PREFIX = "api";
     static final String WS_PATH_PREFIX = "ws";
-<<<<<<< HEAD
 
     private final HttpConfig httpConfig;
 
-=======
-    private static final Logger LOGGER = LoggerFactory.getLogger(RootRoute.class);
->>>>>>> 8591cf26
     private final StatusRoute ownStatusRoute;
     private final OverallStatusRoute overallStatusRoute;
     private final CachingHealthRoute cachingHealthRoute;
@@ -139,13 +137,8 @@
         customApiRoutesProvider = builder.customApiRoutesProvider;
         apiAuthenticationDirective = builder.httpAuthenticationDirective;
         wsAuthenticationDirective = builder.wsAuthenticationDirective;
-<<<<<<< HEAD
-        exceptionHandler = builder.exceptionHandler;
+        exceptionHandler = null != builder.exceptionHandler ? builder.exceptionHandler : createExceptionHandler();
         supportedSchemaVersions = new HashSet<>(builder.supportedSchemaVersions);
-=======
-        exceptionHandler = null != builder.exceptionHandler ? builder.exceptionHandler : createExceptionHandler();
-        supportedSchemaVersions = builder.supportedSchemaVersions;
->>>>>>> 8591cf26
         protocolAdapterProvider = builder.protocolAdapterProvider;
         headerTranslator = builder.headerTranslator;
         customHeadersHandler = builder.customHeadersHandler;
@@ -488,13 +481,8 @@
         private CustomHeadersHandler customHeadersHandler;
         private RejectionHandler rejectionHandler;
 
-<<<<<<< HEAD
         private Builder(final HttpConfig httpConfig) {
             this.httpConfig = httpConfig;
-=======
-        private Builder() {
-            super();
->>>>>>> 8591cf26
         }
 
         @Override

/*
 * Copyright (c) 2017 Contributors to the Eclipse Foundation
 *
 * See the NOTICE file(s) distributed with this work for additional
 * information regarding copyright ownership.
 *
 * This program and the accompanying materials are made available under the
 * terms of the Eclipse Public License 2.0 which is available at
 * http://www.eclipse.org/legal/epl-2.0
 *
 * SPDX-License-Identifier: EPL-2.0
 */
package org.eclipse.ditto.model.connectivity;

import static org.eclipse.ditto.model.base.common.ConditionChecker.checkArgument;
import static org.eclipse.ditto.model.base.common.ConditionChecker.checkNotNull;

import java.net.URI;
import java.net.URISyntaxException;
import java.text.MessageFormat;
import java.util.ArrayList;
import java.util.Collection;
import java.util.Collections;
import java.util.Comparator;
import java.util.HashMap;
import java.util.HashSet;
import java.util.List;
import java.util.Map;
import java.util.Objects;
import java.util.Optional;
import java.util.Set;
import java.util.function.Predicate;
import java.util.stream.Collectors;
import java.util.stream.IntStream;

import javax.annotation.Nullable;
import javax.annotation.concurrent.Immutable;
import javax.annotation.concurrent.NotThreadSafe;

import org.eclipse.ditto.json.JsonArray;
import org.eclipse.ditto.json.JsonCollectors;
import org.eclipse.ditto.json.JsonFactory;
import org.eclipse.ditto.json.JsonField;
import org.eclipse.ditto.json.JsonObject;
import org.eclipse.ditto.json.JsonObjectBuilder;
import org.eclipse.ditto.json.JsonParseException;
import org.eclipse.ditto.json.JsonValue;
import org.eclipse.ditto.model.base.json.JsonSchemaVersion;

/**
 * Immutable implementation of {@link Connection}.
 */
@Immutable
final class ImmutableConnection implements Connection {

    private final ConnectionId id;
    @Nullable private final String name;
    private final ConnectionType connectionType;
    private final ConnectivityStatus connectionStatus;
    private final ConnectionUri uri;
    @Nullable private final Credentials credentials;
    @Nullable private final String trustedCertificates;
    @Nullable private final ConnectionLifecycle lifecycle;


    private final List<Source> sources;
    private final List<Target> targets;
    private final int clientCount;
    private final boolean failOverEnabled;
    private final boolean validateCertificate;
    private final int processorPoolSize;
    private final Map<String, String> specificConfig;
    private final PayloadMappingDefinition payloadMappingDefinition;
    private final Set<String> tags;

    private ImmutableConnection(final Builder builder) {
        id = checkNotNull(builder.id, "id");
        name = builder.name;
        connectionType = builder.connectionType;
        connectionStatus = checkNotNull(builder.connectionStatus, "connectionStatus");
        credentials = builder.credentials;
        trustedCertificates = builder.trustedCertificates;
        uri = ConnectionUri.of(checkNotNull(builder.uri, "uri"));
        sources = Collections.unmodifiableList(new ArrayList<>(builder.sources));
        targets = Collections.unmodifiableList(new ArrayList<>(builder.targets));
        clientCount = builder.clientCount;
        failOverEnabled = builder.failOverEnabled;
        validateCertificate = builder.validateCertificate;
        processorPoolSize = builder.processorPoolSize;
        specificConfig = Collections.unmodifiableMap(new HashMap<>(builder.specificConfig));
        payloadMappingDefinition = builder.payloadMappingDefinition;
        tags = Collections.unmodifiableSet(new HashSet<>(builder.tags));
        lifecycle = builder.lifecycle;
    }

    /**
     * Returns a new {@code ConnectionBuilder} object.
     *
     * @param id the connection ID.
     * @param connectionType the connection type.
     * @param connectionStatus the connection status.
     * @param uri the URI.
     * @return new instance of {@code ConnectionBuilder}.
     * @throws NullPointerException if any argument is {@code null}.
     */
    public static ConnectionBuilder getBuilder(final ConnectionId id,
            final ConnectionType connectionType,
            final ConnectivityStatus connectionStatus,
            final String uri) {

        return new Builder(connectionType)
                .id(id)
                .connectionStatus(connectionStatus)
                .uri(uri);
    }

    /**
     * Returns a new {@code ConnectionBuilder} object.
     *
     * @param connection the connection to use for initializing the builder.
     * @return new instance of {@code ImmutableConnectionBuilder}.
     * @throws NullPointerException if {@code connection} is {@code null}.
     */
    public static ConnectionBuilder getBuilder(final Connection connection) {
        checkNotNull(connection, "Connection");

        return new Builder(connection.getConnectionType())
                .id(connection.getId())
                .connectionStatus(connection.getConnectionStatus())
                .credentials(connection.getCredentials().orElse(null))
                .uri(connection.getUri())
                .trustedCertificates(connection.getTrustedCertificates().orElse(null))
                .failoverEnabled(connection.isFailoverEnabled())
                .validateCertificate(connection.isValidateCertificates())
                .processorPoolSize(connection.getProcessorPoolSize())
                .sources(connection.getSources())
                .targets(connection.getTargets())
                .clientCount(connection.getClientCount())
                .specificConfig(connection.getSpecificConfig())
                .payloadMappingDefinition(connection.getPayloadMappingDefinition())
                .name(connection.getName().orElse(null))
                .tags(connection.getTags())
                .lifecycle(connection.getLifecycle().orElse(null));
    }

    /**
     * Creates a new {@code Connection} object from the specified JSON object.
     *
     * @param jsonObject a JSON object which provides the data for the Connection to be created.
     * @return a new Connection which is initialised with the extracted data from {@code jsonObject}.
     * @throws NullPointerException if {@code jsonObject} is {@code null}.
     * @throws org.eclipse.ditto.json.JsonParseException if {@code jsonObject} is not an appropriate JSON object.
     */
    public static Connection fromJson(final JsonObject jsonObject) {
        final ConnectionType type = getConnectionTypeOrThrow(jsonObject);
        final MappingContext mappingContext = jsonObject.getValue(JsonFields.MAPPING_CONTEXT)
                .map(ConnectivityModelFactory::mappingContextFromJson)
                .orElse(null);

        final PayloadMappingDefinition payloadMappingDefinition =
                jsonObject.getValue(JsonFields.MAPPING_DEFINITIONS)
                        .map(ImmutablePayloadMappingDefinition::fromJson)
                        .orElse(ConnectivityModelFactory.emptyPayloadMappingDefinition());

        final ConnectionBuilder builder = new Builder(type)
                .id(ConnectionId.of(jsonObject.getValueOrThrow(JsonFields.ID)))
                .connectionStatus(getConnectionStatusOrThrow(jsonObject))
                .uri(jsonObject.getValueOrThrow(JsonFields.URI))
                .sources(getSources(jsonObject))
                .targets(getTargets(jsonObject))
                .name(jsonObject.getValue(JsonFields.NAME).orElse(null))
                .mappingContext(mappingContext)
                .payloadMappingDefinition(payloadMappingDefinition)
                .specificConfig(getSpecificConfiguration(jsonObject))
                .tags(getTags(jsonObject));

        jsonObject.getValue(Connection.JsonFields.LIFECYCLE)
                .flatMap(ConnectionLifecycle::forName).ifPresent(builder::lifecycle);
        jsonObject.getValue(JsonFields.CREDENTIALS).ifPresent(builder::credentialsFromJson);
        jsonObject.getValue(JsonFields.CLIENT_COUNT).ifPresent(builder::clientCount);
        jsonObject.getValue(JsonFields.FAILOVER_ENABLED).ifPresent(builder::failoverEnabled);
        jsonObject.getValue(JsonFields.VALIDATE_CERTIFICATES).ifPresent(builder::validateCertificate);
        jsonObject.getValue(JsonFields.PROCESSOR_POOL_SIZE).ifPresent(builder::processorPoolSize);
        jsonObject.getValue(JsonFields.TRUSTED_CERTIFICATES).ifPresent(builder::trustedCertificates);

        return builder.build();
    }

    private static ConnectionType getConnectionTypeOrThrow(final JsonObject jsonObject) {
        final String readConnectionType = jsonObject.getValueOrThrow(JsonFields.CONNECTION_TYPE);
        return ConnectionType.forName(readConnectionType)
                .orElseThrow(() -> JsonParseException.newBuilder()
                        .message(MessageFormat.format("Connection type <{0}> is invalid!", readConnectionType))
                        .build());
    }

    private static ConnectivityStatus getConnectionStatusOrThrow(final JsonObject jsonObject) {
        final String readConnectionStatus = jsonObject.getValueOrThrow(JsonFields.CONNECTION_STATUS);
        return ConnectivityStatus.forName(readConnectionStatus)
                .orElseThrow(() -> JsonParseException.newBuilder()
                        .message(MessageFormat.format("Connection status <{0}> is invalid!", readConnectionStatus))
                        .build());
    }

    private static List<Source> getSources(final JsonObject jsonObject) {
        final Optional<JsonArray> sourcesArray = jsonObject.getValue(JsonFields.SOURCES);
        if (sourcesArray.isPresent()) {
            final JsonArray values = sourcesArray.get();
            return IntStream.range(0, values.getSize())
                    .mapToObj(index -> values.get(index)
                            .filter(JsonValue::isObject)
                            .map(JsonValue::asObject)
                            .map(valueAsObject -> ConnectivityModelFactory.sourceFromJson(valueAsObject, index)))
                    .filter(Optional::isPresent)
                    .map(Optional::get)
                    .collect(Collectors.toList());
        } else {
            return Collections.emptyList();
        }
    }

    private static List<Target> getTargets(final JsonObject jsonObject) {
        return jsonObject.getValue(JsonFields.TARGETS)
                .map(array -> array.stream()
                        .filter(JsonValue::isObject)
                        .map(JsonValue::asObject)
                        .map(ConnectivityModelFactory::targetFromJson)
                        .collect(Collectors.toList()))
                .orElse(Collections.emptyList());
    }

    private static Map<String, String> getSpecificConfiguration(final JsonObject jsonObject) {
        return jsonObject.getValue(JsonFields.SPECIFIC_CONFIG)
                .filter(JsonValue::isObject)
                .map(JsonValue::asObject)
                .map(JsonObject::stream)
                .map(jsonFields -> jsonFields.collect(Collectors.toMap(JsonField::getKeyName,
                        f -> f.getValue().isString() ? f.getValue().asString() : f.getValue().toString())))
                .orElse(Collections.emptyMap());
    }

    private static Set<String> getTags(final JsonObject jsonObject) {
        return jsonObject.getValue(JsonFields.TAGS)
                .map(array -> array.stream()
                        .filter(JsonValue::isString)
                        .map(JsonValue::asString)
                        .collect(Collectors.toSet()))
                .orElse(Collections.emptySet());
    }

    @Override
    public ConnectionId getId() {
        return id;
    }

    @Override
    public Optional<String> getName() {
        return Optional.ofNullable(name);
    }

    @Override
    public ConnectionType getConnectionType() {
        return connectionType;
    }

    @Override
    public ConnectivityStatus getConnectionStatus() {
        return connectionStatus;
    }

    @Override
    public List<Source> getSources() {
        return sources;
    }

    @Override
    public List<Target> getTargets() {
        return targets;
    }

    @Override
    public int getClientCount() {
        return clientCount;
    }

    @Override
    public boolean isFailoverEnabled() {
        return failOverEnabled;
    }

    @Override
    public Optional<Credentials> getCredentials() {
        return Optional.ofNullable(credentials);
    }

    @Override
    public Optional<String> getTrustedCertificates() {
        return Optional.ofNullable(trustedCertificates);
    }

    @Override
    public String getUri() {
        return uri.toString();
    }

    @Override
    public String getProtocol() {
        return uri.getProtocol();
    }

    @Override
    public Optional<String> getUsername() {
        return uri.getUserName();
    }

    @Override
    public Optional<String> getPassword() {
        return uri.getPassword();
    }

    @Override
    public String getHostname() {
        return uri.getHostname();
    }

    @Override
    public int getPort() {
        return uri.getPort();
    }

    @Override
    public Optional<String> getPath() {
        return uri.getPath();
    }

    @Override
    public boolean isValidateCertificates() {
        return validateCertificate;
    }

    @Override
    public int getProcessorPoolSize() {
        return processorPoolSize;
    }

    @Override
    public Map<String, String> getSpecificConfig() {
        return specificConfig;
    }

    @Override
    public PayloadMappingDefinition getPayloadMappingDefinition() {
        return payloadMappingDefinition;
    }

    @Override
    public Set<String> getTags() {
        return tags;
    }


    @Override
    public Optional<ConnectionLifecycle> getLifecycle() {
        return Optional.ofNullable(lifecycle);
    }

    @Override
    public JsonObject toJson(final JsonSchemaVersion schemaVersion, final Predicate<JsonField> thePredicate) {
        final Predicate<JsonField> predicate = schemaVersion.and(thePredicate);
        final JsonObjectBuilder jsonObjectBuilder = JsonFactory.newObjectBuilder();

        jsonObjectBuilder.set(JsonFields.SCHEMA_VERSION, schemaVersion.toInt(), predicate);
        if (null != lifecycle) {
            jsonObjectBuilder.set(Connection.JsonFields.LIFECYCLE, lifecycle.name(), predicate);
        }
        jsonObjectBuilder.set(JsonFields.ID, String.valueOf(id), predicate);
        jsonObjectBuilder.set(JsonFields.NAME, name, predicate);
        jsonObjectBuilder.set(JsonFields.CONNECTION_TYPE, connectionType.getName(), predicate);
        jsonObjectBuilder.set(JsonFields.CONNECTION_STATUS, connectionStatus.getName(), predicate);
        jsonObjectBuilder.set(JsonFields.URI, uri.toString(), predicate);
        jsonObjectBuilder.set(JsonFields.SOURCES, sources.stream()
                .sorted(Comparator.comparingInt(Source::getIndex))
                .map(source -> source.toJson(schemaVersion, thePredicate))
                .collect(JsonCollectors.valuesToArray()), predicate.and(Objects::nonNull));
        jsonObjectBuilder.set(JsonFields.TARGETS, targets.stream()
                .map(target -> target.toJson(schemaVersion, thePredicate))
                .collect(JsonCollectors.valuesToArray()), predicate.and(Objects::nonNull));
        jsonObjectBuilder.set(JsonFields.CLIENT_COUNT, clientCount, predicate);
        jsonObjectBuilder.set(JsonFields.FAILOVER_ENABLED, failOverEnabled, predicate);
        jsonObjectBuilder.set(JsonFields.VALIDATE_CERTIFICATES, validateCertificate, predicate);
        jsonObjectBuilder.set(JsonFields.PROCESSOR_POOL_SIZE, processorPoolSize, predicate);
        if (!specificConfig.isEmpty()) {
            jsonObjectBuilder.set(JsonFields.SPECIFIC_CONFIG, specificConfig.entrySet()
                    .stream()
                    .map(entry -> JsonField.newInstance(entry.getKey(), JsonValue.of(entry.getValue())))
                    .collect(JsonCollectors.fieldsToObject()), predicate);
        }
        if (!payloadMappingDefinition.isEmpty()) {
            jsonObjectBuilder.set(JsonFields.MAPPING_DEFINITIONS,
                    payloadMappingDefinition.toJson(schemaVersion, thePredicate));
        }
        if (credentials != null) {
            jsonObjectBuilder.set(JsonFields.CREDENTIALS, credentials.toJson());
        }
        if (trustedCertificates != null) {
            jsonObjectBuilder.set(JsonFields.TRUSTED_CERTIFICATES, trustedCertificates, predicate);
        }
        jsonObjectBuilder.set(JsonFields.TAGS, tags.stream()
                .map(JsonFactory::newValue)
                .collect(JsonCollectors.valuesToArray()), predicate);
        return jsonObjectBuilder.build();
    }

    @SuppressWarnings("OverlyComplexMethod")
    @Override
    public boolean equals(@Nullable final Object o) {
        if (this == o) {
            return true;
        }
        if (o == null || getClass() != o.getClass()) {
            return false;
        }
        final ImmutableConnection that = (ImmutableConnection) o;
        return failOverEnabled == that.failOverEnabled &&
                Objects.equals(id, that.id) &&
                Objects.equals(name, that.name) &&
                Objects.equals(connectionType, that.connectionType) &&
                Objects.equals(connectionStatus, that.connectionStatus) &&
                Objects.equals(sources, that.sources) &&
                Objects.equals(targets, that.targets) &&
                Objects.equals(clientCount, that.clientCount) &&
                Objects.equals(credentials, that.credentials) &&
                Objects.equals(trustedCertificates, that.trustedCertificates) &&
                Objects.equals(uri, that.uri) &&
                Objects.equals(processorPoolSize, that.processorPoolSize) &&
                Objects.equals(validateCertificate, that.validateCertificate) &&
                Objects.equals(specificConfig, that.specificConfig) &&
                Objects.equals(payloadMappingDefinition, that.payloadMappingDefinition) &&
                Objects.equals(lifecycle, that.lifecycle) &&
                Objects.equals(tags, that.tags);
    }

    @Override
    public int hashCode() {
        return Objects.hash(id, name, connectionType, connectionStatus, sources, targets, clientCount, failOverEnabled,
                credentials, trustedCertificates, uri, validateCertificate, processorPoolSize, specificConfig,
                payloadMappingDefinition, tags, lifecycle);
    }

    @Override
    public String toString() {
        return getClass().getSimpleName() + " [" +
                "id=" + id +
                ", name=" + name +
                ", connectionType=" + connectionType +
                ", connectionStatus=" + connectionStatus +
                ", failoverEnabled=" + failOverEnabled +
                ", credentials=" + credentials +
                ", trustedCertificates=hash:" + Objects.hash(trustedCertificates) +
                ", uri=" + uri.getUriStringWithMaskedPassword() +
                ", sources=" + sources +
                ", targets=" + targets +
                ", clientCount=" + clientCount +
                ", validateCertificate=" + validateCertificate +
                ", processorPoolSize=" + processorPoolSize +
                ", specificConfig=" + specificConfig +
                ", payloadMappingDefinition=" + payloadMappingDefinition +
                ", tags=" + tags +
                ", lifecycle=" + lifecycle +
                "]";
    }

    /**
     * Builder for {@code ImmutableConnection}.
     */
    @NotThreadSafe
    private static final class Builder implements ConnectionBuilder {

<<<<<<< HEAD
        private static final String MIGRATED_MAPPER_ID = "migrated";
=======
        private static final String MIGRATED_MAPPER_ID = "javascript";
>>>>>>> efe7be57
        private final ConnectionType connectionType;

        // required but changeable:
        @Nullable private ConnectionId id;
        @Nullable private ConnectivityStatus connectionStatus;
        @Nullable private String uri;

        // optional:
        @Nullable private String name = null;
        @Nullable private Credentials credentials;
        @Nullable private MappingContext mappingContext = null;
        @Nullable private String trustedCertificates;
        @Nullable private ConnectionLifecycle lifecycle = null;

        // optional with default:
        private Set<String> tags = new HashSet<>();
        private boolean failOverEnabled = true;
        private boolean validateCertificate = true;
        private final List<Source> sources = new ArrayList<>();
        private final List<Target> targets = new ArrayList<>();
        private int clientCount = 1;
        private int processorPoolSize = 5;
        private PayloadMappingDefinition payloadMappingDefinition =
                ConnectivityModelFactory.emptyPayloadMappingDefinition();
        private final Map<String, String> specificConfig = new HashMap<>();

        private Builder(final ConnectionType connectionType) {
            this.connectionType = checkNotNull(connectionType, "Connection Type");
        }

        @Override
        public ConnectionBuilder id(final ConnectionId id) {
            this.id = checkNotNull(id, "ID");
            return this;
        }

        @Override
        public ConnectionBuilder name(@Nullable final String name) {
            this.name = name;
            return this;
        }

        @Override
        public ConnectionBuilder credentials(@Nullable Credentials credentials) {
            this.credentials = credentials;
            return this;
        }

        @Override
        public Builder trustedCertificates(@Nullable final String trustedCertificates) {
            this.trustedCertificates = trustedCertificates;
            return this;
        }

        @Override
        public ConnectionBuilder uri(final String uri) {
            this.uri = checkNotNull(uri, "URI");
            return this;
        }

        @Override
        public ConnectionBuilder connectionStatus(final ConnectivityStatus connectionStatus) {
            this.connectionStatus = checkNotNull(connectionStatus, "ConnectionStatus");
            return this;
        }

        @Override
        public ConnectionBuilder failoverEnabled(final boolean failOverEnabled) {
            this.failOverEnabled = failOverEnabled;
            return this;
        }

        @Override
        public ConnectionBuilder validateCertificate(final boolean validateCertificate) {
            this.validateCertificate = validateCertificate;
            return this;
        }

        @Override
        public ConnectionBuilder processorPoolSize(final int processorPoolSize) {
            checkArgument(processorPoolSize, ps -> ps > 0, () -> "The consumer count must be positive!");
            this.processorPoolSize = processorPoolSize;
            return this;
        }

        @Override
        public ConnectionBuilder sources(final List<Source> sources) {
            this.sources.addAll(checkNotNull(sources, "sources"));
            return this;
        }

        @Override
        public ConnectionBuilder targets(final List<Target> targets) {
            this.targets.addAll(checkNotNull(targets, "targets"));
            return this;
        }

        @Override
        public ConnectionBuilder setSources(final List<Source> sources) {
            this.sources.clear();
            return sources(sources);
        }

        @Override
        public ConnectionBuilder setTargets(final List<Target> targets) {
            this.targets.clear();
            return targets(targets);
        }

        @Override
        public ConnectionBuilder clientCount(final int clientCount) {
            checkArgument(clientCount, ps -> ps > 0, () -> "The client count must be > 0!");
            this.clientCount = clientCount;
            return this;
        }

        @Override
        public ConnectionBuilder specificConfig(final Map<String, String> specificConfig) {
            this.specificConfig.putAll(checkNotNull(specificConfig, "Specific Config"));
            return this;
        }

        @Override
        public ConnectionBuilder mappingContext(@Nullable final MappingContext mappingContext) {
            this.mappingContext = mappingContext;
            return this;
        }

        @Override
        public ConnectionBuilder tags(final Collection<String> tags) {
            this.tags = new HashSet<>(checkNotNull(tags, "tags to set"));
            return this;
        }

        @Override
        public ConnectionBuilder tag(final String tag) {
            tags.add(checkNotNull(tag, "tag to set"));
            return this;
        }

        @Override
        public ConnectionBuilder lifecycle(@Nullable final ConnectionLifecycle lifecycle) {
            this.lifecycle = lifecycle;
            return this;
        }

        @Override
        public ConnectionBuilder payloadMappingDefinition(final PayloadMappingDefinition payloadMappingDefinition) {
            this.payloadMappingDefinition = payloadMappingDefinition;
            return this;
        }

        @Override
        public Connection build() {
            checkSourceAndTargetAreValid();
            checkAuthorizationContextsAreValid();
            migrateMappingContext();
            return new ImmutableConnection(this);
        }

        private void migrateMappingContext() {
            // migrate legacy mapping context on the fly
            if (mappingContext != null) {
                this.payloadMappingDefinition =
                        payloadMappingDefinition.withDefinition(MIGRATED_MAPPER_ID, mappingContext);
                // add migrated mapping to all sources and targets
                setSources(sources.stream()
                        .map(source -> new ImmutableSource.Builder(source)
                                .payloadMapping(addMigratedPayloadMappings(source.getPayloadMapping()))
                                .build())
                        .collect(Collectors.toList()));

                setTargets(targets.stream()
                        .map(target -> new ImmutableTarget.Builder(target)
                                .payloadMapping(addMigratedPayloadMappings(target.getPayloadMapping()))
                                .build())
                        .collect(Collectors.toList()));
            }
        }

        private PayloadMapping addMigratedPayloadMappings(final PayloadMapping payloadMapping) {
            final ArrayList<String> merged = new ArrayList<>(payloadMapping.getMappings());
            merged.add(MIGRATED_MAPPER_ID);
            return ConnectivityModelFactory.newPayloadMapping(merged);
        }

        private void checkSourceAndTargetAreValid() {
            if (sources.isEmpty() && targets.isEmpty()) {
                throw ConnectionConfigurationInvalidException.newBuilder("Either a source or a target must be " +
                        "specified in the configuration of a connection!").build();
            }
        }

        /**
         * If no context is set on connection level each target and source must have its own context.
         */
        private void checkAuthorizationContextsAreValid() {
            // if the auth context on connection level is empty,
            // an auth context is required to be set on each source/target
            final Set<String> sourcesWithoutAuthContext = sources.stream()
                    .filter(source -> source.getAuthorizationContext().isEmpty())
                    .flatMap(source -> source.getAddresses().stream())
                    .collect(Collectors.toSet());
            final Set<String> targetsWithoutAuthContext = targets.stream()
                    .filter(target -> target.getAuthorizationContext().isEmpty())
                    .map(Target::getAddress)
                    .collect(Collectors.toSet());

            if (!sourcesWithoutAuthContext.isEmpty() || !targetsWithoutAuthContext.isEmpty()) {
                final StringBuilder message = new StringBuilder("The ");
                if (!sourcesWithoutAuthContext.isEmpty()) {
                    message.append("Sources ").append(sourcesWithoutAuthContext);
                }
                if (!sourcesWithoutAuthContext.isEmpty() && !targetsWithoutAuthContext.isEmpty()) {
                    message.append(" and ");
                }
                if (!targetsWithoutAuthContext.isEmpty()) {
                    message.append("Targets ").append(targetsWithoutAuthContext);
                }
                message.append(" are missing an authorization context.");
                throw ConnectionConfigurationInvalidException.newBuilder(message.toString()).build();
            }
        }

    }

    @Immutable
    static final class ConnectionUri {

        private static final String MASKED_URI_PATTERN = "{0}://{1}{2}:{3,number,#}{4}";

        @SuppressWarnings("squid:S2068") // S2068 tripped due to 'PASSWORD' in variable name
        private static final String USERNAME_PASSWORD_SEPARATOR = ":";

        private final String uriString;
        private final String protocol;
        private final String hostname;
        private final int port;
        private final String path;
        @Nullable private final String userName;
        @Nullable private final String password;
        private final String uriStringWithMaskedPassword;

        private ConnectionUri(final String theUriString) {
            final URI uri;
            try {
                uri = new URI(theUriString).parseServerAuthority();
            } catch (final URISyntaxException e) {
                throw ConnectionUriInvalidException.newBuilder(theUriString).build();
            }
            // validate self
            if (!isValid(uri)) {
                throw ConnectionUriInvalidException.newBuilder(theUriString).build();
            }

            uriString = uri.toASCIIString();
            protocol = uri.getScheme();
            hostname = uri.getHost();
            port = uri.getPort();
            path = uri.getPath();

            // initialize nullable fields
            final String userInfo = uri.getUserInfo();
            if (userInfo != null && userInfo.contains(USERNAME_PASSWORD_SEPARATOR)) {
                final int separatorIndex = userInfo.indexOf(USERNAME_PASSWORD_SEPARATOR);
                userName = userInfo.substring(0, separatorIndex);
                password = userInfo.substring(separatorIndex + 1);
            } else {
                userName = null;
                password = null;
            }

            // must be initialized after all else
            uriStringWithMaskedPassword = createUriStringWithMaskedPassword();
        }

        private String createUriStringWithMaskedPassword() {
            return MessageFormat.format(MASKED_URI_PATTERN, protocol, getUserCredentialsOrEmptyString(), hostname, port,
                    getPathOrEmptyString());
        }

        private String getUserCredentialsOrEmptyString() {
            if (null != userName && null != password) {
                return userName + ":*****@";
            }
            return "";
        }

        private String getPathOrEmptyString() {
            return getPath().orElse("");
        }

        /**
         * Test validity of a connection URI. A connection URI is valid if it has an explicit port number ,has no query
         * parameters, and has a nonempty password whenever it has a nonempty username.
         *
         * @param uri the URI object with which the connection URI is created.
         * @return whether the connection URI is valid.
         */
        private static boolean isValid(final URI uri) {
            return uri.getPort() > 0 && uri.getQuery() == null;
        }

        /**
         * Returns a new instance of {@code ConnectionUri}. The is the reverse function of {@link #toString()}.
         *
         * @param uriString the string representation of the Connection URI.
         * @return the instance.
         * @throws NullPointerException if {@code uriString} is {@code null}.
         * @throws org.eclipse.ditto.model.connectivity.ConnectionUriInvalidException if {@code uriString} is not a
         * valid URI.
         * @see #toString()
         */
        static ConnectionUri of(final String uriString) {
            return new ConnectionUri(uriString);
        }

        String getProtocol() {
            return protocol;
        }

        Optional<String> getUserName() {
            return Optional.ofNullable(userName);
        }

        Optional<String> getPassword() {
            return Optional.ofNullable(password);
        }

        String getHostname() {
            return hostname;
        }

        int getPort() {
            return port;
        }

        /**
         * Returns the path or an empty string.
         *
         * @return the path or an empty string.
         */
        Optional<String> getPath() {
            return path.isEmpty() ? Optional.empty() : Optional.of(path);
        }

        String getUriStringWithMaskedPassword() {
            return uriStringWithMaskedPassword;
        }

        @Override
        public boolean equals(final Object o) {
            if (this == o) {
                return true;
            }
            if (o == null || getClass() != o.getClass()) {
                return false;
            }
            final ConnectionUri that = (ConnectionUri) o;
            return Objects.equals(uriString, that.uriString);
        }

        @Override
        public int hashCode() {
            return Objects.hash(uriString);
        }

        /**
         * @return the string representation of this ConnectionUri. This is the reverse function of {@link #of(String)}.
         * @see #of(String)
         */
        @Override
        public String toString() {
            return uriString;
        }

    }

}<|MERGE_RESOLUTION|>--- conflicted
+++ resolved
@@ -476,11 +476,7 @@
     @NotThreadSafe
     private static final class Builder implements ConnectionBuilder {
 
-<<<<<<< HEAD
-        private static final String MIGRATED_MAPPER_ID = "migrated";
-=======
         private static final String MIGRATED_MAPPER_ID = "javascript";
->>>>>>> efe7be57
         private final ConnectionType connectionType;
 
         // required but changeable:

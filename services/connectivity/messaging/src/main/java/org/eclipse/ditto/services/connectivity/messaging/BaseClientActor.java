/*
 * Copyright (c) 2017 Contributors to the Eclipse Foundation
 *
 * See the NOTICE file(s) distributed with this work for additional
 * information regarding copyright ownership.
 *
 * This program and the accompanying materials are made available under the
 * terms of the Eclipse Public License 2.0 which is available at
 * http://www.eclipse.org/legal/epl-2.0
 *
 * SPDX-License-Identifier: EPL-2.0
 */
package org.eclipse.ditto.services.connectivity.messaging;

import static org.eclipse.ditto.model.base.common.ConditionChecker.checkArgument;
import static org.eclipse.ditto.model.base.common.ConditionChecker.checkNotNull;
import static org.eclipse.ditto.services.connectivity.messaging.BaseClientState.CONNECTED;
import static org.eclipse.ditto.services.connectivity.messaging.BaseClientState.CONNECTING;
import static org.eclipse.ditto.services.connectivity.messaging.BaseClientState.DISCONNECTED;
import static org.eclipse.ditto.services.connectivity.messaging.BaseClientState.DISCONNECTING;
import static org.eclipse.ditto.services.connectivity.messaging.BaseClientState.INITIALIZED;
import static org.eclipse.ditto.services.connectivity.messaging.BaseClientState.TESTING;
import static org.eclipse.ditto.services.connectivity.messaging.BaseClientState.UNKNOWN;

import java.io.IOException;
import java.io.UnsupportedEncodingException;
import java.net.InetSocketAddress;
import java.net.Socket;
import java.net.URLEncoder;
import java.nio.charset.StandardCharsets;
import java.text.MessageFormat;
import java.time.Duration;
import java.time.Instant;
import java.util.List;
import java.util.Objects;
import java.util.Optional;
import java.util.concurrent.CompletableFuture;
import java.util.concurrent.CompletionStage;
import java.util.function.Predicate;
import java.util.function.Supplier;
import java.util.stream.Collectors;

import javax.annotation.Nullable;

import org.eclipse.ditto.model.base.exceptions.DittoRuntimeException;
import org.eclipse.ditto.model.base.headers.DittoHeaderDefinition;
import org.eclipse.ditto.model.base.headers.DittoHeaders;
import org.eclipse.ditto.model.base.headers.WithDittoHeaders;
import org.eclipse.ditto.model.connectivity.Connection;
import org.eclipse.ditto.model.connectivity.ConnectionId;
import org.eclipse.ditto.model.connectivity.ConnectionMetrics;
import org.eclipse.ditto.model.connectivity.ConnectivityModelFactory;
import org.eclipse.ditto.model.connectivity.ConnectivityStatus;
import org.eclipse.ditto.model.connectivity.ResourceStatus;
import org.eclipse.ditto.model.connectivity.Source;
import org.eclipse.ditto.model.connectivity.SourceMetrics;
import org.eclipse.ditto.model.connectivity.TargetMetrics;
import org.eclipse.ditto.services.connectivity.messaging.config.ClientConfig;
import org.eclipse.ditto.services.connectivity.messaging.config.ConnectivityConfig;
import org.eclipse.ditto.services.connectivity.messaging.config.DittoConnectivityConfig;
import org.eclipse.ditto.services.connectivity.messaging.config.MonitoringConfig;
import org.eclipse.ditto.services.connectivity.messaging.internal.ClientConnected;
import org.eclipse.ditto.services.connectivity.messaging.internal.ClientDisconnected;
import org.eclipse.ditto.services.connectivity.messaging.internal.ConnectionFailure;
import org.eclipse.ditto.services.connectivity.messaging.internal.ImmutableConnectionFailure;
import org.eclipse.ditto.services.connectivity.messaging.internal.RetrieveAddressStatus;
import org.eclipse.ditto.services.connectivity.messaging.monitoring.logs.ConnectionLogger;
import org.eclipse.ditto.services.connectivity.messaging.monitoring.logs.ConnectionLoggerRegistry;
import org.eclipse.ditto.services.connectivity.messaging.monitoring.logs.InfoProviderFactory;
import org.eclipse.ditto.services.connectivity.messaging.monitoring.metrics.ConnectivityCounterRegistry;
import org.eclipse.ditto.services.connectivity.util.ConnectionLogUtil;
import org.eclipse.ditto.services.models.connectivity.OutboundSignal;
import org.eclipse.ditto.services.utils.akka.logging.DittoDiagnosticLoggingAdapter;
import org.eclipse.ditto.services.utils.akka.logging.DittoLoggerFactory;
import org.eclipse.ditto.services.utils.config.DefaultScopedConfig;
import org.eclipse.ditto.services.utils.config.InstanceIdentifierSupplier;
import org.eclipse.ditto.services.utils.metrics.DittoMetrics;
import org.eclipse.ditto.services.utils.metrics.instruments.gauge.Gauge;
import org.eclipse.ditto.services.utils.protocol.ProtocolAdapterProvider;
import org.eclipse.ditto.services.utils.search.SubscriptionManager;
import org.eclipse.ditto.signals.acks.base.Acknowledgement;
import org.eclipse.ditto.signals.acks.base.Acknowledgements;
import org.eclipse.ditto.signals.base.Signal;
import org.eclipse.ditto.signals.commands.connectivity.exceptions.ConnectionFailedException;
import org.eclipse.ditto.signals.commands.connectivity.exceptions.ConnectionSignalIllegalException;
import org.eclipse.ditto.signals.commands.connectivity.modify.CheckConnectionLogsActive;
import org.eclipse.ditto.signals.commands.connectivity.modify.CloseConnection;
import org.eclipse.ditto.signals.commands.connectivity.modify.CreateConnection;
import org.eclipse.ditto.signals.commands.connectivity.modify.EnableConnectionLogs;
import org.eclipse.ditto.signals.commands.connectivity.modify.LoggingExpired;
import org.eclipse.ditto.signals.commands.connectivity.modify.OpenConnection;
import org.eclipse.ditto.signals.commands.connectivity.modify.ResetConnectionLogs;
import org.eclipse.ditto.signals.commands.connectivity.modify.ResetConnectionMetrics;
import org.eclipse.ditto.signals.commands.connectivity.modify.TestConnection;
import org.eclipse.ditto.signals.commands.connectivity.query.RetrieveConnectionLogs;
import org.eclipse.ditto.signals.commands.connectivity.query.RetrieveConnectionLogsResponse;
import org.eclipse.ditto.signals.commands.connectivity.query.RetrieveConnectionMetrics;
import org.eclipse.ditto.signals.commands.connectivity.query.RetrieveConnectionMetricsResponse;
import org.eclipse.ditto.signals.commands.connectivity.query.RetrieveConnectionStatus;
import org.eclipse.ditto.signals.commands.thingsearch.ThingSearchCommand;

import akka.Done;
import akka.actor.AbstractFSMWithStash;
import akka.actor.ActorRef;
import akka.actor.ActorSystem;
import akka.actor.FSM;
import akka.actor.Props;
import akka.actor.Status;
import akka.cluster.pubsub.DistributedPubSub;
import akka.japi.pf.FSMStateFunctionBuilder;
import akka.pattern.Patterns;
import akka.stream.ActorMaterializer;

/**
 * Base class for ClientActors which implement the connection handling for various connectivity protocols.
 * <p>
 * The actor expects to receive a {@link CreateConnection} command after it was started. If this command is not received
 * within timeout (can be the case when this actor is remotely deployed after the command was sent) the actor requests
 * the required information from ConnectionActor.
 * </p>
 */
public abstract class BaseClientActor extends AbstractFSMWithStash<BaseClientState, BaseClientData> {

    protected static final Status.Success DONE = new Status.Success(Done.getInstance());

    private static final String DITTO_STATE_TIMEOUT_TIMER = "dittoStateTimeout";
    private static final int SOCKET_CHECK_TIMEOUT_MS = 2000;

    protected final DittoDiagnosticLoggingAdapter log = DittoLoggerFactory.getDiagnosticLoggingAdapter(this);
    protected final ConnectionLogger connectionLogger;
    protected final ConnectivityConfig connectivityConfig;
    protected final ClientConfig clientConfig;

    private final Connection connection;
    private final ActorRef connectionActor;
    private final ProtocolAdapterProvider protocolAdapterProvider;
    private final ActorRef proxyActor;
    private final Gauge clientGauge;
    private final Gauge clientConnectingGauge;
    private final ConnectionLoggerRegistry connectionLoggerRegistry;
    private final ConnectivityCounterRegistry connectionCounterRegistry;
    private final ActorRef messageMappingProcessorActor;
    private final ActorRef subscriptionManager;
    private final ReconnectTimeoutStrategy reconnectTimeoutStrategy;

    // counter for all child actors ever started to disambiguate between them
    private int childActorCount = 0;

    protected BaseClientActor(final Connection connection, @Nullable final ActorRef proxyActor,
            final ActorRef connectionActor) {
        this.connection = connection;
        this.connectionActor = connectionActor;

        checkNotNull(connection, "connection");

        final ConnectionId connectionId = connection.getId();
        ConnectionLogUtil.enhanceLogWithConnectionId(log, connectionId);

        connectivityConfig = DittoConnectivityConfig.of(
                DefaultScopedConfig.dittoScoped(getContext().getSystem().settings().config())
        );
        clientConfig = connectivityConfig.getClientConfig();
        this.proxyActor =
                Optional.ofNullable(proxyActor).orElse(getContext().getSystem().deadLetters());
        protocolAdapterProvider =
                ProtocolAdapterProvider.load(connectivityConfig.getProtocolConfig(), getContext().getSystem());

        clientGauge = DittoMetrics.gauge("connection_client")
                .tag("id", connectionId.toString())
                .tag("type", connection.getConnectionType().getName());
        clientConnectingGauge = DittoMetrics.gauge("connecting_client")
                .tag("id", connectionId.toString())
                .tag("type", connection.getConnectionType().getName());

        final MonitoringConfig monitoringConfig = connectivityConfig.getMonitoringConfig();
        connectionCounterRegistry = ConnectivityCounterRegistry.fromConfig(monitoringConfig.counter());
        connectionLoggerRegistry = ConnectionLoggerRegistry.fromConfig(monitoringConfig.logger());

        connectionLoggerRegistry.initForConnection(connection);
        connectionCounterRegistry.initForConnection(connection);

        connectionLogger = connectionLoggerRegistry.forConnection(connectionId);

        reconnectTimeoutStrategy = DuplicationReconnectTimeoutStrategy.fromConfig(clientConfig);

        messageMappingProcessorActor = startMessageMappingProcessorActor(connection);
        subscriptionManager = startSubscriptionManager(this.conciergeForwarder);

        // Send init message to allow for unsafe initialization of subclasses.
        getSelf().tell(Init.INSTANCE, getSelf());
    }

    @Override
    public void preStart() throws Exception {
        super.preStart();

        // stable states
        when(UNKNOWN, inUnknownState());
        when(INITIALIZED, inInitializedState());
        when(CONNECTED, inConnectedState());
        when(DISCONNECTED, inDisconnectedState());

        // volatile states
        //
        // DO NOT use state timeout:
        // FSM state timeout gets reset by any message, AND cannot be longer than 5 minutes (Akka v2.5.23).
        when(DISCONNECTING, inDisconnectingState());
        when(CONNECTING, inConnectingState());
        when(TESTING, inTestingState());

        // start with UNKNOWN state but send self OpenConnection because client actors are never created closed
        final BaseClientData startingData = new BaseClientData(connection.getId(), connection,
                ConnectivityStatus.UNKNOWN, ConnectivityStatus.OPEN, "initialized", Instant.now());
        startWith(UNKNOWN, startingData);

        onTransition(this::onTransition);

        whenUnhandled(inAnyState().anyEvent(this::onUnknownEvent));

<<<<<<< HEAD
=======
        final MonitoringConfig monitoringConfig = connectivityConfig.getMonitoringConfig();
        connectionCounterRegistry = ConnectivityCounterRegistry.fromConfig(monitoringConfig.counter());
        connectionLoggerRegistry = ConnectionLoggerRegistry.fromConfig(monitoringConfig.logger());

        connectionLoggerRegistry.initForConnection(connection);
        connectionCounterRegistry.initForConnection(connection);

        connectionLogger = connectionLoggerRegistry.forConnection(connectionId);

        reconnectTimeoutStrategy = DuplicationReconnectTimeoutStrategy.fromConfig(clientConfig);

        messageMappingProcessorActor = startMessageMappingProcessorActor();
        subscriptionManager = startSubscriptionManager(this.proxyActor);

>>>>>>> 03158807
        initialize();
    }

    @Override
    public void postStop() {
        clientGauge.reset();
        clientConnectingGauge.reset();
        try {
            super.postStop();
        } catch (final Exception e) {
            log.error(e, "An error occurred post stop.");
        }
    }

    private FSM.State<BaseClientState, BaseClientData> init() {
        doInit();

        final State<BaseClientState, BaseClientData> state = goTo(INITIALIZED);

        // Always open connection right away when desired---this actor may be deployed onto other instances and
        // will not be directly controlled by the connection persistence actor.
        if (connection.getConnectionStatus() == ConnectivityStatus.OPEN) {
            getSelf().tell(OpenConnection.of(connection.getId(), DittoHeaders.empty()), getSelf());
        }

        unstashAll();

        return state;
    }

    /**
     * Subclasses should initialize in the implementation. This method is called once after construction.
     */
    protected void doInit() {
        // do nothing by default
    }

    /**
     * Handles {@link TestConnection} commands by returning a CompletionState of {@link akka.actor.Status.Status Status}
     * which may be {@link akka.actor.Status.Success Success} or {@link akka.actor.Status.Failure Failure}.
     *
     * @param connection the Connection to test
     * @return the CompletionStage with the test result
     */
    protected abstract CompletionStage<Status.Status> doTestConnection(Connection connection);

    /**
     * Subclasses should allocate resources (publishers and consumers) in the implementation. This method is called once
     * this {@code Client} connected successfully.
     *
     * @param clientConnected the ClientConnected message which may be subclassed and thus adding more information
     */
    protected void allocateResourcesOnConnection(final ClientConnected clientConnected) {
        // do nothing by default
    }

    /**
     * Clean up everything spawned in {@code allocateResourcesOnConnection}. It should be idempotent.
     */
    protected abstract void cleanupResourcesForConnection();

    /**
     * Invoked when this {@code Client} should connect.
     *
     * @param connection the Connection to use for connecting.
     * @param origin the ActorRef which caused the ConnectClient command.
     */
    protected abstract void doConnectClient(Connection connection, @Nullable ActorRef origin);

    /**
     * Invoked when this {@code Client} should disconnect.
     *
     * @param connection the Connection to use for disconnecting.
     * @param origin the ActorRef which caused the DisconnectClient command.
     */
    protected abstract void doDisconnectClient(Connection connection, @Nullable ActorRef origin);

    /**
     * Release any temporary resources allocated during a connection operation when the operation times out. Do nothing
     * by default.
     *
     * @param state current state of the client actor.
     */
    protected void cleanupFurtherResourcesOnConnectionTimeout(final BaseClientState state) {
        // do nothing by default
    }

    /**
     * Check whether a {@code ClientConnected}, {@code ClientDisconnected} or {@code ConnectionFailed} is up to date.
     * All events are interpreted as up-to-date by default.
     *
     * @param event an event from somewhere.
     * @param state the current actor state.
     * @param sender sender of the event.
     * @return whether the event is up-to-date and should be interpreted.
     */
    protected boolean isEventUpToDate(final Object event, final BaseClientState state, final ActorRef sender) {
        return true;
    }

    /**
     * Creates the handler for messages common to all states.
     * <p>
     * Overwrite and extend by additional matchers.
     * </p>
     *
     * @return an FSM function builder
     */
    protected FSMStateFunctionBuilder<BaseClientState, BaseClientData> inAnyState() {
        return matchEvent(RetrieveConnectionMetrics.class, BaseClientData.class,
                (command, data) -> retrieveConnectionMetrics(command))
                .event(ThingSearchCommand.class, BaseClientData.class, this::forwardThingSearchCommand)
                .event(RetrieveConnectionStatus.class, BaseClientData.class, this::retrieveConnectionStatus)
                .event(ResetConnectionMetrics.class, BaseClientData.class, this::resetConnectionMetrics)
                .event(EnableConnectionLogs.class, BaseClientData.class,
                        (command, data) -> enableConnectionLogs(command))
                .event(RetrieveConnectionLogs.class, BaseClientData.class,
                        (command, data) -> retrieveConnectionLogs(command))
                .event(ResetConnectionLogs.class, BaseClientData.class, this::resetConnectionLogs)
                .event(CheckConnectionLogsActive.class, BaseClientData.class,
                        (command, data) -> checkLoggingActive(command))
                .event(OutboundSignal.class, BaseClientData.class, this::handleOutboundSignal)
                .event(Acknowledgement.class, BaseClientData.class, this::handleAcknowledgement)
                .event(Acknowledgements.class, BaseClientData.class, this::handleAcknowledgements)
                .event(PublishMappedMessage.class, BaseClientData.class, this::publishMappedMessage);
    }

    private FSM.State<BaseClientState, BaseClientData> handleAcknowledgement(final Acknowledgement acknowledgement,
            final BaseClientData baseClientData) {

        log.debug("Forwarding Acknowledgement to parent ConnectionPersistenceActor: {}", acknowledgement);
        final Acknowledgement ack = appendConnectionIdToAcknowledgement(acknowledgement);
        connectionActor.forward(ack, getContext());
        return stay();
    }

    private FSM.State<BaseClientState, BaseClientData> handleAcknowledgements(final Acknowledgements acknowledgements,
            final BaseClientData baseClientData) {
        final List<Acknowledgement> acksList = acknowledgements.stream()
                .map(this::appendConnectionIdToAcknowledgement)
                .collect(Collectors.toList());
        // Uses EntityId and StatusCode from input acknowledges expecting these were set when Acknowledgements was created
        final Acknowledgements acks =
                Acknowledgements.of(acknowledgements.getEntityId(), acksList, acknowledgements.getStatusCode(),
                        acknowledgements.getDittoHeaders());
        log.info("Forwarding Acknowledgements to parent ConnectionPersistenceActor: {}", acks);
        connectionActor.forward(acks, getContext());
        return stay();
    }

    /**
     * Appends the ConnectionId to the processed acknowledgements payload.
     *
     * @return the Acknowledgement with appended ConnectionId.
     */
    protected final Acknowledgement appendConnectionIdToAcknowledgement(final Acknowledgement ack) {
        final DittoHeaders newHeaders = ack.getDittoHeaders()
                .toBuilder()
                .putHeader(DittoHeaderDefinition.CONNECTION_ID.getKey(), connectionId().toString())
                .build();
        return ack.setDittoHeaders(newHeaders);
    }

    /**
     * @return the MessageMappingProcessorActor.
     */
    protected final ActorRef getMessageMappingProcessorActor() {
        return messageMappingProcessorActor;
    }

    /**
     * Escapes the passed actorName in a actorName valid way. Actor name should be a valid URL with ASCII letters, see
     * also {@code akka.actor.ActorPath#isValidPathElement}, therefor we encode the name as an ASCII URL.
     *
     * @param name the actorName to escape.
     * @return the escaped name.
     */
    protected static String escapeActorName(final String name) {
        try {
            return URLEncoder.encode(name, StandardCharsets.US_ASCII.name());
        } catch (final UnsupportedEncodingException e) {
            // should never happen, every JDK must support US_ASCII
            throw new IllegalStateException(e);
        }
    }

    /**
     * Starts a child actor.
     *
     * @param name the Actor's name
     * @param props the Props
     * @return the created ActorRef
     */
    private ActorRef startChildActor(final String name, final Props props) {
        log.debug("Starting child actor <{}>.", name);
        final String nameEscaped = escapeActorName(name);
        return getContext().actorOf(props, nameEscaped);
    }

    /**
     * Start a child actor whose name is guaranteed to be different from all other child actors started by this method.
     *
     * @param prefix prefix of the child actor name.
     * @param props props of the child actor.
     * @return the created ActorRef.
     */
    protected final ActorRef startChildActorConflictFree(final String prefix, final Props props) {
        return startChildActor(nextChildActorName(prefix), props);
    }

    /**
     * Stops a child actor.
     *
     * @param actor the ActorRef
     */
    protected final void stopChildActor(@Nullable final ActorRef actor) {
        if (actor != null) {
            log.debug("Stopping child actor <{}>.", actor.path());
            getContext().stop(actor);
        }
    }

    /**
     * @return whether this client is consuming at all
     */
    protected final boolean isConsuming() {
        return !connection().getSources().isEmpty();
    }

    /**
     * @return the currently managed Connection
     */
    protected final Connection connection() {
        return stateData().getConnection();
    }

    /**
     * @return the Connection Id
     */
    protected final ConnectionId connectionId() {
        return stateData().getConnectionId();
    }

    /**
     * @return the sources configured for this connection or an empty list if no sources were configured.
     */
    protected final List<Source> getSourcesOrEmptyList() {
        return connection().getSources();
    }

    /**
     * Invoked on each transition {@code from} a {@link BaseClientState} {@code to} another.
     * <p>
     * May be extended to react on special transitions.
     * </p>
     *
     * @param from the previous State
     * @param to the next State
     */
    private void onTransition(final BaseClientState from, final BaseClientState to) {
        ConnectionLogUtil.enhanceLogWithConnectionId(log, connectionId());
        log.debug("Transition: {} -> {}", from, to);
        if (to == CONNECTED) {
            clientGauge.set(1L);
        }
        if (to == DISCONNECTED) {
            clientGauge.reset();
        }
        if (to == CONNECTING) {
            clientConnectingGauge.set(1L);
        }
        // dont use else if since we might use goTo(CONNECTING) if in CONNECTING state. This will cause another onTransition.
        if (from == CONNECTING) {
            clientConnectingGauge.reset();
        }
        // cancel our own state timeout if target state is stable
        if (to == CONNECTED || to == DISCONNECTED || to == INITIALIZED) {
            cancelStateTimeout();
        }
    }

    /*
     * For each volatile state, use the special goTo methods for timer management.
     */
    private FSM.State<BaseClientState, BaseClientData> goToConnecting(final Duration timeout) {
        scheduleStateTimeout(timeout);
        return goTo(CONNECTING);
    }

    private FSM.State<BaseClientState, BaseClientData> goToDisconnecting() {
        scheduleStateTimeout(clientConfig.getConnectingMinTimeout());
        return goTo(DISCONNECTING);
    }

    private FSM.State<BaseClientState, BaseClientData> goToTesting() {
        scheduleStateTimeout(clientConfig.getTestingTimeout());
        return goTo(TESTING);
    }

    private FSMStateFunctionBuilder<BaseClientState, BaseClientData> inUnknownState() {
        return matchEventEquals(Init.INSTANCE, BaseClientData.class, (init, baseClientData) -> init())
                .anyEvent((o, baseClientData) -> {
                    stash();
                    return stay();
                });
    }

    private FSMStateFunctionBuilder<BaseClientState, BaseClientData> inInitializedState() {
        return matchEvent(OpenConnection.class, BaseClientData.class, this::openConnection)
                .event(CloseConnection.class, BaseClientData.class, this::closeConnection)
                .event(TestConnection.class, BaseClientData.class, this::testConnection);
    }

    /**
     * Creates the handler for messages in disconnected state. Overwrite and extend by additional matchers.
     *
     * @return an FSM function builder
     */
    protected FSMStateFunctionBuilder<BaseClientState, BaseClientData> inDisconnectedState() {
        return matchEvent(OpenConnection.class, BaseClientData.class, this::openConnection)
                .event(CloseConnection.class, BaseClientData.class, this::connectionAlreadyClosed)
                .event(TestConnection.class, BaseClientData.class, this::testConnection);
    }

    /**
     * Creates the handler for messages in connecting state. Overwrite and extend by additional matchers.
     *
     * @return an FSM function builder
     */
    protected FSMStateFunctionBuilder<BaseClientState, BaseClientData> inConnectingState() {
        return matchEventEquals(StateTimeout(), BaseClientData.class, (event, data) -> connectionTimedOut(data))
                .event(ConnectionFailure.class, BaseClientData.class, this::connectingConnectionFailed)
                .event(ClientConnected.class, BaseClientData.class, this::clientConnectedInConnectingState)
                .event(InitializationResult.class, BaseClientData.class, this::handleInitializationResult)
                .event(CloseConnection.class, BaseClientData.class, this::closeConnection)
                .event(OpenConnection.class, BaseClientData.class, this::openConnectionInConnectingState);
    }

    /**
     * Creates the handler for messages in connected state. Overwrite and extend by additional matchers.
     *
     * @return an FSM function builder
     */
    protected FSMStateFunctionBuilder<BaseClientState, BaseClientData> inConnectedState() {
        return matchEvent(CloseConnection.class, BaseClientData.class, this::closeConnection)
                .event(OpenConnection.class, BaseClientData.class, this::connectionAlreadyOpen)
                .event(ConnectionFailure.class, BaseClientData.class, this::connectedConnectionFailed);
    }

    @Nullable
    protected abstract ActorRef getPublisherActor();

    private FSM.State<BaseClientState, BaseClientData> publishMappedMessage(final PublishMappedMessage message,
            final BaseClientData data) {

        if (getPublisherActor() != null) {
            getPublisherActor().forward(message.getOutboundSignal(), getContext());
        } else {
            log.error("No publisher actor available, dropping message: {}", message);
        }
        return stay();
    }

    /**
     * Creates the handler for messages in disconnected state. Overwrite and extend by additional matchers.
     *
     * @return an FSM function builder
     */
    protected FSMStateFunctionBuilder<BaseClientState, BaseClientData> inDisconnectingState() {
        return matchEventEquals(StateTimeout(), BaseClientData.class, (event, data) -> connectionTimedOut(data))
                .event(ConnectionFailure.class, BaseClientData.class, this::connectingConnectionFailed)
                .event(ClientDisconnected.class, BaseClientData.class, this::clientDisconnected);
    }

    /**
     * Creates the handler for messages in testing state. Overwrite and extend by additional matchers.
     *
     * @return an FSM function builder
     */
    protected FSMStateFunctionBuilder<BaseClientState, BaseClientData> inTestingState() {
        return matchEvent(Status.Status.class, (e, d) -> Objects.equals(getSender(), getSelf()),
                (status, data) -> {
                    log.info("{} status: <{}>", stateName(), status);
                    data.getSessionSenders().forEach(sender ->
                            sender.first().tell(getStatusToReport(status, sender.second()), getSelf()));
                    return stop();
                })
                .eventEquals(StateTimeout(), BaseClientData.class, (stats, data) -> {
                    log.info("test timed out.");
                    data.getSessionSenders().forEach(sender -> {
                        final DittoRuntimeException error = ConnectionFailedException.newBuilder(connectionId())
                                .description(String.format("Failed to open requested connection within <%d> seconds!",
                                        clientConfig.getTestingTimeout().getSeconds()))
                                .dittoHeaders(sender.second())
                                .build();
                        sender.first().tell(new Status.Failure(error), getSelf());
                    });
                    return stop();
                });
    }

    private State<BaseClientState, BaseClientData> onUnknownEvent(final Object event, final BaseClientData state) {
        Object message = event;
        if (event instanceof Failure) {
            message = ((Failure) event).cause();
        } else if (event instanceof Status.Failure) {
            message = ((Status.Failure) event).cause();
        }

        if (message instanceof Throwable) {
            log.error((Throwable) message, "received Exception {} in state {} - status: {} - sender: {}",
                    message,
                    stateName(),
                    state.getConnectionStatus() + ": " + state.getConnectionStatusDetails().orElse(""),
                    getSender());
        } else {
            log.warning("received unknown/unsupported message {} in state {} - status: {} - sender: {}",
                    message,
                    stateName(),
                    state.getConnectionStatus() + ": " + state.getConnectionStatusDetails().orElse(""),
                    getSender());
        }

        final ActorRef sender = getSender();
        if (!Objects.equals(sender, getSelf()) && !Objects.equals(sender, getContext().system().deadLetters())) {
            sender.tell(unhandledExceptionForSignalInState(event, stateName()), getSelf());
        }

        return stay();
    }

    private FSM.State<BaseClientState, BaseClientData> closeConnection(final CloseConnection closeConnection,
            final BaseClientData data) {

        final ActorRef sender = getSender();
        doDisconnectClient(data.getConnection(), sender);
        return goToDisconnecting().using(setSession(data, sender, closeConnection.getDittoHeaders())
                .setDesiredConnectionStatus(ConnectivityStatus.CLOSED)
                .setConnectionStatusDetails("closing or deleting connection at " + Instant.now()));
    }

    private FSM.State<BaseClientState, BaseClientData> openConnection(final OpenConnection openConnection,
            final BaseClientData data) {

        final ActorRef sender = getSender();
        final Connection connection = data.getConnection();
        final DittoHeaders dittoHeaders = openConnection.getDittoHeaders();
        reconnectTimeoutStrategy.reset();
        final Duration connectingTimeout = clientConfig.getConnectingMinTimeout();
        if (canConnectViaSocket(connection)) {
            doConnectClient(connection, sender);
            return goToConnecting(connectingTimeout).using(setSession(data, sender, dittoHeaders));
        } else {
            cleanupResourcesForConnection();
            final DittoRuntimeException error = newConnectionFailedException(data.getConnection(), dittoHeaders);
            sender.tell(new Status.Failure(error), getSelf());
            return goToConnecting(connectingTimeout)
                    .using(data.setConnectionStatus(ConnectivityStatus.FAILED)
                            .setConnectionStatusDetails(error.getMessage())
                            .resetSession());
        }
    }

    private FSM.State<BaseClientState, BaseClientData> connectionAlreadyOpen(final OpenConnection openConnection,
            final BaseClientData data) {

        getSender().tell(new Status.Success(CONNECTED), getSelf());
        return stay();
    }

    private FSM.State<BaseClientState, BaseClientData> connectionAlreadyClosed(final CloseConnection closeConnection,
            final BaseClientData data) {

        getSender().tell(new Status.Success(DISCONNECTED), getSelf());
        return stay();
    }

    private void reconnect(final BaseClientData data) {
        log.debug("Trying to reconnect.");
        connectionLogger.success("Trying to reconnect.");
        final Connection connection = data.getConnection();
        if (canConnectViaSocket(connection)) {
            doConnectClient(connection, null);
        } else {
            log.info("Socket is closed, scheduling a reconnect.");
            cleanupResourcesForConnection();
        }
    }

    private FSM.State<BaseClientState, BaseClientData> testConnection(final TestConnection testConnection,
            final BaseClientData data) {

        final ActorRef self = getSelf();
        final ActorRef sender = getSender();
        final Connection connection = testConnection.getConnection();

        if (!canConnectViaSocket(connection)) {
            final ConnectionFailedException connectionFailedException =
                    newConnectionFailedException(connection, testConnection.getDittoHeaders());
            final Status.Status failure = new Status.Failure(connectionFailedException);
            getSelf().tell(failure, self);
        } else {
            final CompletionStage<Status.Status> connectionStatusStage = doTestConnection(connection);
            final CompletionStage<Status.Status> mappingStatusStage = testMessageMappingProcessor();

            connectionStatusStage.toCompletableFuture()
                    .thenCombine(mappingStatusStage, (connectionStatus, mappingStatus) -> {
                        if (connectionStatus instanceof Status.Success &&
                                mappingStatus instanceof Status.Success) {
                            return new Status.Success("successfully connected + initialized mapper");
                        } else if (connectionStatus instanceof Status.Failure) {
                            return connectionStatus;
                        } else {
                            return mappingStatus;
                        }
                    })
                    .thenAccept(testStatus -> self.tell(testStatus, self))
                    .exceptionally(error -> {
                        self.tell(new Status.Failure(error), self);
                        return null;
                    });
        }

        return goToTesting().using(setSession(data, sender, testConnection.getDittoHeaders())
                .setConnection(connection)
                .setConnectionStatusDetails("Testing connection since " + Instant.now()));
    }

    private FSM.State<BaseClientState, BaseClientData> connectionTimedOut(final BaseClientData data) {
        data.getSessionSenders().forEach(sender -> {
            final DittoRuntimeException error = ConnectionFailedException.newBuilder(connectionId())
                    .dittoHeaders(sender.second())
                    .build();
            sender.first().tell(new Status.Failure(error), getSelf());
        });
        cleanupResourcesForConnection();
        cleanupFurtherResourcesOnConnectionTimeout(stateName());

        final String timeoutMessage = "Connection timed out at " + Instant.now() + " while " + stateName() + ".";

        if (ConnectivityStatus.OPEN.equals(data.getDesiredConnectionStatus())) {
            if (reconnectTimeoutStrategy.canReconnect()) {
                reconnect(data);
                return goToConnecting(reconnectTimeoutStrategy.getNextTimeout()).using(data.resetSession()
                        .setConnectionStatus(ConnectivityStatus.FAILED)
                        .setConnectionStatusDetails(timeoutMessage + " Will try to reconnect."));
            } else {
                connectionLogger.failure(
                        "Connection timed out. Reached maximum tries and thus will no longer try to reconnect.");
                log.info(
                        "Connection <{}> reached maximum retries for reconnecting and thus will no longer try to reconnect.",
                        connectionId());

                return goTo(INITIALIZED).using(data.resetSession()
                        .setConnectionStatus(ConnectivityStatus.FAILED)
                        .setConnectionStatusDetails(timeoutMessage +
                                " Reached maximum retries and thus will not try to reconnect any longer."));
            }
        }

        connectionLogger.failure("Connection timed out.");
        return goTo(INITIALIZED).using(data.resetSession()
                .setConnectionStatus(ConnectivityStatus.FAILED)
                .setConnectionStatusDetails(timeoutMessage));
    }

    private State<BaseClientState, BaseClientData> openConnectionInConnectingState(final OpenConnection openConnection,
            final BaseClientData data) {

        final ActorRef origin = getSender();
        if (!getSelf().equals(origin) && !getContext().getSystem().deadLetters().equals(origin)) {
            // add this sender to list of actors to respond to once connection succeeds.
            return stay().using(data.addSessionSender(origin, openConnection.getDittoHeaders()));
        } else {
            return stay();
        }
    }

    /**
     * Handle the event ClientConnected in state CONNECTING.
     * By default, allocate resources, and then start publisher and consumer actors.
     */
    protected State<BaseClientState, BaseClientData> clientConnectedInConnectingState(
            final ClientConnected clientConnected,
            final BaseClientData data) {

        return ifEventUpToDate(clientConnected, () -> {
            ConnectionLogUtil.enhanceLogWithConnectionId(log, connectionId());

            allocateResourcesOnConnection(clientConnected);

            Patterns.pipe(startPublisherAndConsumerActors(clientConnected), getContext().getDispatcher())
                    .to(getSelf());

            return stay().using(data);
        });
    }

    /**
     * Start publisher and consumer actors.
     *
     * @return Future that completes with the result of starting publisher and consumer actors.
     */
    protected CompletionStage<InitializationResult> startPublisherAndConsumerActors(
            @Nullable final ClientConnected clientConnected) {

        return startPublisherActor()
                .thenRun(() -> log.info("Publisher started. Now starting consumers."))
                .thenCompose(unused -> startConsumerActors(clientConnected)) // then start consumers
                .thenRun(() -> log.info("Consumers started. Client actor is now ready to process messages."))
                .thenApply(unused -> InitializationResult.success())
                .exceptionally(InitializationResult::failed);
    }

    private State<BaseClientState, BaseClientData> handleInitializationResult(
            final InitializationResult initializationResult, final BaseClientData data) {

        ConnectionLogUtil.enhanceLogWithConnectionId(log, connectionId());
        if (initializationResult.isSuccess()) {
            connectionLogger.success("Connection successful.");
            data.getSessionSenders().forEach(origin -> origin.first().tell(new Status.Success(CONNECTED), getSelf()));
            return goTo(CONNECTED).using(data.resetSession()
                    .setConnectionStatus(ConnectivityStatus.OPEN)
                    .setConnectionStatusDetails("Connected at " + Instant.now()));
        } else {
            getSelf().tell(initializationResult.getFailure(), ActorRef.noSender());
            return stay();
        }
    }

    /**
     * Subclasses should start their publisher actor in the implementation of this method and report success or
     * failure in the returned {@link CompletionStage}. {@code BaseClientActor} calls this method when the client is
     * connected.
     *
     * @return a completion stage that completes either successfully when the publisher actor was started
     * successfully or exceptionally when the publisher actor could not be started successfully
     */
    protected abstract CompletionStage<Status.Status> startPublisherActor();

    /**
     * Subclasses should start their consumer actors in the implementation of this method and report success or
     * failure in the returned {@link CompletionStage}. {@code BaseClientActor} calls this method when the client is
     * connected and the publisher actor was started (this is important otherwise we are not able to publish
     * potential error responses for consumed messages).
     *
     * @param clientConnected message indicating that the client has successfully been connected to the external system,
     * or null if consumer actors are to be started before the client becomes connected.
     * @return a completion stage that completes either successfully when all consumers were started
     * successfully or exceptionally when starting a consumer actor failed
     */
    protected CompletionStage<Status.Status> startConsumerActors(@Nullable final ClientConnected clientConnected) {
        return CompletableFuture.completedFuture(new Status.Success(Done.getInstance()));
    }

    private State<BaseClientState, BaseClientData> clientDisconnected(final ClientDisconnected event,
            final BaseClientData data) {

        return ifEventUpToDate(event, () -> {
            ConnectionLogUtil.enhanceLogWithConnectionId(log, connectionId());
            connectionLogger.success("Disconnected successfully.");

            cleanupResourcesForConnection();
            data.getSessionSenders()
                    .forEach(sender -> sender.first().tell(new Status.Success(DISCONNECTED), getSelf()));
            return goTo(DISCONNECTED).using(data.resetSession()
                    .setConnectionStatus(ConnectivityStatus.CLOSED)
                    .setConnectionStatusDetails("Disconnected at " + Instant.now()));
        });
    }

    private State<BaseClientState, BaseClientData> connectingConnectionFailed(final ConnectionFailure event,
            final BaseClientData data) {

        return ifEventUpToDate(event, () -> {
            ConnectionLogUtil.enhanceLogWithConnectionId(log, connectionId());
            log.info("{} failed: <{}>", stateName(), event.getFailure());

            cleanupResourcesForConnection();
            data.getSessionSenders().forEach(sender ->
                    sender.first().tell(getStatusToReport(event.getFailure(), sender.second()), getSelf()));

            return backoffAfterFailure(event, data);
        });
    }

    private State<BaseClientState, BaseClientData> connectedConnectionFailed(final ConnectionFailure event,
            final BaseClientData data) {

        return ifEventUpToDate(event, () -> {
            ConnectionLogUtil.enhanceLogWithConnectionId(log, connectionId());

            // do not bother to disconnect gracefully - the other end of the connection is probably dead
            cleanupResourcesForConnection();
            cleanupFurtherResourcesOnConnectionTimeout(stateName());

            return backoffAfterFailure(event, data);
        });
    }

    /**
     * Attempt to reconnect after a failure. Ensure resources were cleaned up before calling it.
     * Enter state CONNECTING without actually attempting reconnection.
     * Actual reconnection happens after the state times out.
     *
     * @param event the failure event
     * @param data the current client data
     */
    private State<BaseClientState, BaseClientData> backoffAfterFailure(final ConnectionFailure event,
            final BaseClientData data) {

        if (ConnectivityStatus.OPEN.equals(data.getDesiredConnectionStatus())) {
            if (reconnectTimeoutStrategy.canReconnect()) {
                final Duration nextBackoff = reconnectTimeoutStrategy.getNextBackoff();
                final String errorMessage =
                        String.format("Connection failed due to: {0}. Will reconnect after %s.", nextBackoff);
                connectionLogger.failure(errorMessage, event.getFailureDescription());
                log.info("Connection failed: {}. Reconnect after {}.", event, nextBackoff);
                return goToConnecting(nextBackoff).using(data.resetSession()
                        .setConnectionStatus(ConnectivityStatus.FAILED)
                        .setConnectionStatusDetails(event.getFailureDescription()));
            } else {
                connectionLogger.failure(
                        "Connection failed due to: {0}. Reached maximum tries and thus will no longer try to reconnect.",
                        event.getFailureDescription());
                log.info(
                        "Connection <{}> reached maximum retries for reconnecting and thus will no longer try to reconnect.",
                        connectionId());

                // stay in UNKNOWN state until re-opened manually
                return goTo(INITIALIZED).using(data.resetSession()
                        .setConnectionStatus(ConnectivityStatus.FAILED)
                        .setConnectionStatusDetails(event.getFailureDescription()
                                + " Reached maximum retries and thus will not try to reconnect any longer."));
            }
        }

        connectionLogger.failure("Connection failed due to: {0}.", event.getFailureDescription());
        return goTo(INITIALIZED)
                .using(data.resetSession()
                        .setConnectionStatus(ConnectivityStatus.FAILED)
                        .setConnectionStatusDetails(event.getFailureDescription())
                );
    }

    private State<BaseClientState, BaseClientData> ifEventUpToDate(final Object event,
            final Supplier<State<BaseClientState, BaseClientData>> thenExecute) {

        final BaseClientState state = stateName();
        final ActorRef sender = getSender();
        if (isEventUpToDate(event, state, sender)) {
            return thenExecute.get();
        } else {
            log.warning("Received stale event <{}> at state <{}>", event, state);
            return stay();
        }
    }

    private FSM.State<BaseClientState, BaseClientData> retrieveConnectionStatus(final RetrieveConnectionStatus command,
            final BaseClientData data) {

        ConnectionLogUtil.enhanceLogWithCorrelationIdAndConnectionId(log, command, command.getConnectionEntityId());
        log.debug("Received RetrieveConnectionStatus message from {}, forwarding to consumers and publishers.",
                getSender());

        // send to all children (consumers, publishers, except mapping actor)
        getContext().getChildren().forEach(child -> {
            if (!messageMappingProcessorActor.equals(child)) {
                log.debug("Forwarding RetrieveAddressStatus to child: {}", child.path());
                child.tell(RetrieveAddressStatus.getInstance(), getSender());
            }
        });

        final ResourceStatus clientStatus =
                ConnectivityModelFactory.newClientStatus(getInstanceIdentifier(),
                        data.getConnectionStatus(),
                        "[" + stateName().name() + "] " + data.getConnectionStatusDetails().orElse(""),
                        getInConnectionStatusSince());
        getSender().tell(clientStatus, getSelf());

        return stay();
    }

    private static String getInstanceIdentifier() {
        return InstanceIdentifierSupplier.getInstance().get();
    }

    private FSM.State<BaseClientState, BaseClientData> retrieveConnectionMetrics(
            final RetrieveConnectionMetrics command) {

        ConnectionLogUtil.enhanceLogWithCorrelationIdAndConnectionId(log, command, command.getConnectionEntityId());
        log.debug("Received RetrieveConnectionMetrics message, gathering metrics.");
        final DittoHeaders dittoHeaders = command.getDittoHeaders();

        final SourceMetrics sourceMetrics = connectionCounterRegistry.aggregateSourceMetrics(connectionId());
        final TargetMetrics targetMetrics = connectionCounterRegistry.aggregateTargetMetrics(connectionId());

        final ConnectionMetrics connectionMetrics =
                connectionCounterRegistry.aggregateConnectionMetrics(sourceMetrics, targetMetrics);

        final RetrieveConnectionMetricsResponse retrieveConnectionMetricsResponse =
                RetrieveConnectionMetricsResponse.getBuilder(connectionId(), dittoHeaders)
                        .connectionMetrics(connectionMetrics)
                        .sourceMetrics(sourceMetrics)
                        .targetMetrics(targetMetrics)
                        .build();

        getSender().tell(retrieveConnectionMetricsResponse, getSelf());
        return stay();
    }

    private FSM.State<BaseClientState, BaseClientData> resetConnectionMetrics(final ResetConnectionMetrics command,
            final BaseClientData data) {

        ConnectionLogUtil.enhanceLogWithCorrelationIdAndConnectionId(log, command, command.getConnectionEntityId());
        log.debug("Received ResetConnectionMetrics message, resetting metrics.");
        connectionCounterRegistry.resetForConnection(data.getConnection());

        return stay();
    }

    private FSM.State<BaseClientState, BaseClientData> enableConnectionLogs(final EnableConnectionLogs command) {
        final ConnectionId connectionId = command.getConnectionEntityId();
        ConnectionLogUtil.enhanceLogWithCorrelationIdAndConnectionId(log, command, connectionId);
        log.debug("Received EnableConnectionLogs message, enabling logs.");

        connectionLoggerRegistry.unmuteForConnection(connectionId);

        return stay();
    }

    private FSM.State<BaseClientState, BaseClientData> checkLoggingActive(final CheckConnectionLogsActive command) {
        final ConnectionId connectionId = command.getConnectionEntityId();
        final Instant timestamp = command.getTimestamp();
        ConnectionLogUtil.enhanceLogWithConnectionId(log, connectionId);
        log.debug("Received checkLoggingActive message, check if Logging for connection <{}> is expired.",
                connectionId);

        if (connectionLoggerRegistry.isLoggingExpired(connectionId, timestamp)) {
            connectionLoggerRegistry.muteForConnection(connectionId);
            getSender().tell(LoggingExpired.of(connectionId), ActorRef.noSender());
        }

        return stay();
    }

    private FSM.State<BaseClientState, BaseClientData> retrieveConnectionLogs(final RetrieveConnectionLogs command) {
        ConnectionLogUtil.enhanceLogWithCorrelationIdAndConnectionId(log, command, command.getConnectionEntityId());
        log.debug("Received RetrieveConnectionLogs message, gathering metrics.");

        final ConnectionLoggerRegistry.ConnectionLogs connectionLogs =
                connectionLoggerRegistry.aggregateLogs(connectionId());

        getSender().tell(RetrieveConnectionLogsResponse.of(connectionId(), connectionLogs.getLogs(),
                connectionLogs.getEnabledSince(), connectionLogs.getEnabledUntil(), command.getDittoHeaders()),
                getSelf());

        return stay();
    }

    private FSM.State<BaseClientState, BaseClientData> resetConnectionLogs(final ResetConnectionLogs command,
            final BaseClientData data) {

        ConnectionLogUtil.enhanceLogWithCorrelationIdAndConnectionId(log, command, command.getConnectionEntityId());
        log.debug("Received ResetConnectionLogs message, resetting logs.");

        connectionLoggerRegistry.resetForConnection(data.getConnection());

        connectionLoggerRegistry.forConnection(data.getConnectionId())
                .success(InfoProviderFactory.forSignal(command), "Successfully reset the logs.");

        return stay();
    }

    private static ConnectionFailedException newConnectionFailedException(final Connection connection,
            final DittoHeaders dittoHeaders) {

        return ConnectionFailedException
                .newBuilder(connection.getId())
                .dittoHeaders(dittoHeaders)
                .description("Could not establish a connection on '" +
                        connection.getHostname() + ":" + connection.getPort() + "'. Make sure the " +
                        "endpoint is reachable and that no firewall prevents the connection.")
                .build();
    }

    private DittoRuntimeException unhandledExceptionForSignalInState(final Object signal,
            final BaseClientState state) {
        final DittoHeaders headers = signal instanceof WithDittoHeaders
                ? ((WithDittoHeaders<?>) signal).getDittoHeaders()
                : DittoHeaders.empty();
        switch (state) {
            case CONNECTING:
            case DISCONNECTING:
                return ConnectionSignalIllegalException.newBuilder(connectionId())
                        .operationName(state.name().toLowerCase())
                        .timeout(clientConfig.getConnectingMinTimeout())
                        .dittoHeaders(headers)
                        .build();
            default:
                final String signalType = signal instanceof Signal
                        ? ((Signal<?>) signal).getType()
                        : "unknown"; // no need to disclose Java class of signal to clients
                return ConnectionSignalIllegalException.newBuilder(connectionId())
                        .illegalSignalForState(signalType, state.name().toLowerCase())
                        .dittoHeaders(headers)
                        .build();
        }
    }

    protected boolean canConnectViaSocket(final Connection connection) {
        return checkHostAndPortForAvailability(connection.getHostname(), connection.getPort());
    }

    private boolean checkHostAndPortForAvailability(final String host, final int port) {
        try (final Socket socket = new Socket()) {
            socket.connect(new InetSocketAddress(host, port), SOCKET_CHECK_TIMEOUT_MS);
            return true;
        } catch (final IOException | IllegalArgumentException ex) {
            ConnectionLogUtil.enhanceLogWithConnectionId(log, connectionId());
            connectionLogger.failure("Socket could not be opened for {0}:{1,number,#} due to {2}", host, port,
                    ex.getMessage());

            log.warning("Socket could not be opened for <{}:{}> due to {}: {}", host, port,
                    ex.getClass().getCanonicalName(), ex.getMessage());
        }
        return false;
    }

    private FSM.State<BaseClientState, BaseClientData> handleOutboundSignal(final OutboundSignal signal,
            final BaseClientData data) {

        if (stateName() == CONNECTED) {
            enhanceLogUtil(signal.getSource());
            messageMappingProcessorActor.tell(signal, getSender());
        } else {
            log.debug("Client state <{}> is not CONNECTED; dropping <{}>", stateName(), signal);
        }
        return stay();
    }

    private void enhanceLogUtil(final WithDittoHeaders<?> signal) {
        ConnectionLogUtil.enhanceLogWithCorrelationIdAndConnectionId(log, signal, connectionId());
    }

    private Instant getInConnectionStatusSince() {
        return stateData().getInConnectionStatusSince();
    }

    private CompletionStage<Status.Status> testMessageMappingProcessor() {
        try {
            return tryToConfigureMessageMappingProcessor();
        } catch (final DittoRuntimeException dre) {
            final String logMessage = MessageFormat.format(
                    "Got DittoRuntimeException during initialization of MessageMappingProcessor: {0} {1} - desc: {2}",
                    dre.getClass().getSimpleName(), dre.getMessage(), dre.getDescription().orElse(""));
            connectionLogger.failure(logMessage);
            log.info(logMessage);
            return CompletableFuture.completedFuture(new Status.Failure(dre));
        }
    }

    private CompletionStage<Status.Status> tryToConfigureMessageMappingProcessor() {
        final ActorSystem actorSystem = getContext().getSystem();
        // this one throws DittoRuntimeExceptions when the mapper could not be configured
        MessageMappingProcessor.of(connectionId(), connection().getPayloadMappingDefinition(), actorSystem,
                connectivityConfig, protocolAdapterProvider, log);
        return CompletableFuture.completedFuture(new Status.Success("mapping"));
    }

    /**
     * Starts the {@link MessageMappingProcessorActor} responsible for payload transformation/mapping as child actor
     * behind a (cluster node local) RoundRobin pool and a dynamic resizer from the current mapping context.
     *
     * @return {@link org.eclipse.ditto.services.connectivity.messaging.MessageMappingProcessorActor} or exception,
     * which will also cause a side-effect that stores the mapping actor in the local variable {@code
     * messageMappingProcessorActor}.
     */
    private ActorRef startMessageMappingProcessorActor(final Connection connection) {

        final MessageMappingProcessor processor;
        try {
            // this one throws DittoRuntimeExceptions when the mapper could not be configured
            processor = MessageMappingProcessor.of(connection.getId(), connection.getPayloadMappingDefinition(),
                    getContext().getSystem(), connectivityConfig, protocolAdapterProvider, log);
        } catch (final DittoRuntimeException dre) {
            connectionLogger.failure("Failed to start message mapping processor due to: {}.", dre.getMessage());
            log.info(
                    "Got DittoRuntimeException during initialization of MessageMappingProcessor: {} {} - desc: {}",
                    dre.getClass().getSimpleName(), dre.getMessage(), dre.getDescription().orElse(""));
            getSender().tell(dre, getSelf());
            throw dre;
        }

        log.info("Configured for processing messages with the following MessageMapperRegistry: <{}>",
                processor.getRegistry());

        log.debug("Starting MessageMappingProcessorActor with pool size of <{}>.",
                connection.getProcessorPoolSize());
<<<<<<< HEAD
        final Props props = MessageMappingProcessorActor.props(conciergeForwarder, getSelf(), processor,
                connection, connectionActor, connection.getProcessorPoolSize());
=======
        final Props props = MessageMappingProcessorActor.props(proxyActor, getSelf(), processor,
                connectionId(), connectionActor, connection.getProcessorPoolSize());
>>>>>>> 03158807

        return getContext().actorOf(props, MessageMappingProcessorActor.ACTOR_NAME);
    }

    /**
     * Start the subscription manager. Requires MessageMappingProcessorActor to be started to work.
     * Creates an actor materializer.
     *
     * @return reference of the subscription manager.
     */
    private ActorRef startSubscriptionManager(final ActorRef proxyActor) {
        final ActorRef pubSubMediator = DistributedPubSub.get(getContext().getSystem()).mediator();
        final ActorMaterializer mat = ActorMaterializer.create(getContext());
        final Props props = SubscriptionManager.props(clientConfig.getSubscriptionManagerTimeout(), pubSubMediator,
                proxyActor, mat);
        return getContext().actorOf(props, SubscriptionManager.ACTOR_NAME);
    }

    private FSM.State<BaseClientState, BaseClientData> forwardThingSearchCommand(final ThingSearchCommand<?> command,
            final BaseClientData data) {
        // Tell subscriptionManager to send search events to messageMappingProcessorActor.
        // See javadoc of
        //   ConnectionPersistentActor#forwardThingSearchCommandToClientActors(ThingSearchCommand)
        // for the message path of the search protocol.
        if (stateName() == CONNECTED) {
            subscriptionManager.tell(command, messageMappingProcessorActor);
        } else {
            log.debug("Client state <{}> is not CONNECTED; dropping <{}>", stateName(), command);
        }
        return stay();
    }

    protected boolean isDryRun() {
        return TESTING.equals(stateName());
    }

    private String nextChildActorName(final String prefix) {
        return prefix + ++childActorCount;
    }

    private BaseClientData setSession(final BaseClientData data, @Nullable final ActorRef sender,
            final DittoHeaders headers) {

        if (!Objects.equals(sender, getSelf()) && !Objects.equals(sender, getContext().system().deadLetters())) {
            return data.resetSession().addSessionSender(sender, headers);
        } else {
            return data.resetSession();
        }
    }

    private void cancelStateTimeout() {
        cancelTimer(DITTO_STATE_TIMEOUT_TIMER);
    }

    private void scheduleStateTimeout(final Duration duration) {
        setTimer(DITTO_STATE_TIMEOUT_TIMER, StateTimeout(), duration, false);
    }

    /**
     * Add meaningful message to status for reporting.
     *
     * @param status status to report.
     * @return status with meaningful message.
     */
    private Status.Status getStatusToReport(final Status.Status status, final DittoHeaders dittoHeaders) {
        final Status.Status answerToPublish;
        if (status instanceof Status.Failure) {
            final Status.Failure failure = (Status.Failure) status;
            if (!(failure.cause() instanceof DittoRuntimeException)) {
                final DittoRuntimeException error = ConnectionFailedException.newBuilder(connectionId())
                        .description(describeEventualCause(failure.cause()))
                        .dittoHeaders(dittoHeaders)
                        .build();
                answerToPublish = new Status.Failure(error);
            } else {
                answerToPublish = status;
            }
        } else {
            answerToPublish = status;
        }
        return answerToPublish;
    }

    private static String describeEventualCause(@Nullable final Throwable throwable) {
        if (null == throwable) {
            return "Unknown cause.";
        }
        final Throwable cause = throwable.getCause();
        if (cause == null || cause.equals(throwable)) {
            return "Cause: " + throwable.getMessage();
        } else {
            return describeEventualCause(cause);
        }
    }

    /**
     * Reconnect timeout strategy that provides increasing timeouts for reconnecting the client.
     * On timeout, increase the next timeout so that backoff happens when connecting to a drop-all firewall.
     * On failure, increase backoff-wait so that backoff happens when connecting to a broken broker.
     * Timeout and backoff are incremented individually in case the remote end refuse or drop packets at random.
     * Each failure causes a timeout. As a result, failures increment both timeout and backoff. The counter
     * {@code currentTries} is only incremented on timeout so that it is not incremented twice on failure.
     */
    public interface ReconnectTimeoutStrategy {

        boolean canReconnect();

        void reset();

        Duration getNextTimeout();

        Duration getNextBackoff();

    }

    /**
     * Implements {@code timeout = minTimeout * 2^x} until max timeout is reached.
     */
    static final class DuplicationReconnectTimeoutStrategy implements ReconnectTimeoutStrategy {

        private final Duration minTimeout;
        private final Duration maxTimeout;
        private final Duration minBackoff;
        private final Duration maxBackoff;
        private final int maxTries;
        private Duration currentTimeout;
        private Duration nextBackoff;
        private int currentTries;

        @Nullable
        private Instant lastTimeoutIncrease = null;

        DuplicationReconnectTimeoutStrategy(final Duration minTimeout,
                final Duration maxTimeout,
                final int maxTries,
                final Duration minBackoff,
                final Duration maxBackoff) {

            this.maxTimeout = checkArgument(maxTimeout, isPositiveOrZero(), () -> "maxTimeout must be positive");
            this.maxBackoff = checkArgument(maxBackoff, isPositiveOrZero(), () -> "maxBackoff must be positive");
            this.minTimeout = checkArgument(minTimeout, isPositiveOrZero().and(isLowerThanOrEqual(maxTimeout)),
                    () -> "minTimeout must be positive and lower than or equal to maxTimeout");
            this.minBackoff = checkArgument(minBackoff, isPositiveOrZero().and(isLowerThanOrEqual(maxBackoff)),
                    () -> "minBackoff must be positive and lower than or equal to maxTimeout");
            this.maxTries = checkArgument(maxTries, arg -> arg > 0, () -> "maxTries must be positive");
            reset();
        }

        private static DuplicationReconnectTimeoutStrategy fromConfig(final ClientConfig clientConfig) {
            return new DuplicationReconnectTimeoutStrategy(clientConfig.getConnectingMinTimeout(),
                    clientConfig.getConnectingMaxTimeout(), clientConfig.getConnectingMaxTries(),
                    clientConfig.getMinBackoff(), clientConfig.getMaxBackoff());
        }

        @Override
        public boolean canReconnect() {
            return currentTries < maxTries;
        }

        @Override
        public void reset() {
            currentTimeout = minTimeout;
            nextBackoff = minBackoff;
            currentTries = 0;
        }

        @Override
        public Duration getNextTimeout() {
            increaseTimeoutAfterRecovery();
            return currentTimeout;
        }

        @Override
        public Duration getNextBackoff() {
            // no need to perform recovery here because timeout always happens after a backoff
            final Duration result = nextBackoff;
            nextBackoff = minDuration(maxBackoff, nextBackoff.multipliedBy(2L));
            return result;
        }

        private void increaseTimeoutAfterRecovery() {
            final Instant now = Instant.now();
            performRecovery(now);
            currentTimeout = minDuration(maxTimeout, currentTimeout.multipliedBy(2L));
            ++currentTries;
        }

        /*
         * Some form of recovery (reduction of backoff, timeout and retry counter) is necessary so that
         * connections that experience short downtime once every couple days do not fail permanently
         * after some time.
         *
         * Simply resetting the timeout strategy on connection success is not sufficient,
         * because AMQP 1.0 connections can enter CONNECTED state and then fail immediately
         * if source or target addresses are misconfigured--the broker would reject requests
         * to create message consumers and publishers. If this strategy is reset on entering
         * CONNECTED, then those misconfigured connections do not experience exponential
         * backoff; reconnection would happen every minimum backoff duration forever.
         *
         * This recovery strategy is based on the duration D between timeouts, which are
         * also caused by errors. If D is larger than a threshold, then the connection is considered
         * stable and the timeout strategy is reset. Otherwise the connection is considered unstable
         * and retry counter will count up until we give up for good.
         *
         * The recovery threshold is chosen to be 2*(maxTimeout + maxBackoff) so that after this much
         * time, the connection has stayed open without errors for at least (maxTimeout + maxBackoff).
         */
        private void performRecovery(final Instant now) {
            // no point to perform linear recovery if this is the first timeout increase
            if (lastTimeoutIncrease != null) {
                final Duration durationSinceLastTimeout = Duration.between(lastTimeoutIncrease, now);
                final Duration resetThreshold = maxTimeout.plus(maxBackoff).multipliedBy(2L);
                if (isLonger(durationSinceLastTimeout, resetThreshold)) {
                    reset();
                }
            }
            lastTimeoutIncrease = now;
        }

        private static Duration minDuration(final Duration d1, final Duration d2) {
            return isLonger(d1, d2) ? d2 : d1;
        }

        private static boolean isLonger(final Duration d1, final Duration d2) {
            return d2.minus(d1).isNegative();
        }

        private static Predicate<Duration> isLowerThanOrEqual(final Duration otherDuration) {
            return arg -> {
                final Duration minus = arg.minus(otherDuration);
                return minus.isNegative() || minus.isZero();
            };
        }

        private static Predicate<Duration> isPositiveOrZero() {
            return arg -> !arg.isNegative();
        }

    }

    /**
     * Wrapper for a mapped {@link OutboundSignal} that should be forwarded to the publisher actor.
     */
    static final class PublishMappedMessage {

        private final OutboundSignal.MultiMapped outboundSignal;

        PublishMappedMessage(final OutboundSignal.MultiMapped outboundSignal) {
            this.outboundSignal = outboundSignal;
        }

        OutboundSignal.MultiMapped getOutboundSignal() {
            return outboundSignal;
        }

        @Override
        public String toString() {
            return getClass().getSimpleName() + " [" +
                    "outboundSignal=" + outboundSignal +
                    "]";
        }

    }

    /**
     * Signals successful or failed result of client actor initialization.
     */
    public static final class InitializationResult {

        @Nullable private final ConnectionFailure failure;

        public static InitializationResult success() {
            return new InitializationResult(null);
        }

        public static InitializationResult failed(@Nullable final Throwable throwable) {
            return new InitializationResult(new ImmutableConnectionFailure(null, throwable,
                    "Exception during client actor initialization."));
        }

        private InitializationResult(@Nullable final ConnectionFailure failure) {
            this.failure = failure;
        }

        @Nullable
        public ConnectionFailure getFailure() {
            return failure;
        }

        public boolean isSuccess() {
            return failure == null;
        }

        @Override
        public String toString() {
            return isSuccess() ? "Success" : failure.toString();
        }
    }

    protected enum Init {
        INSTANCE
    }
}<|MERGE_RESOLUTION|>--- conflicted
+++ resolved
@@ -184,7 +184,7 @@
         reconnectTimeoutStrategy = DuplicationReconnectTimeoutStrategy.fromConfig(clientConfig);
 
         messageMappingProcessorActor = startMessageMappingProcessorActor(connection);
-        subscriptionManager = startSubscriptionManager(this.conciergeForwarder);
+        subscriptionManager = startSubscriptionManager(this.proxyActor);
 
         // Send init message to allow for unsafe initialization of subclasses.
         getSelf().tell(Init.INSTANCE, getSelf());
@@ -217,23 +217,6 @@
 
         whenUnhandled(inAnyState().anyEvent(this::onUnknownEvent));
 
-<<<<<<< HEAD
-=======
-        final MonitoringConfig monitoringConfig = connectivityConfig.getMonitoringConfig();
-        connectionCounterRegistry = ConnectivityCounterRegistry.fromConfig(monitoringConfig.counter());
-        connectionLoggerRegistry = ConnectionLoggerRegistry.fromConfig(monitoringConfig.logger());
-
-        connectionLoggerRegistry.initForConnection(connection);
-        connectionCounterRegistry.initForConnection(connection);
-
-        connectionLogger = connectionLoggerRegistry.forConnection(connectionId);
-
-        reconnectTimeoutStrategy = DuplicationReconnectTimeoutStrategy.fromConfig(clientConfig);
-
-        messageMappingProcessorActor = startMessageMappingProcessorActor();
-        subscriptionManager = startSubscriptionManager(this.proxyActor);
-
->>>>>>> 03158807
         initialize();
     }
 
@@ -1233,13 +1216,9 @@
 
         log.debug("Starting MessageMappingProcessorActor with pool size of <{}>.",
                 connection.getProcessorPoolSize());
-<<<<<<< HEAD
-        final Props props = MessageMappingProcessorActor.props(conciergeForwarder, getSelf(), processor,
+
+        final Props props = MessageMappingProcessorActor.props(proxyActor, getSelf(), processor,
                 connection, connectionActor, connection.getProcessorPoolSize());
-=======
-        final Props props = MessageMappingProcessorActor.props(proxyActor, getSelf(), processor,
-                connectionId(), connectionActor, connection.getProcessorPoolSize());
->>>>>>> 03158807
 
         return getContext().actorOf(props, MessageMappingProcessorActor.ACTOR_NAME);
     }

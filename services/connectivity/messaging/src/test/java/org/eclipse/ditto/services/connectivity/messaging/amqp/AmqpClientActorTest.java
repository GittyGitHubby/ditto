--- conflicted
+++ resolved
@@ -64,14 +64,10 @@
 import org.eclipse.ditto.model.connectivity.Topic;
 import org.eclipse.ditto.services.connectivity.messaging.BaseClientState;
 import org.eclipse.ditto.services.connectivity.messaging.TestConstants;
-<<<<<<< HEAD
-import org.eclipse.ditto.services.connectivity.messaging.UnmappedOutboundSignal;
+import org.eclipse.ditto.services.connectivity.messaging.TestConstants.Authorization;
 import org.eclipse.ditto.services.connectivity.messaging.WithMockServers;
-=======
-import org.eclipse.ditto.services.connectivity.messaging.TestConstants.Authorization;
 import org.eclipse.ditto.services.models.connectivity.OutboundSignal;
 import org.eclipse.ditto.services.models.connectivity.OutboundSignalFactory;
->>>>>>> ad24774a
 import org.eclipse.ditto.signals.commands.base.Command;
 import org.eclipse.ditto.signals.commands.base.CommandResponse;
 import org.eclipse.ditto.signals.commands.connectivity.exceptions.ConnectionFailedException;
@@ -525,15 +521,9 @@
             expectMsg(CONNECTED_SUCCESS);
 
             final ThingModifiedEvent thingModifiedEvent = TestConstants.thingModified(singletonList(""));
-<<<<<<< HEAD
-            final UnmappedOutboundSignal outboundSignal = new UnmappedOutboundSignal(thingModifiedEvent,
-                    singleton(ConnectivityModelFactory.newTarget("target",
-                            TestConstants.Authorization.AUTHORIZATION_CONTEXT, Topic.TWIN_EVENTS)));
-=======
             final OutboundSignal outboundSignal = OutboundSignalFactory.newOutboundSignal(thingModifiedEvent,
                     singleton(ConnectivityModelFactory.newTarget("target", Authorization.AUTHORIZATION_CONTEXT,
                             Topic.TWIN_EVENTS)));
->>>>>>> ad24774a
 
             amqpClientActor.tell(outboundSignal, getRef());
 
@@ -552,17 +542,11 @@
                     "\uD83D\uDE05\uD83D\uDE06\uD83D\uDE07\uD83D\uDE08\uD83D\uDE09\uD83D\uDE0A\uD83D\uDE0B\uD83D\uDE0C" +
                     "\uD83D\uDE0D\uD83D\uDE0E\uD83D\uDE0F";
 
-<<<<<<< HEAD
-            final Source source =
-                    ConnectivityModelFactory.newSource(1, 0, TestConstants.Authorization.AUTHORIZATION_CONTEXT,
-                            sourceWithSpecialCharacters, sourceWithUnicodeCharacters);
-=======
             final Source source = ConnectivityModelFactory.newSourceBuilder()
                     .authorizationContext(Authorization.AUTHORIZATION_CONTEXT)
                     .address(sourceWithSpecialCharacters)
                     .address(sourceWithUnicodeCharacters)
                     .build();
->>>>>>> ad24774a
 
             final String connectionId = createRandomConnectionId();
             final Connection connectionWithSpecialCharacters =

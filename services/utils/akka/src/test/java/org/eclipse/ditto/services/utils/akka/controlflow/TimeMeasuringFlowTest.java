--- conflicted
+++ resolved
@@ -84,11 +84,7 @@
         final Sink<Duration, CompletionStage<Done>> rememberDurations = Sink.<Duration>foreach(durations::add);
         new TestKit(system) {{
             Source.repeat("Test")
-<<<<<<< HEAD
                     .via(TimeMeasuringFlow.measureTimeOf(flowThatNeedsSomeTime, timerMock, rememberDurations))
-=======
-                    .via(TimeMeasuringFlow.measureTimeOf(flowThatNeedsSomeTime, timerSpy, rememberDurations))
->>>>>>> d4b2cb18
                     .via(flowThatNeedsSomeTime) // This should not influence the time measuring above
                     .to(testSink)
                     .run(system);

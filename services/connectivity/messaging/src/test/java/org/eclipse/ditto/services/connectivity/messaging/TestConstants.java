--- conflicted
+++ resolved
@@ -485,16 +485,6 @@
         return createConnection(connectionId, Sources.SOURCES_WITH_AUTH_CONTEXT);
     }
 
-<<<<<<< HEAD
-    public static Connection createConnection(final String connectionId,
-            final List<Source> sources) {
-
-        return createConnection(connectionId, STATUS, sources);
-    }
-
-    public static Connection createConnection(final String connectionId,
-            final ConnectivityStatus status, final List<Source> sources) {
-=======
     public static Connection createConnection(final String connectionId, final List<Source> sources) {
         return createConnection(connectionId, STATUS, sources);
     }
@@ -502,7 +492,6 @@
     public static Connection createConnection(final String connectionId, final ConnectivityStatus status,
             final List<Source> sources) {
 
->>>>>>> 3fe56f5f
         return ConnectivityModelFactory.newConnectionBuilder(connectionId, TYPE, status, getUriOfNewMockServer())
                 .sources(sources)
                 .targets(Targets.TARGETS)

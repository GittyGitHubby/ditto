/*
 * Copyright (c) 2017 Bosch Software Innovations GmbH.
 *
 * All rights reserved. This program and the accompanying materials
 * are made available under the terms of the Eclipse Public License v2.0
 * which accompanies this distribution, and is available at
 * https://www.eclipse.org/org/documents/epl-2.0/index.php
 *
 * Contributors:
 *    Bosch Software Innovations GmbH - initial contribution
 */
package org.eclipse.ditto.services.connectivity.messaging;


import java.util.Collections;
import java.util.Objects;
import java.util.Optional;
import java.util.concurrent.TimeUnit;

import javax.annotation.Nullable;

import org.eclipse.ditto.json.JsonCollectors;
import org.eclipse.ditto.json.JsonFactory;
import org.eclipse.ditto.model.base.auth.AuthorizationContext;
import org.eclipse.ditto.model.base.auth.AuthorizationSubject;
import org.eclipse.ditto.model.base.common.ConditionChecker;
import org.eclipse.ditto.model.base.common.HttpStatusCode;
import org.eclipse.ditto.model.base.exceptions.DittoRuntimeException;
import org.eclipse.ditto.model.base.headers.DittoHeaderDefinition;
import org.eclipse.ditto.model.base.headers.DittoHeaders;
import org.eclipse.ditto.model.base.headers.DittoHeadersBuilder;
import org.eclipse.ditto.model.base.headers.WithDittoHeaders;
import org.eclipse.ditto.model.connectivity.ExternalMessage;
import org.eclipse.ditto.services.utils.akka.LogUtil;
<<<<<<< HEAD
import org.eclipse.ditto.services.utils.tracing.MutableKamonTimer;
import org.eclipse.ditto.services.utils.tracing.TracingTags;
=======
import org.eclipse.ditto.services.utils.cache.Cache;
import org.eclipse.ditto.services.utils.cache.CaffeineCache;
>>>>>>> 3a0d55cb
import org.eclipse.ditto.signals.base.Signal;
import org.eclipse.ditto.signals.commands.base.CommandResponse;
import org.eclipse.ditto.signals.commands.things.ThingErrorResponse;

import com.github.benmanes.caffeine.cache.Caffeine;

import akka.actor.AbstractActor;
import akka.actor.ActorRef;
import akka.actor.Props;
import akka.actor.Status;
import akka.cluster.pubsub.DistributedPubSubMediator;
import akka.event.DiagnosticLoggingAdapter;
import akka.japi.Creator;
import akka.japi.pf.ReceiveBuilder;

/**
 * This Actor processes incoming {@link Signal}s and dispatches them via {@link DistributedPubSubMediator} to a
 * consumer actor.
 */
public final class MessageMappingProcessorActor extends AbstractActor {

    /**
     * The name of this Actor in the ActorSystem.
     */
    public static final String ACTOR_NAME = "messageMappingProcessor";

    private final DiagnosticLoggingAdapter log = LogUtil.obtain(this);

    private final ActorRef publisherActor;
    private final AuthorizationContext authorizationContext;
    private final Cache<String, MutableKamonTimer> timers;

    private final DittoHeadersFilter headerFilter;
    private final MessageMappingProcessor processor;
    private final String connectionId;
    private final ActorRef conciergeForwarder;

    private MessageMappingProcessorActor(final ActorRef publisherActor,
            final ActorRef conciergeForwarder, final AuthorizationContext authorizationContext,
            final DittoHeadersFilter headerFilter,
            final MessageMappingProcessor processor,
            final String connectionId) {
        this.publisherActor = publisherActor;
        this.conciergeForwarder = conciergeForwarder;
        this.authorizationContext = authorizationContext;
        this.processor = processor;
        this.headerFilter = headerFilter;
        this.connectionId = connectionId;
<<<<<<< HEAD
        timers = CacheBuilder.newBuilder()
                .expireAfterWrite(5, TimeUnit.MINUTES)
                .removalListener((RemovalListener<String, MutableKamonTimer>) notification
                        -> log.debug("Trace for {} removed.", notification.getKey()))
                .build();
=======
        final Caffeine caffeine = Caffeine.newBuilder()
                .expireAfterWrite(5, TimeUnit.MINUTES);
        traces = CaffeineCache.of(caffeine);
>>>>>>> 3a0d55cb
    }

    /**
     * Creates Akka configuration object for this actor.
     *
     * @param publisherActor actor that handles/publishes outgoing messages.
     * @param conciergeForwarder the actor used to send signals to the concierge service.
     * @param authorizationContext the authorization context (authorized subjects) that are set in command headers.
     * @param headerFilter the header filter used to apply on responses.
     * @param processor the MessageMappingProcessor to use.
     * @param connectionId the connection id.
     * @return the Akka configuration Props object.
     */
    public static Props props(final ActorRef publisherActor,
            final ActorRef conciergeForwarder, final AuthorizationContext authorizationContext,
            final DittoHeadersFilter headerFilter,
            final MessageMappingProcessor processor,
            final String connectionId) {

        return Props.create(MessageMappingProcessorActor.class, new Creator<MessageMappingProcessorActor>() {
            private static final long serialVersionUID = 1L;

            @Override
            public MessageMappingProcessorActor create() {
                return new MessageMappingProcessorActor(publisherActor, conciergeForwarder, authorizationContext,
                        headerFilter, processor, connectionId);
            }
        });
    }

    /**
     * Creates Akka configuration object for this actor.
     *
     * @param publisherActor actor that handles outgoing messages.
     * @param conciergeForwarder the actor used to send signals to the concierge service.
     * @param authorizationContext the authorization context (authorized subjects) that are set in command headers.
     * @param processor the MessageMappingProcessor to use.
     * @param connectionId the connection id.
     * @return the Akka configuration Props object.
     */
    public static Props props(final ActorRef publisherActor,
            final ActorRef conciergeForwarder,
            final AuthorizationContext authorizationContext,
            final MessageMappingProcessor processor,
            final String connectionId) {

        return props(publisherActor,
                conciergeForwarder,
                authorizationContext,
                new DittoHeadersFilter(DittoHeadersFilter.Mode.EXCLUDE, Collections.emptyList()),
                processor, connectionId);
    }


    @Override
    public Receive createReceive() {
        return ReceiveBuilder.create()
                .match(ExternalMessage.class, this::handle)
                .match(CommandResponse.class, this::handleCommandResponse)
                .match(Signal.class, this::handleSignal)
                .match(DittoRuntimeException.class, this::handleDittoRuntimeException)
                .match(Status.Failure.class, f -> log.warning("Got failure with cause {}: {}",
                        f.cause().getClass().getSimpleName(), f.cause().getMessage()))
                .matchAny(m -> {
                    log.warning("Unknown message: {}", m);
                    unhandled(m);
                }).build();
    }

    private void handle(final ExternalMessage externalMessage) {
        ConditionChecker.checkNotNull(externalMessage);
        final String correlationId = externalMessage.getHeaders().get(DittoHeaderDefinition.CORRELATION_ID.getKey());
        LogUtil.enhanceLogWithCorrelationId(log, correlationId);
        LogUtil.enhanceLogWithCustomField(log, BaseClientData.MDC_CONNECTION_ID, connectionId);
        log.debug("Handling ExternalMessage: {}", externalMessage);

        final String authSubjectsArray = authorizationContext.stream()
                .map(AuthorizationSubject::getId)
                .map(JsonFactory::newValue)
                .collect(JsonCollectors.valuesToArray())
                .toString();
        final ExternalMessage messageWithAuthSubject =
                externalMessage.withHeader(DittoHeaderDefinition.AUTHORIZATION_SUBJECTS.getKey(), authSubjectsArray);

        try {
            final Optional<Signal<?>> signalOpt = processor.process(messageWithAuthSubject);
            signalOpt.ifPresent(signal -> {
                enhanceLogUtil(signal);
                final DittoHeadersBuilder adjustedHeadersBuilder = signal.getDittoHeaders().toBuilder()
                        .authorizationContext(authorizationContext);

                if (!signal.getDittoHeaders().getOrigin().isPresent()) {
                    adjustedHeadersBuilder.origin(connectionId);
                }
                final DittoHeaders adjustedHeaders = adjustedHeadersBuilder.build();
                // overwrite the auth-subjects to the configured ones after mapping in order to be sure that the mapping
                // does not choose/change the auth-subjects itself:
                final Signal<?> adjustedSignal = signal.setDittoHeaders(adjustedHeaders);
                startTrace(adjustedSignal);
                log.info("Sending '{}' using conciergeForwarder", adjustedSignal.getType());
                conciergeForwarder.tell(adjustedSignal, getSelf());
            });
        } catch (final DittoRuntimeException e) {
            handleDittoRuntimeException(e, DittoHeaders.of(externalMessage.getHeaders()));
        } catch (final Exception e) {
            log.warning("Got <{}> when message was processed: <{}>", e.getClass().getSimpleName(), e.getMessage());
        }
    }

    private void enhanceLogUtil(final WithDittoHeaders<?> signal) {
        LogUtil.enhanceLogWithCorrelationId(log, signal);
        LogUtil.enhanceLogWithCustomField(log, BaseClientData.MDC_CONNECTION_ID, connectionId);
    }

    private void handleDittoRuntimeException(final DittoRuntimeException exception) {
        handleDittoRuntimeException(exception, DittoHeaders.empty());
    }

    private void handleDittoRuntimeException(final DittoRuntimeException exception,
            final DittoHeaders dittoHeaders) {
        final DittoHeaders mergedHeaders =
                DittoHeaders.newBuilder(exception.getDittoHeaders()).putHeaders(dittoHeaders).build();
        final ThingErrorResponse errorResponse = ThingErrorResponse.of(exception, mergedHeaders);

        enhanceLogUtil(exception);

        log.info("Got DittoRuntimeException '{}' when ExternalMessage was processed: {} - {}",
                exception.getErrorCode(), exception.getMessage(), exception.getDescription().orElse(""));

        handleCommandResponse(errorResponse);
    }

    private void handleCommandResponse(final CommandResponse<?> response) {
        enhanceLogUtil(response);
        finishTrace(response);
        if (response.getDittoHeaders().isResponseRequired()) {

            if (response.getStatusCodeValue() < HttpStatusCode.BAD_REQUEST.toInt()) {
                log.debug("Received response: {}", response);
            } else {
                log.debug("Received error response: {}", response.toJsonString());
            }

            handleSignal(response);
        } else {
            log.debug("Requester did not require response (via DittoHeader '{}') - not mapping back to ExternalMessage",
                    DittoHeaderDefinition.RESPONSE_REQUIRED);
        }
    }

    private void handleSignal(final Signal<?> signal) {
        enhanceLogUtil(signal);
        log.debug("Handling signal: {}", signal);

        try {
            final DittoHeaders filteredDittoHeaders = headerFilter.apply(signal.getDittoHeaders());
            final Signal signalWithFilteredHeaders = signal.setDittoHeaders(filteredDittoHeaders);
            processor.process(signalWithFilteredHeaders)
                    .ifPresent(message -> publisherActor.forward(message, getContext()));
        } catch (final DittoRuntimeException e) {
            log.info("Got DittoRuntimeException during processing Signal: {} - {}", e.getMessage(),
                    e.getDescription().orElse(""));
        } catch (final Exception e) {
            log.warning("Got unexpected exception during processing Signal: {}", e.getMessage());
        }
    }

    private void startTrace(final Signal<?> command) {
        command.getDittoHeaders().getCorrelationId().ifPresent(correlationId ->
                timers.put(correlationId, createStartedTimer(connectionId, command.getType()))
        );
    }

    private void finishTrace(final Signal<?> response) {
        if (ThingErrorResponse.class.isAssignableFrom(response.getClass())) {
            finishTrace(response, ((ThingErrorResponse) response).getDittoRuntimeException());
        } else {
            finishTrace(response, null);
        }
    }

    private void finishTrace(final Signal<?> response, @Nullable final Throwable cause) {
        response.getDittoHeaders().getCorrelationId().ifPresent(correlationId -> {
            try {
                finishTrace(correlationId, cause);
            } catch (final IllegalArgumentException e) {
                log.debug("Trace missing for response: '{}'", response);
            }
        });
    }

    private void finishTrace(final String correlationId, @Nullable final Throwable cause) {
<<<<<<< HEAD
        final MutableKamonTimer timer = timers.getIfPresent(correlationId);
        if (Objects.isNull(timer)) {
            throw new IllegalArgumentException("No trace found for correlationId: " + correlationId);
        }
        timers.invalidate(timer);
=======
        final Optional<TraceContext> ctxOpt = traces.getBlocking(correlationId);
        if (!ctxOpt.isPresent()) {
            throw new IllegalArgumentException("No trace found for correlationId: " + correlationId);
        }
        final TraceContext ctx = ctxOpt.get();
        traces.invalidate(correlationId);
>>>>>>> 3a0d55cb
        if (Objects.isNull(cause)) {
            timer.tag(TracingTags.MAPPING_SUCCESS, true)
                    .stop();
        } else {
            timer.tag(TracingTags.MAPPING_SUCCESS, false)
                    .stop();
        }
    }

    private static MutableKamonTimer createStartedTimer(final String connectionId, final String type) {
        return MutableKamonTimer.build("roundtrip_" + connectionId + "_" + type)
                .tag(TracingTags.COMMAND_TYPE, type)
                .start();
    }
}<|MERGE_RESOLUTION|>--- conflicted
+++ resolved
@@ -32,18 +32,15 @@
 import org.eclipse.ditto.model.base.headers.WithDittoHeaders;
 import org.eclipse.ditto.model.connectivity.ExternalMessage;
 import org.eclipse.ditto.services.utils.akka.LogUtil;
-<<<<<<< HEAD
 import org.eclipse.ditto.services.utils.tracing.MutableKamonTimer;
 import org.eclipse.ditto.services.utils.tracing.TracingTags;
-=======
-import org.eclipse.ditto.services.utils.cache.Cache;
-import org.eclipse.ditto.services.utils.cache.CaffeineCache;
->>>>>>> 3a0d55cb
 import org.eclipse.ditto.signals.base.Signal;
 import org.eclipse.ditto.signals.commands.base.CommandResponse;
 import org.eclipse.ditto.signals.commands.things.ThingErrorResponse;
 
+import com.github.benmanes.caffeine.cache.Cache;
 import com.github.benmanes.caffeine.cache.Caffeine;
+import com.github.benmanes.caffeine.cache.RemovalListener;
 
 import akka.actor.AbstractActor;
 import akka.actor.ActorRef;
@@ -87,17 +84,13 @@
         this.processor = processor;
         this.headerFilter = headerFilter;
         this.connectionId = connectionId;
-<<<<<<< HEAD
-        timers = CacheBuilder.newBuilder()
+
+        final Caffeine<String, MutableKamonTimer> caffeine = Caffeine.newBuilder()
                 .expireAfterWrite(5, TimeUnit.MINUTES)
-                .removalListener((RemovalListener<String, MutableKamonTimer>) notification
-                        -> log.debug("Trace for {} removed.", notification.getKey()))
-                .build();
-=======
-        final Caffeine caffeine = Caffeine.newBuilder()
-                .expireAfterWrite(5, TimeUnit.MINUTES);
-        traces = CaffeineCache.of(caffeine);
->>>>>>> 3a0d55cb
+                .removalListener((key, value, cause) ->
+                        log.debug("Trace for {} removed. Cause: {}", key, cause.toString()));
+
+        timers = caffeine.build();
     }
 
     /**
@@ -290,20 +283,11 @@
     }
 
     private void finishTrace(final String correlationId, @Nullable final Throwable cause) {
-<<<<<<< HEAD
         final MutableKamonTimer timer = timers.getIfPresent(correlationId);
         if (Objects.isNull(timer)) {
             throw new IllegalArgumentException("No trace found for correlationId: " + correlationId);
         }
         timers.invalidate(timer);
-=======
-        final Optional<TraceContext> ctxOpt = traces.getBlocking(correlationId);
-        if (!ctxOpt.isPresent()) {
-            throw new IllegalArgumentException("No trace found for correlationId: " + correlationId);
-        }
-        final TraceContext ctx = ctxOpt.get();
-        traces.invalidate(correlationId);
->>>>>>> 3a0d55cb
         if (Objects.isNull(cause)) {
             timer.tag(TracingTags.MAPPING_SUCCESS, true)
                     .stop();

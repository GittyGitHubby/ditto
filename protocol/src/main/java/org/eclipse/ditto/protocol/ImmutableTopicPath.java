/*
 * Copyright (c) 2017 Contributors to the Eclipse Foundation
 *
 * See the NOTICE file(s) distributed with this work for additional
 * information regarding copyright ownership.
 *
 * This program and the accompanying materials are made available under the
 * terms of the Eclipse Public License 2.0 which is available at
 * http://www.eclipse.org/legal/epl-2.0
 *
 * SPDX-License-Identifier: EPL-2.0
 */
package org.eclipse.ditto.protocol;

import static org.eclipse.ditto.base.model.common.ConditionChecker.checkNotNull;

import java.text.MessageFormat;
import java.util.Arrays;
import java.util.LinkedList;
import java.util.NoSuchElementException;
import java.util.Objects;
import java.util.Optional;
import java.util.function.Supplier;
import java.util.stream.Collectors;
import java.util.stream.Stream;

import javax.annotation.Nullable;
import javax.annotation.concurrent.Immutable;
import javax.annotation.concurrent.NotThreadSafe;

import org.eclipse.ditto.protocol.adapter.UnknownTopicPathException;

/**
 * Immutable implementation of {@link TopicPath}.
 */
@Immutable
final class ImmutableTopicPath implements TopicPath {

    private final String namespace;
    private final String name;
    private final Group group;
    private final Channel channel;
    private final Criterion criterion;
    @Nullable private final Action action;
    @Nullable private final SearchAction searchAction;
    @Nullable private final String subject;
<<<<<<< HEAD
    private final String path;

    private ImmutableTopicPath(final String namespace,
            final String name,
            final Group group,
            @Nullable final Channel channel,
            final Criterion criterion,
            @Nullable final Action action,
            @Nullable final SearchAction searchAction,
            @Nullable final String subject
            ) {
        this.namespace = checkNotNull(namespace, PROP_NAME_NAMESPACE);
        this.name = checkNotNull(name, PROP_NAME_ID);
        this.group = checkNotNull(group, PROP_NAME_GROUP);
        this.channel = checkChannelArgument(channel, group);
        this.criterion = checkNotNull(criterion, PROP_NAME_CRITERION);
        this.action = action;
        this.searchAction = searchAction;
        this.subject = subject;
        this.path = buildPath();
    }

    private Channel checkChannelArgument(final Channel channel, final Group group) {
        if (group == Group.POLICIES || group == Group.CONNECTIONS) {
            // for policies group no channel is required/allowed
            checkArgument(channel, ch -> ch == null || ch == Channel.NONE,
                    () -> "The policies and connections groups require no channel.");
            return Channel.NONE;
        } else {
            // for other groups just check that a channel is there
            return checkNotNull(channel, PROP_NAME_CHANNEL);
        }
    }

    /**
     * Returns a new ImmutableTopicPath for the specified {@code namespace}, {@code entityname}, {@code group} and
     * {@code criterion}.
     *
     * @param namespace the namespace.
     * @param entityname the entityname.
     * @param group the group.
     * @param channel the channel.
     * @param criterion the criterion.
     * @return the TopicPath.
     * @throws NullPointerException if any argument is {@code null}.
     */
    public static ImmutableTopicPath of(final String namespace, final String entityname, final Group group,
            final Channel channel, final Criterion criterion) {
        return new ImmutableTopicPath(namespace, entityname, group, channel, criterion, null, null, null);
    }
=======
>>>>>>> f2c5e5f2

    private ImmutableTopicPath(final Builder builder) {
        namespace = builder.namespace;
        name = builder.name;
        group = builder.group;
        channel = builder.channel;
        criterion = builder.criterion;
        action = builder.action;
        searchAction = builder.searchAction;
        subject = builder.subject;
    }

    /**
     * Returns a new builder with a fluent step API to create an {@code ImmutableTopicPath}.
     *
     * @param namespace the namespace part of the topic path to be built.
     * @param entityName the entity name part of the topic path to be built.
     * @return the builder.
     * @throws NullPointerException if any argument is {@code null}.
     */
    static TopicPathBuilder newBuilder(final String namespace, final String entityName) {
        checkNotNull(namespace, "namespace");
        checkNotNull(entityName, "entityName");
        return new Builder(namespace, entityName);
    }

    /**
     * Parses the string argument as a {@code ImmutableTopicPath}.
     *
     * @param topicPathString a String containing the ImmutableTopicPath representation to be parsed.
     * @return the {@code ImmutableTopicPath} represented by the argument.
     * @throws NullPointerException if {@code topicPathString} is {@code null}.
     * @throws UnknownTopicPathException if the string does not contain a parsable ImmutableTopicPath.
     */
    static ImmutableTopicPath parseTopicPath(final String topicPathString) {
        final TopicPathParser topicPathParser = new TopicPathParser(checkNotNull(topicPathString, "topicPathString"));
        return topicPathParser.get();
    }

    @Override
    public String getNamespace() {
        return namespace;
    }

    @Override
    public Group getGroup() {
        return group;
    }

    @Override
    public Channel getChannel() {
        return channel;
    }

    @Override
    public Criterion getCriterion() {
        return criterion;
    }

    @Override
    public Optional<Action> getAction() {
        return Optional.ofNullable(action);
    }

    @Override
    public Optional<SearchAction> getSearchAction() {
        return Optional.ofNullable(searchAction);
    }

    @Override
    public Optional<String> getSubject() {
        return Optional.ofNullable(subject);
    }

    @Override
    public String getEntityName() {
        return name;
    }

    @Override
    public String getPath() {
        final Stream<String> pathPartStream = Stream.<String>builder()
                .add(namespace)
                .add(name)
                .add(group.getName())
                .add(Channel.NONE != channel ? channel.getName() : null)
                .add(criterion.getName())
                .add(getStringOrNull(action))
                .add(getStringOrNull(searchAction))
                .add(getStringOrNull(subject))
                .build();
        return pathPartStream.filter(Objects::nonNull).collect(Collectors.joining(PATH_DELIMITER));
    }

    @Nullable
    private static String getStringOrNull(@Nullable final Object pathPart) {
        @Nullable final String result;
        if (null == pathPart) {
            result = null;
        } else {
            result = pathPart.toString();
        }
        return result;
    }

    @Override
    public boolean isGroup(@Nullable final Group expectedGroup) {
        return group.equals(expectedGroup);
    }

    @Override
    public boolean isChannel(@Nullable final Channel expectedChannel) {
        return channel.equals(expectedChannel);
    }

    @Override
    public boolean isCriterion(@Nullable final Criterion expectedCriterion) {
        return criterion.equals(expectedCriterion);
    }

    @Override
    public boolean isAction(@Nullable final Action expectedAction) {
        return Objects.equals(action, expectedAction);
    }

    @SuppressWarnings({"squid:MethodCyclomaticComplexity", "squid:S1067", "OverlyComplexMethod"})
    @Override
    public boolean equals(final Object o) {
        if (this == o) {
            return true;
        }
        if (o == null || getClass() != o.getClass()) {
            return false;
        }
        final ImmutableTopicPath that = (ImmutableTopicPath) o;
        return Objects.equals(namespace, that.namespace) &&
                Objects.equals(name, that.name) &&
                group == that.group &&
                channel == that.channel &&
                criterion == that.criterion &&
                Objects.equals(action, that.action) &&
                Objects.equals(searchAction, that.searchAction) &&
                Objects.equals(subject, that.subject);
    }

    @Override
    public int hashCode() {
        return Objects.hash(namespace, name, group, channel, criterion, action, searchAction, subject);
    }

    @Override
    public String toString() {
        return getClass().getSimpleName() + " ["
                + "namespace=" + namespace +
                ", id=" + name +
                ", group=" + group +
                ", channel=" + channel +
                ", criterion=" + criterion +
                ", action=" + action +
                ", searchAction=" + searchAction +
                ", subject=" + subject +
                ", path=" + getPath() +
                "]";
    }

    /**
     * Mutable implementation of {@link TopicPathBuilder} for building immutable {@link TopicPath} instances.
     */
    @NotThreadSafe
    private static final class Builder
            implements TopicPathBuilder, MessagesTopicPathBuilder, EventsTopicPathBuilder, CommandsTopicPathBuilder,
            AcknowledgementTopicPathBuilder, SearchTopicPathBuilder, AnnouncementsTopicPathBuilder {

        private final String namespace;
        private final String name;

        private Group group;
        private Channel channel;
        private Criterion criterion;
        @Nullable private Action action;
        @Nullable private SearchAction searchAction;
        @Nullable private String subject;

        private Builder(final String namespace, final String name) {
            this.namespace = namespace;
            this.name = name;
            group = null;
            channel = Channel.NONE;
            criterion = null;
            action = null;
            searchAction = null;
            subject = null;
        }

        @Override
        public TopicPathBuilder things() {
            group = Group.THINGS;
            return this;
        }

        @Override
        public TopicPathBuilder policies() {
            group = Group.POLICIES;
            return this;
        }

        @Override
        public TopicPathBuilder twin() {
            channel = Channel.TWIN;
            return this;
        }

        @Override
        public TopicPathBuilder live() {
            channel = Channel.LIVE;
            return this;
        }

        @Override
        public TopicPathBuilder none() {
            channel = Channel.NONE;
            return this;
        }

        @Override
        public SearchTopicPathBuilder search() {
            criterion = Criterion.SEARCH;
            return this;
        }

        @Override
        public CommandsTopicPathBuilder commands() {
            criterion = Criterion.COMMANDS;
            return this;
        }

        @Override
        public AnnouncementsTopicPathBuilder announcements() {
            criterion = Criterion.ANNOUNCEMENTS;
            return this;
        }

        @Override
        public EventsTopicPathBuilder events() {
            criterion = Criterion.EVENTS;
            return this;
        }

        @Override
        public TopicPathBuildable errors() {
            criterion = Criterion.ERRORS;
            return this;
        }

        @Override
        public MessagesTopicPathBuilder messages() {
            criterion = Criterion.MESSAGES;
            return this;
        }

        @Override
        public AcknowledgementTopicPathBuilder acks() {
            criterion = Criterion.ACKS;
            return this;
        }

        @Override
        public CommandsTopicPathBuilder create() {
            action = Action.CREATE;
            return this;
        }

        @Override
        public CommandsTopicPathBuilder retrieve() {
            action = Action.RETRIEVE;
            return this;
        }

        @Override
        public CommandsTopicPathBuilder modify() {
            action = Action.MODIFY;
            return this;
        }

        @Override
        public CommandsTopicPathBuilder merge() {
            action = Action.MERGE;
            return this;
        }

        @Override
        public CommandsTopicPathBuilder delete() {
            action = Action.DELETE;
            return this;
        }

        @Override
        public TopicPathBuildable subscribe() {
            searchAction = SearchAction.SUBSCRIBE;
            return this;
        }

        @Override
        public TopicPathBuildable cancel() {
            searchAction = SearchAction.CANCEL;
            return this;
        }

        @Override
        public TopicPathBuildable request() {
            searchAction = SearchAction.REQUEST;
            return this;
        }

        @Override
        public TopicPathBuildable complete() {
            searchAction = SearchAction.COMPLETE;
            return this;
        }

        @Override
        public TopicPathBuildable failed() {
            searchAction = SearchAction.FAILED;
            return this;
        }

        @Override
        public TopicPathBuildable hasNext() {
            searchAction = SearchAction.NEXT;
            return this;
        }

        @Override
        public EventsTopicPathBuilder generated() {
            searchAction = SearchAction.GENERATED;
            return this;
        }

        @Override
        public TopicPathBuildable error() {
            searchAction = SearchAction.ERROR;
            return this;
        }

        @Override
        public EventsTopicPathBuilder created() {
            action = Action.CREATED;
            return this;
        }

        @Override
        public EventsTopicPathBuilder modified() {
            action = Action.MODIFIED;
            return this;
        }

        @Override
        public EventsTopicPathBuilder merged() {
            action = Action.MERGED;
            return this;
        }

        @Override
        public EventsTopicPathBuilder deleted() {
            action = Action.DELETED;
            return this;
        }

        @Override
        public MessagesTopicPathBuilder subject(final String subject) {
            this.subject = checkNotNull(subject, "subject");
            return this;
        }

        @Override
        public AnnouncementsTopicPathBuilder name(final String name) {
            subject = checkNotNull(name, "name");
            return this;
        }

        @Override
        public AcknowledgementTopicPathBuilder label(final CharSequence label) {
            subject = checkNotNull(label, "label").toString();
            return this;
        }

        @Override
        public AcknowledgementTopicPathBuilder aggregatedAcks() {
            subject = null;
            return this;
        }

        @Override
        public ImmutableTopicPath build() {
            validateChannel();
            return new ImmutableTopicPath(this);
        }

        private void validateChannel() {
            if (Group.POLICIES == group && Channel.NONE != channel) {
                throw new IllegalStateException("The policies group requires no channel.");
            }
        }

    }

    @NotThreadSafe
    private static final class TopicPathParser implements Supplier<ImmutableTopicPath> {

        private final String topicPathString;
        private final LinkedList<String> topicPathParts;

        private TopicPathParser(final String topicPathString) {
            this.topicPathString = topicPathString;
            topicPathParts = splitByPathDelimiter(topicPathString);
        }

        private static LinkedList<String> splitByPathDelimiter(final String topicPathString) {
            final LinkedList<String> result;
            if (topicPathString.isEmpty()) {
                result = new LinkedList<>();
            } else {
                result = new LinkedList<>(Arrays.asList(topicPathString.split(TopicPath.PATH_DELIMITER)));
            }
            return result;
        }

        @Override
        public ImmutableTopicPath get() {
            final Builder topicPathBuilder = new Builder(tryToGetNamespace(), tryToGetEntityName());
            topicPathBuilder.group = tryToGetGroup(tryToGetGroupName());
            topicPathBuilder.channel = tryToGetChannelForGroup(topicPathBuilder.group);
            topicPathBuilder.criterion = tryToGetCriterion(tryToGetCriterionName());
            switch (topicPathBuilder.criterion) {
                case COMMANDS:
                case EVENTS:
                    topicPathBuilder.action = tryToGetActionForName(tryToGetActionName());
                    break;
                case SEARCH:
                    topicPathBuilder.searchAction = tryToGetSearchActionForName(tryToGetSearchActionName());
                    break;
                case ERRORS:
                    break;
                case MESSAGES:
                case ACKS:
                case ANNOUNCEMENTS:
                    topicPathBuilder.subject = getSubjectOrNull();
                    break;
                default:
                    throw UnknownTopicPathException.newBuilder(topicPathString)
                            .description(MessageFormat.format("Criterion <{0}> is unhandled.",
                                    topicPathBuilder.criterion))
                            .build();
            }
            return topicPathBuilder.build();
        }

        private String tryToGetNamespace() {
            try {
                return topicPathParts.pop(); // parts[0]
            } catch (final NoSuchElementException e) {
                throw UnknownTopicPathException.newBuilder(topicPathString)
                        .description("The topic path has no namespace part.")
                        .cause(e)
                        .build();
            }
        }

        private String tryToGetEntityName() {
            try {
                return topicPathParts.pop(); // parts[1]
            } catch (final NoSuchElementException e) {
                throw UnknownTopicPathException.newBuilder(topicPathString)
                        .description("The topic path has no entity name part.")
                        .cause(e)
                        .build();
            }
        }

        private String tryToGetGroupName() {
            try {
                return topicPathParts.pop(); // parts[2]
            } catch (final NoSuchElementException e) {
                throw UnknownTopicPathException.newBuilder(topicPathString)
                        .description("The topic path has no group part.")
                        .cause(e)
                        .build();
            }
        }

        private Group tryToGetGroup(final String groupName) {
            return Group.forName(groupName).orElseThrow(() -> UnknownTopicPathException.newBuilder(topicPathString)
                    .description(MessageFormat.format("Group name <{0}> is unknown.", groupName))
                    .build());
        }

        private Channel tryToGetChannelForGroup(final Group group) {
            final Channel result;
            if (Group.POLICIES == group) {
                result = Channel.NONE;
            } else {
                result = tryToGetChannelForName(tryToGetChannelName());
            }
            return result;
        }

        private String tryToGetChannelName() {
            try {
                return topicPathParts.pop(); // parts[3]
            } catch (final NoSuchElementException e) {
                throw UnknownTopicPathException.newBuilder(topicPathString)
                        .description("The topic path has no channel part.")
                        .cause(e)
                        .build();
            }
        }

        private Channel tryToGetChannelForName(final String channelName) {
            return Channel.forName(channelName).orElseThrow(() -> UnknownTopicPathException.newBuilder(topicPathString)
                    .description(MessageFormat.format("Channel name <{0}> is unknown.", channelName))
                    .build());
        }

        private String tryToGetCriterionName() {
            try {
                return topicPathParts.pop(); // parts[4]
            } catch (final NoSuchElementException e) {
                throw UnknownTopicPathException.newBuilder(topicPathString)
                        .description("The topic path has no criterion part.")
                        .cause(e)
                        .build();
            }
        }

        private Criterion tryToGetCriterion(final String criterionName) {
            return Criterion.forName(criterionName)
                    .orElseThrow(() -> UnknownTopicPathException.newBuilder(topicPathString)
                            .description(MessageFormat.format("Criterion name <{0}> is unknown.", criterionName))
                            .build());
        }

        private String tryToGetActionName() {
            try {
                return topicPathParts.pop(); // parts[5]
            } catch (final NoSuchElementException e) {
                throw UnknownTopicPathException.newBuilder(topicPathString)
                        .description("The topic path has no action part.")
                        .cause(e)
                        .build();
            }
        }

        private Action tryToGetActionForName(final String actionName) {
            return Action.forName(actionName).orElseThrow(() -> UnknownTopicPathException.newBuilder(topicPathString)
                    .description(MessageFormat.format("Action name <{0}> is unknown.", actionName))
                    .build());
        }

        private String tryToGetSearchActionName() {
            try {
                return topicPathParts.pop(); // parts[5]
            } catch (final NoSuchElementException e) {
                throw UnknownTopicPathException.newBuilder(topicPathString)
                        .description("The topic path has no search action part.")
                        .cause(e)
                        .build();
            }
        }

        private SearchAction tryToGetSearchActionForName(final String searchActionName) {
            return SearchAction.forName(searchActionName)
                    .orElseThrow(() -> UnknownTopicPathException.newBuilder(topicPathString)
                            .description(MessageFormat.format("Search action name <{0}> is unknown.", searchActionName))
                            .build());
        }

        @Nullable
        private String getSubjectOrNull() {
            final String subject = String.join(TopicPath.PATH_DELIMITER, topicPathParts);
            final String result;
            if (subject.isEmpty()) {
                result = null;
            } else {
                result = subject;
            }
            return result;
        }

    }

}<|MERGE_RESOLUTION|>--- conflicted
+++ resolved
@@ -44,59 +44,6 @@
     @Nullable private final Action action;
     @Nullable private final SearchAction searchAction;
     @Nullable private final String subject;
-<<<<<<< HEAD
-    private final String path;
-
-    private ImmutableTopicPath(final String namespace,
-            final String name,
-            final Group group,
-            @Nullable final Channel channel,
-            final Criterion criterion,
-            @Nullable final Action action,
-            @Nullable final SearchAction searchAction,
-            @Nullable final String subject
-            ) {
-        this.namespace = checkNotNull(namespace, PROP_NAME_NAMESPACE);
-        this.name = checkNotNull(name, PROP_NAME_ID);
-        this.group = checkNotNull(group, PROP_NAME_GROUP);
-        this.channel = checkChannelArgument(channel, group);
-        this.criterion = checkNotNull(criterion, PROP_NAME_CRITERION);
-        this.action = action;
-        this.searchAction = searchAction;
-        this.subject = subject;
-        this.path = buildPath();
-    }
-
-    private Channel checkChannelArgument(final Channel channel, final Group group) {
-        if (group == Group.POLICIES || group == Group.CONNECTIONS) {
-            // for policies group no channel is required/allowed
-            checkArgument(channel, ch -> ch == null || ch == Channel.NONE,
-                    () -> "The policies and connections groups require no channel.");
-            return Channel.NONE;
-        } else {
-            // for other groups just check that a channel is there
-            return checkNotNull(channel, PROP_NAME_CHANNEL);
-        }
-    }
-
-    /**
-     * Returns a new ImmutableTopicPath for the specified {@code namespace}, {@code entityname}, {@code group} and
-     * {@code criterion}.
-     *
-     * @param namespace the namespace.
-     * @param entityname the entityname.
-     * @param group the group.
-     * @param channel the channel.
-     * @param criterion the criterion.
-     * @return the TopicPath.
-     * @throws NullPointerException if any argument is {@code null}.
-     */
-    public static ImmutableTopicPath of(final String namespace, final String entityname, final Group group,
-            final Channel channel, final Criterion criterion) {
-        return new ImmutableTopicPath(namespace, entityname, group, channel, criterion, null, null, null);
-    }
-=======
->>>>>>> f2c5e5f2
 
     private ImmutableTopicPath(final Builder builder) {
         namespace = builder.namespace;
@@ -304,6 +251,12 @@
         }
 
         @Override
+        public TopicPathBuilder connections() {
+            group = Group.CONNECTIONS;
+            return this;
+        }
+
+        @Override
         public TopicPathBuilder twin() {
             channel = Channel.TWIN;
             return this;
@@ -496,8 +449,9 @@
         }
 
         private void validateChannel() {
-            if (Group.POLICIES == group && Channel.NONE != channel) {
-                throw new IllegalStateException("The policies group requires no channel.");
+            if ((Group.POLICIES == group || Group.CONNECTIONS == group) &&
+                    Channel.NONE != channel) {
+                throw new IllegalStateException("The policies and connection groups require no channel.");
             }
         }
 
@@ -595,7 +549,7 @@
 
         private Channel tryToGetChannelForGroup(final Group group) {
             final Channel result;
-            if (Group.POLICIES == group) {
+            if (Group.POLICIES == group || Group.CONNECTIONS == group) {
                 result = Channel.NONE;
             } else {
                 result = tryToGetChannelForName(tryToGetChannelName());

/*
 * Copyright (c) 2017 Contributors to the Eclipse Foundation
 *
 * See the NOTICE file(s) distributed with this work for additional
 * information regarding copyright ownership.
 *
 * This program and the accompanying materials are made available under the
 * terms of the Eclipse Public License 2.0 which is available at
 * http://www.eclipse.org/legal/epl-2.0
 *
 * SPDX-License-Identifier: EPL-2.0
 */
package org.eclipse.ditto.services.connectivity.messaging;

import static org.eclipse.ditto.model.connectivity.MetricType.DROPPED;
import static org.eclipse.ditto.model.connectivity.MetricType.MAPPED;

import java.io.PrintWriter;
import java.io.StringWriter;
import java.util.AbstractMap;
import java.util.ArrayList;
import java.util.Collection;
import java.util.Collections;
import java.util.HashSet;
import java.util.List;
import java.util.Map;
import java.util.Optional;
import java.util.Set;
import java.util.concurrent.CompletableFuture;
import java.util.concurrent.CompletionStage;
import java.util.function.Predicate;
import java.util.stream.Collectors;
import java.util.stream.Stream;

import javax.annotation.Nullable;

import org.eclipse.ditto.json.JsonField;
import org.eclipse.ditto.json.JsonFieldSelector;
import org.eclipse.ditto.json.JsonObject;
import org.eclipse.ditto.model.base.acks.AcknowledgementRequest;
import org.eclipse.ditto.model.base.auth.AuthorizationContext;
import org.eclipse.ditto.model.base.common.ConditionChecker;
import org.eclipse.ditto.model.base.common.HttpStatusCode;
import org.eclipse.ditto.model.base.entity.id.EntityId;
import org.eclipse.ditto.model.base.exceptions.DittoRuntimeException;
import org.eclipse.ditto.model.base.exceptions.SignalEnrichmentFailedException;
import org.eclipse.ditto.model.base.headers.DittoHeaderDefinition;
import org.eclipse.ditto.model.base.headers.DittoHeaders;
import org.eclipse.ditto.model.base.headers.DittoHeadersBuilder;
import org.eclipse.ditto.model.base.headers.WithDittoHeaders;
import org.eclipse.ditto.model.base.json.JsonSchemaVersion;
import org.eclipse.ditto.model.connectivity.Connection;
import org.eclipse.ditto.model.connectivity.ConnectionId;
import org.eclipse.ditto.model.connectivity.ConnectionSignalIdEnforcementFailedException;
import org.eclipse.ditto.model.connectivity.EnforcementFilter;
import org.eclipse.ditto.model.connectivity.FilteredTopic;
import org.eclipse.ditto.model.connectivity.LogCategory;
import org.eclipse.ditto.model.connectivity.LogType;
import org.eclipse.ditto.model.connectivity.MetricDirection;
import org.eclipse.ditto.model.connectivity.MetricType;
import org.eclipse.ditto.model.connectivity.Target;
import org.eclipse.ditto.model.placeholders.ExpressionResolver;
import org.eclipse.ditto.model.placeholders.PlaceholderFilter;
import org.eclipse.ditto.model.query.criteria.Criteria;
import org.eclipse.ditto.model.query.filter.QueryFilterCriteriaFactory;
import org.eclipse.ditto.model.query.things.ThingPredicateVisitor;
import org.eclipse.ditto.model.things.ThingId;
import org.eclipse.ditto.protocoladapter.ProtocolAdapter;
import org.eclipse.ditto.protocoladapter.TopicPath;
import org.eclipse.ditto.services.base.config.limits.DefaultLimitsConfig;
import org.eclipse.ditto.services.base.config.limits.LimitsConfig;
import org.eclipse.ditto.services.connectivity.mapping.ConnectivitySignalEnrichmentProvider;
import org.eclipse.ditto.services.connectivity.mapping.MappingConfig;
import org.eclipse.ditto.services.connectivity.messaging.BaseClientActor.PublishMappedMessage;
import org.eclipse.ditto.services.connectivity.messaging.config.DittoConnectivityConfig;
import org.eclipse.ditto.services.connectivity.messaging.config.MonitoringConfig;
import org.eclipse.ditto.services.connectivity.messaging.internal.ConnectionFailure;
import org.eclipse.ditto.services.connectivity.messaging.internal.ImmutableConnectionFailure;
import org.eclipse.ditto.services.connectivity.messaging.monitoring.ConnectionMonitor;
import org.eclipse.ditto.services.connectivity.messaging.monitoring.DefaultConnectionMonitorRegistry;
import org.eclipse.ditto.services.connectivity.messaging.monitoring.logs.InfoProviderFactory;
import org.eclipse.ditto.services.connectivity.util.ConnectionLogUtil;
import org.eclipse.ditto.services.models.acks.AcknowledgementAggregatorActor;
import org.eclipse.ditto.services.models.acks.config.AcknowledgementConfig;
import org.eclipse.ditto.services.models.concierge.streaming.StreamingType;
import org.eclipse.ditto.services.models.connectivity.ExternalMessage;
import org.eclipse.ditto.services.models.connectivity.OutboundSignal;
import org.eclipse.ditto.services.models.connectivity.OutboundSignal.Mapped;
import org.eclipse.ditto.services.models.connectivity.OutboundSignalFactory;
import org.eclipse.ditto.services.models.signalenrichment.SignalEnrichmentFacade;
import org.eclipse.ditto.services.utils.akka.controlflow.AbstractGraphActor;
import org.eclipse.ditto.services.utils.config.DefaultScopedConfig;
import org.eclipse.ditto.signals.acks.base.Acknowledgement;
import org.eclipse.ditto.signals.acks.base.AcknowledgementRequestDuplicateCorrelationIdException;
import org.eclipse.ditto.signals.base.Signal;
import org.eclipse.ditto.signals.base.WithId;
import org.eclipse.ditto.signals.commands.base.CommandResponse;
import org.eclipse.ditto.signals.commands.base.ErrorResponse;
import org.eclipse.ditto.signals.commands.connectivity.exceptions.ConnectionUnavailableException;
import org.eclipse.ditto.signals.commands.things.ThingErrorResponse;
import org.eclipse.ditto.signals.commands.things.exceptions.ThingNotAccessibleException;
import org.eclipse.ditto.signals.commands.things.modify.ThingModifyCommand;
import org.eclipse.ditto.signals.commands.thingsearch.ThingSearchCommand;
import org.eclipse.ditto.signals.events.things.ThingEventToThingConverter;

import akka.NotUsed;
import akka.actor.ActorRef;
import akka.actor.Props;
import akka.actor.Status;
import akka.japi.Pair;
import akka.japi.pf.ReceiveBuilder;
import akka.stream.OverflowStrategy;
import akka.stream.javadsl.Flow;
import akka.stream.javadsl.Keep;
import akka.stream.javadsl.Sink;
import akka.stream.javadsl.Source;
import akka.stream.javadsl.SourceQueue;
import scala.util.Either;
import scala.util.Left;
import scala.util.Right;

/**
 * This Actor processes incoming {@link Signal}s and dispatches them.
 */
public final class MessageMappingProcessorActor
        extends AbstractGraphActor<MessageMappingProcessorActor.OutboundSignalWithId, OutboundSignal> {

    /**
     * The name of this Actor in the ActorSystem.
     */
    public static final String ACTOR_NAME = "messageMappingProcessor";

    /**
     * The name of the dispatcher that runs all mapping tasks and all message handling of this actor and its children.
     */
    private static final String MESSAGE_MAPPING_PROCESSOR_DISPATCHER = "message-mapping-processor-dispatcher";

    private final ActorRef clientActor;
    private final MessageMappingProcessor messageMappingProcessor;
    private final ConnectionId connectionId;
    private final ActorRef conciergeForwarder;
    private final ActorRef connectionActor;
    private final MappingConfig mappingConfig;
    private final AcknowledgementConfig acknowledgementConfig;
    private final DefaultConnectionMonitorRegistry connectionMonitorRegistry;
    private final ConnectionMonitor responseDispatchedMonitor;
    private final ConnectionMonitor responseDroppedMonitor;
    private final ConnectionMonitor responseMappedMonitor;
    private final SignalEnrichmentFacade signalEnrichmentFacade;
    private final int processorPoolSize;
    private final SourceQueue<ExternalMessageWithSender> inboundSourceQueue;
    private final DittoRuntimeExceptionToErrorResponseFunction toErrorResponseFunction;

    @SuppressWarnings("unused")
    private MessageMappingProcessorActor(final ActorRef conciergeForwarder,
            final ActorRef clientActor,
            final MessageMappingProcessor messageMappingProcessor,
            final Connection connection,
            final ActorRef connectionActor,
            final int processorPoolSize) {

        super(OutboundSignal.class);

        this.conciergeForwarder = conciergeForwarder;
        this.clientActor = clientActor;
        this.messageMappingProcessor = messageMappingProcessor;
        this.connectionId = connection.getId();
        this.connectionActor = connectionActor;

        final DefaultScopedConfig dittoScoped =
                DefaultScopedConfig.dittoScoped(getContext().getSystem().settings().config());

        final DittoConnectivityConfig connectivityConfig = DittoConnectivityConfig.of(dittoScoped);
        final MonitoringConfig monitoringConfig = connectivityConfig.getMonitoringConfig();
        mappingConfig = connectivityConfig.getMappingConfig();
        acknowledgementConfig = connectivityConfig.getConnectionConfig().getAcknowledgementConfig();
        final LimitsConfig limitsConfig = DefaultLimitsConfig.of(dittoScoped);

        connectionMonitorRegistry = DefaultConnectionMonitorRegistry.fromConfig(monitoringConfig);
        responseDispatchedMonitor = connectionMonitorRegistry.forResponseDispatched(connectionId);
        responseDroppedMonitor = connectionMonitorRegistry.forResponseDropped(connectionId);
        responseMappedMonitor = connectionMonitorRegistry.forResponseMapped(connectionId);
        signalEnrichmentFacade =
                ConnectivitySignalEnrichmentProvider.get(getContext().getSystem()).getFacade(connectionId);
        this.processorPoolSize = processorPoolSize;
        inboundSourceQueue = materializeInboundStream(processorPoolSize);
        toErrorResponseFunction = DittoRuntimeExceptionToErrorResponseFunction.of(limitsConfig.getHeadersMaxSize());
    }

    /**
     * Creates Akka configuration object for this actor.
     *
     * @param conciergeForwarder the actor used to send signals to the concierge service.
     * @param clientActor the client actor that created this mapping actor
     * @param processor the MessageMappingProcessor to use.
     * @param connection the connection
     * @param connectionActor the connection actor acting as the grandparent of this actor.
     * @param processorPoolSize how many message processing may happen in parallel per direction (incoming or outgoing).
     * @return the Akka configuration Props object.
     */
    public static Props props(final ActorRef conciergeForwarder,
            final ActorRef clientActor,
            final MessageMappingProcessor processor,
            final Connection connection,
            final ActorRef connectionActor,
            final int processorPoolSize) {

        return Props.create(MessageMappingProcessorActor.class, conciergeForwarder, clientActor, processor,
                connection, connectionActor, processorPoolSize)
                .withDispatcher(MESSAGE_MAPPING_PROCESSOR_DISPATCHER);
    }

    @Override
    protected int getBufferSize() {
        return mappingConfig.getBufferSize();
    }

    @Override
    protected void preEnhancement(final ReceiveBuilder receiveBuilder) {
        receiveBuilder
                // Incoming messages are handled in a separate stream parallelized by this actor's own dispatcher
                .match(ExternalMessage.class, this::handleInboundMessage)
                .match(Acknowledgement.class, this::handleNotExpectedAcknowledgement)
                // Outgoing responses and signals go through the signal enrichment stream
                .match(CommandResponse.class, response -> handleCommandResponse(response, null, getSender()))
                .match(Signal.class, signal -> handleSignal(signal, getSender()))
                .match(AcksRequestingSignal.class, this::handleAcksRequestingSignal)
                .match(Status.Failure.class, f -> logger.warning("Got failure with cause {}: {}",
                        f.cause().getClass().getSimpleName(), f.cause().getMessage()));
    }

    private void handleNotExpectedAcknowledgement(final Acknowledgement acknowledgement) {
        // this Acknowledgement seems to have been mis-routed:
        logger.warning("Received Acknowledgement where non was expected, discarding it: {}", acknowledgement);
    }

    private SourceQueue<ExternalMessageWithSender> materializeInboundStream(final int processorPoolSize) {
        return Source.<ExternalMessageWithSender>queue(getBufferSize(), OverflowStrategy.dropNew())
                // parallelize potentially CPU-intensive payload mapping on this actor's dispatcher
                .mapAsync(processorPoolSize, externalMessage -> CompletableFuture.supplyAsync(
                        () -> mapInboundMessage(externalMessage),
                        getContext().getDispatcher())
                )
                .toMat(Sink.foreach(this::handleIncomingMappedSignal), Keep.left())
                .run(materializer);
    }

    /**
     * Handle incoming signals that request acknowledgements in the actor's thread, since creating the necessary
     * acknowledgement aggregators is not thread-safe.
     *
     * @param acksRequestingSignal the signal requesting acknowledgements together with its original sender,
     * the response collector actor.
     */
    private void handleAcksRequestingSignal(final AcksRequestingSignal acksRequestingSignal) {
        try {
            startAckregatorAndForwardSignal(acksRequestingSignal);
        } catch (final DittoRuntimeException e) {
            logger.withCorrelationId(acksRequestingSignal.signal)
                    .info("Got 'DittoRuntimeException' during 'startAcknowledgementAggregator':" +
                            " {}: <{}>", e.getClass().getSimpleName(), e.getMessage());
            responseMappedMonitor.getLogger()
                    .failure("Got exception {0} when processing external message: {1}",
                            e.getErrorCode()
                            ,
                            e.getMessage());
            final ErrorResponse<?> errorResponse = toErrorResponseFunction.apply(e, null);
            // tell sender the error response for consumer settlement
            acksRequestingSignal.sender.tell(errorResponse, getSelf());
            // publish error response
            handleErrorResponse(e, errorResponse.setDittoHeaders(acksRequestingSignal.signal.getDittoHeaders()),
                    ActorRef.noSender());
        }
    }

    // NOT thread-safe
    private void startAckregatorAndForwardSignal(final AcksRequestingSignal acksRequestingSignal) {
        final Signal<?> signal = acksRequestingSignal.signal;
        final ActorRef sender = acksRequestingSignal.sender;
        Optional<ActorRef> ackregator;
        try {
            ackregator = startAckregator(signal, sender);
        } catch (final AcknowledgementRequestDuplicateCorrelationIdException e) {
            ackregator = startAckregatorWithRandomCorrelationId(signal, sender);
        }
        if (ackregator.isEmpty()) {
            // signal that I thought should be acknowledged did not start an ackregator actor---this is a bug.
            // tell collector of the problem.
            logger.withCorrelationId(signal)
                    .error("Did not start Ackregator for signal that should be acknowledged. sender=<{}>, signal=<{}>",
                            sender, signal);
            sender.tell(failedToStartAckregator(signal, connectionId), ActorRef.noSender());
        } else {
            // ackregator started
            conciergeForwarder.tell(signal, ackregator.orElseThrow());
        }
    }

    // NOT thread-safe
    private Optional<ActorRef> startAckregatorWithRandomCorrelationId(final Signal<?> signal, final ActorRef sender) {
        DittoHeaders dittoHeaders;
        do {
            dittoHeaders = signal.getDittoHeaders().toBuilder().randomCorrelationId().build();
        } while (getContext().child(AcknowledgementAggregatorActor.determineActorName(dittoHeaders)).isDefined());
        final String newCorrelationId = dittoHeaders.getCorrelationId().orElse(null);
        logger.withCorrelationId(signal).info("SetCorrelationId {}", dittoHeaders.getCorrelationId().orElse(null));
        // TODO: is responseMappedMonitor the correct one?
        // TODO: check if log message give sufficient information about the source signal's identity
        responseMappedMonitor.success(signal, "Due to a conflict, correlation ID is set to: {0}", newCorrelationId);
        return startAckregator(signal.setDittoHeaders(dittoHeaders), sender);
    }

    // NOT thread-safe
    private Optional<ActorRef> startAckregator(final Signal<?> signal, final ActorRef sender) {
        return AcknowledgementAggregatorActor.startAcknowledgementAggregator(getContext(),
                (ThingModifyCommand<?>) signal,
                acknowledgementConfig,
                messageMappingProcessor.getHeaderTranslator(),
                responseSignal -> {
                    // potentially publish response/aggregated acks to reply target
                    getSelf().tell(responseSignal, getSelf());
                    // forward acks to the original sender for consumer settlement
                    sender.tell(responseSignal, ActorRef.noSender());
                });
    }

    private void handleIncomingMappedSignal(final Pair<Source<Signal<?>, ?>, ActorRef> mappedSignalsWithSender) {
        // TODO: tell sender how many mapped signals require acknowledgements.
        final Source<Signal<?>, ?> mappedSignals = mappedSignalsWithSender.first();
        final ActorRef sender = mappedSignalsWithSender.second();
        mappedSignals.flatMapConcat(
                signal -> {
                    final ActorRef self = getSelf();
                    if (signal instanceof Acknowledgement) {
                        // Acknowledgements are directly sent to the ConnectionPersistenceActor as the ConnectionPersistenceActor
                        //  contains all the AcknowledgementForwarderActor instances for a connection
                        clientActor.tell(signal, sender);
                    } else if (signal instanceof ThingSearchCommand<?>) {
                        // Send to connection actor for dispatching to the same client actor for each session.
                        // See javadoc of
                        //   ConnectionPersistentActor#forwardThingSearchCommandToClientActors(ThingSearchCommand)
                        // for the message path of the search protocol.
                        connectionActor.tell(signal, ActorRef.noSender());
                    } else if (areAcknowledgementsRequested(signal)) {
                        getSelf().tell(new AcksRequestingSignal(signal, sender), ActorRef.noSender());
                        return Source.single(signal);
                    } else {
                        conciergeForwarder.tell(signal, self);
                    }
                    return Source.empty();
                })
                .runWith(Sink.seq(), materializer)
                .thenAccept(ackRequestingSignals ->
                        sender.tell(ResponseCollectorActor.setCount(ackRequestingSignals.size()), getSelf())
                );
    }

    private Signal<?> appendConnectionAcknowledgementsToSignal(final ExternalMessage message, Signal<?> signal) {
<<<<<<< HEAD
        // The sources acknowledgements get appended to the requested-acks DittoHeader of the mapped signal
        return message.getSource()
                .flatMap(source -> source.getAcknowledgements()
                        .<Signal<?>>map(sourceRequestedAcks -> {
                            final Set<AcknowledgementRequest> requestedAcks = new HashSet<>();
                            sourceRequestedAcks.stream().map(AcknowledgementRequest::of)
                                    .forEach(requestedAcks::add);
                            requestedAcks.addAll(signal.getDittoHeaders().getAcknowledgementRequests());
                            return signal.setDittoHeaders(
                                    signal.getDittoHeaders()
                                            .toBuilder()
                                            .acknowledgementRequests(requestedAcks)
                                            .build());
                        })
                )
                .orElse(signal);
=======
        final List<AcknowledgementRequest> additionalRequestedAcks = message.getSource()
                .map(org.eclipse.ditto.model.connectivity.Source::getRequestedAcknowledgementLabels)
                .map(set -> set.stream().map(AcknowledgementRequest::of).collect(Collectors.toList()))
                .orElse(Collections.emptyList());

        if (additionalRequestedAcks.isEmpty()) {
            // do not change the signal's header if no additional requested-acks are defined
            // to preserve the default behavior for signals without the header 'requested-acks'
            return signal;
        } else {
            // The sources acknowledgements get appended to the requested-acks DittoHeader of the mapped signal
            final Set<AcknowledgementRequest> requestedAcks =
                    new HashSet<>(signal.getDittoHeaders().getAcknowledgementRequests());
            requestedAcks.addAll(additionalRequestedAcks);

            return signal.setDittoHeaders(
                    signal.getDittoHeaders()
                            .toBuilder()
                            .acknowledgementRequests(requestedAcks)
                            .build());
        }
>>>>>>> f39fa266
    }

    @Override
    protected void handleDittoRuntimeException(final DittoRuntimeException exception) {
        final ErrorResponse<?> errorResponse = toErrorResponseFunction.apply(exception, null);
        handleErrorResponse(exception, errorResponse, getSender());
    }

    @Override
    protected OutboundSignalWithId mapMessage(final OutboundSignal message) {
        if (message instanceof OutboundSignalWithId) {
            // message contains original sender already
            return (OutboundSignalWithId) message;
        } else {
            return OutboundSignalWithId.of(message, getSender());
        }
    }

    @Override
    protected Flow<OutboundSignalWithId, OutboundSignalWithId, NotUsed> processMessageFlow() {
        return Flow.create();
    }

    @Override
    protected Sink<OutboundSignalWithId, ?> processedMessageSink() {
        // Enrich outbound signals by extra fields if necessary.
        final Flow<OutboundSignalWithId, OutboundSignal.MultiMapped, ?> flow = Flow.<OutboundSignalWithId>create()
                .mapAsync(processorPoolSize, outbound -> toMultiMappedOutboundSignal(
                        Source.single(outbound)
                                .via(splitByTargetExtraFieldsFlow())
                                .mapAsync(mappingConfig.getParallelism(), this::enrichAndFilterSignal)
                                .mapConcat(x -> x)
                                .map(this::handleOutboundSignal)
                                .flatMapConcat(x -> x)
                ))
                .mapConcat(x -> x);
        return flow.to(Sink.foreach(this::forwardToPublisherActor));
    }

    /**
     * Create a flow that splits 1 outbound signal into many as follows.
     * <ol>
     * <li>
     *   Targets with matching filtered topics without extra fields are grouped into 1 outbound signal, followed by
     * </li>
     * <li>one outbound signal for each target with a matching filtered topic with extra fields.</li>
     * </ol>
     * The matching filtered topic is attached in the latter case.
     * Consequently, for each outbound signal leaving this flow, if it has a filtered topic attached,
     * then it has 1 unique target with a matching topic with extra fields.
     * This satisfies the precondition of {@code this#enrichAndFilterSignal}.
     *
     * @return the flow.
     */
    private static Flow<OutboundSignalWithId, Pair<OutboundSignalWithId, FilteredTopic>, NotUsed> splitByTargetExtraFieldsFlow() {
        return Flow.<OutboundSignalWithId>create()
                .mapConcat(outboundSignal -> {
                    final Pair<List<Target>, List<Pair<Target, FilteredTopic>>> splitTargets =
                            splitTargetsByExtraFields(outboundSignal);

                    final boolean shouldSendSignalWithoutExtraFields =
                            !splitTargets.first().isEmpty() ||
                                    isTwinCommandResponseWithReplyTarget(outboundSignal.getSource()) ||
                                    outboundSignal.getTargets().isEmpty(); // no target - this is an error response
                    final Stream<Pair<OutboundSignalWithId, FilteredTopic>> outboundSignalWithoutExtraFields =
                            shouldSendSignalWithoutExtraFields
                                    ? Stream.of(Pair.create(outboundSignal.setTargets(splitTargets.first()), null))
                                    : Stream.empty();

                    final Stream<Pair<OutboundSignalWithId, FilteredTopic>> outboundSignalWithExtraFields =
                            splitTargets.second().stream()
                                    .map(targetAndSelector -> Pair.create(
                                            outboundSignal.setTargets(
                                                    Collections.singletonList(targetAndSelector.first())),
                                            targetAndSelector.second()));

                    return Stream.concat(outboundSignalWithoutExtraFields, outboundSignalWithExtraFields)
                            .collect(Collectors.toList());
                });
    }


    // Called inside stream; must be thread-safe
    // precondition: whenever filteredTopic != null, it contains an extra fields
    private CompletionStage<Collection<OutboundSignalWithId>> enrichAndFilterSignal(
            final Pair<OutboundSignalWithId, FilteredTopic> outboundSignalWithExtraFields) {

        final OutboundSignalWithId outboundSignal = outboundSignalWithExtraFields.first();
        final FilteredTopic filteredTopic = outboundSignalWithExtraFields.second();
        final Optional<JsonFieldSelector> extraFieldsOptional =
                Optional.ofNullable(filteredTopic).flatMap(FilteredTopic::getExtraFields);
        if (extraFieldsOptional.isEmpty()) {
            return CompletableFuture.completedFuture(Collections.singletonList(outboundSignal));
        }
        final JsonFieldSelector extraFields = extraFieldsOptional.get();
        final Target target = outboundSignal.getTargets().get(0);

        final ThingId thingId = ThingId.of(outboundSignal.getEntityId());
        final DittoHeaders headers = DittoHeaders.newBuilder()
                .authorizationContext(target.getAuthorizationContext())
                // schema version is always the latest for connectivity signal enrichment.
                .schemaVersion(JsonSchemaVersion.LATEST)
                .build();
        final CompletionStage<JsonObject> extraFuture =
                signalEnrichmentFacade.retrievePartialThing(thingId, extraFields, headers, outboundSignal.getSource());

        return extraFuture.thenApply(outboundSignal::setExtra)
                .thenApply(outboundSignalWithExtra -> applyFilter(outboundSignalWithExtra, filteredTopic))
                .exceptionally(error -> {
                    logger.withCorrelationId(outboundSignal.getSource())
                            .warning("Could not retrieve extra data due to: {} {}",
                                    error.getClass().getSimpleName(), error.getMessage());
                    // recover from all errors to keep message-mapping-stream running despite enrichment failures
                    return Collections.singletonList(recoverFromEnrichmentError(outboundSignal, target, error));
                });
    }

    // Called inside future; must be thread-safe
    private OutboundSignalWithId recoverFromEnrichmentError(final OutboundSignalWithId outboundSignal,
            final Target target, final Throwable error) {

        // show enrichment failure in the connection logs
        logEnrichmentFailure(outboundSignal, connectionId, error);
        // show enrichment failure in service logs according to severity
        if (error instanceof ThingNotAccessibleException) {
            // This error should be rare but possible due to user action; log on INFO level
            logger.withCorrelationId(outboundSignal.getSource())
                    .info("Enrichment of <{}> failed for <{}> due to <{}>.", outboundSignal.getSource().getClass(),
                            outboundSignal.getEntityId(), error);
        } else {
            // This error should not have happened during normal operation.
            // There is a (possibly transient) problem with the Ditto cluster. Request parent to restart.
            logger.withCorrelationId(outboundSignal.getSource())
                    .error("Enrichment of <{}> failed due to <{}>.", outboundSignal, error);
            final ConnectionFailure connectionFailure =
                    new ImmutableConnectionFailure(getSelf(), error, "Signal enrichment failed");
            clientActor.tell(connectionFailure, getSelf());
        }
        return outboundSignal.setTargets(Collections.singletonList(target));
    }

    private void logEnrichmentFailure(final OutboundSignal outboundSignal, final ConnectionId connectionId,
            final Throwable error) {

        final DittoRuntimeException errorToLog;
        if (error instanceof DittoRuntimeException) {
            errorToLog = SignalEnrichmentFailedException.dueTo((DittoRuntimeException) error);
        } else {
            errorToLog = SignalEnrichmentFailedException.newBuilder()
                    .dittoHeaders(outboundSignal.getSource().getDittoHeaders())
                    .build();
        }
        getMonitorsForMappedSignal(outboundSignal, connectionId)
                .forEach(monitor -> monitor.failure(outboundSignal.getSource(), errorToLog));
    }

    private void handleInboundMessage(final ExternalMessage externalMessage) {
        ConditionChecker.checkNotNull(externalMessage);
        inboundSourceQueue.offer(new ExternalMessageWithSender(externalMessage, getSender()));
    }

    private Pair<Source<Signal<?>, ?>, ActorRef> mapInboundMessage(final ExternalMessageWithSender withSender) {
        final ExternalMessage externalMessage = withSender.externalMessage;
        final String correlationId = externalMessage.getHeaders().get(DittoHeaderDefinition.CORRELATION_ID.getKey());
        ConnectionLogUtil.enhanceLogWithCorrelationIdAndConnectionId(logger, correlationId, connectionId);
        logger.debug("Handling ExternalMessage: {}", externalMessage);
        try {
            return Pair.create(mapExternalMessageToSignal(withSender), withSender.sender);
        } catch (final Exception e) {
            handleInboundException(e, withSender, null, getAuthorizationContext(externalMessage).orElse(null));
            return Pair.create(Source.empty(), withSender.sender);
        }
    }

    private void handleInboundException(final Exception e, final ExternalMessageWithSender withSender,
            @Nullable final TopicPath topicPath, @Nullable final AuthorizationContext authorizationContext) {

        final ExternalMessage message = withSender.externalMessage;
        if (e instanceof DittoRuntimeException) {
            final DittoRuntimeException dittoRuntimeException = (DittoRuntimeException) e;
            responseMappedMonitor.getLogger()
                    .failure("Got exception {0} when processing external message: {1}",
                            dittoRuntimeException.getErrorCode(),
                            e.getMessage());
            final ErrorResponse<?> errorResponse = toErrorResponseFunction.apply(dittoRuntimeException, topicPath);
            final DittoHeaders mappedHeaders =
                    applyInboundHeaderMapping(errorResponse, message, authorizationContext,
                            message.getTopicPath().orElse(null), message.getInternalHeaders());
            handleErrorResponse(dittoRuntimeException, errorResponse.setDittoHeaders(mappedHeaders),
                    ActorRef.noSender());
        } else {
            responseMappedMonitor.getLogger()
                    .failure("Got unknown exception when processing external message: {1}", e.getMessage());
            logger.withCorrelationId(message.getInternalHeaders())
                    .warning("Got <{}> when message was processed: <{}>", e.getClass().getSimpleName(), e.getMessage());
        }
    }

    private Source<Signal<?>, ?> mapExternalMessageToSignal(final ExternalMessageWithSender withSender) {
        return messageMappingProcessor.process(withSender.externalMessage,
                handleMappingResult(withSender, getAuthorizationContextOrThrow(withSender.externalMessage)));
    }

    private InboundMappingResultHandler handleMappingResult(final ExternalMessageWithSender withSender,
            final AuthorizationContext authorizationContext) {

        final ExternalMessage incomingMessage = withSender.externalMessage;
        final String source = incomingMessage.getSourceAddress().orElse("unknown");

        return InboundMappingResultHandler.newBuilder()
                .onMessageMapped(mappedInboundMessage -> {
                    final Signal<?> signal = mappedInboundMessage.getSignal();
                    enhanceLogUtil(signal);

                    // the above throws an exception if signal id enforcement fails
                    final DittoHeaders mappedHeaders =
                            applyInboundHeaderMapping(signal, incomingMessage, authorizationContext,
                                    mappedInboundMessage.getTopicPath(), incomingMessage.getInternalHeaders());

                    final Signal<?> adjustedSignal = appendConnectionAcknowledgementsToSignal(incomingMessage,
                            signal.setDittoHeaders(mappedHeaders));

                    enhanceLogUtil(adjustedSignal);
                    // enforce signal ID after header mapping was done
                    connectionMonitorRegistry.forInboundEnforced(connectionId, source)
                            .wrapExecution(adjustedSignal)
                            .execute(() -> applySignalIdEnforcement(incomingMessage, signal));

                    // This message is important to check if a command is accepted for a specific connection, as this happens
                    // quite a lot this is going to the debug level. Use best with a connection-id filter.
                    logger.withCorrelationId(adjustedSignal)
                            .debug("Message successfully mapped to signal: '{}'. Passing to conciergeForwarder",
                                    adjustedSignal.getType());
                    return Source.single(adjustedSignal);
                })
                .onMessageDropped(() -> logger.debug("Message mapping returned null, message is dropped."))
                // skip the inbound stream directly to outbound stream
                .onException((exception, topicPath) -> handleInboundException(exception, withSender, topicPath,
                        authorizationContext))
                .inboundMapped(connectionMonitorRegistry.forInboundMapped(connectionId, source))
                .inboundDropped(connectionMonitorRegistry.forInboundDropped(connectionId, source))
                .infoProvider(InfoProviderFactory.forExternalMessage(incomingMessage))
                .build();
    }

    private void enhanceLogUtil(final WithDittoHeaders<?> signal) {
        ConnectionLogUtil.enhanceLogWithCorrelationIdAndConnectionId(logger, signal, connectionId);
    }

    private void handleErrorResponse(final DittoRuntimeException exception, final ErrorResponse<?> errorResponse,
            final ActorRef sender) {

        enhanceLogUtil(exception);

        logger.withCorrelationId(exception)
                .info("Got DittoRuntimeException '{}' when ExternalMessage was processed: {} - {}",
                        exception.getErrorCode(), exception.getMessage(), exception.getDescription().orElse(""));

        if (logger.isDebugEnabled()) {
            final String stackTrace = stackTraceAsString(exception);
            logger.withCorrelationId(exception)
                    .debug("Got DittoRuntimeException '{}' when ExternalMessage was processed: {} - {}. StackTrace: {}",
                            exception.getErrorCode(), exception.getMessage(), exception.getDescription().orElse(""),
                            stackTrace);
        }

        handleCommandResponse(errorResponse, exception, sender);
    }

    private void handleCommandResponse(final CommandResponse<?> response,
            @Nullable final DittoRuntimeException exception, final ActorRef sender) {

        enhanceLogUtil(response);
        recordResponse(response, exception);

        if (response.getDittoHeaders().isResponseRequired()) {

            if (isSuccessResponse(response)) {
                logger.withCorrelationId(response).debug("Received response <{}>.", response);
            } else {
                logger.withCorrelationId(response).debug("Received error response <{}>", response.toJsonString());
            }

            handleSignal(response, sender);
        } else {
            logger.withCorrelationId(response)
                    .debug("Requester did not require response (via DittoHeader '{}') - not mapping back to"
                            + " ExternalMessage", DittoHeaderDefinition.RESPONSE_REQUIRED);
            responseDroppedMonitor.success(response,
                    "Dropped response since requester did not require response via Header {0}",
                    DittoHeaderDefinition.RESPONSE_REQUIRED);
        }
    }

    private void recordResponse(final CommandResponse<?> response, @Nullable final DittoRuntimeException exception) {
        if (isSuccessResponse(response)) {
            responseDispatchedMonitor.success(response);
        } else {
            responseDispatchedMonitor.failure(response, exception);
        }
    }

    private Source<OutboundSignalWithId, ?> handleOutboundSignal(final OutboundSignalWithId outbound) {
        final Signal<?> source = outbound.getSource();
        enhanceLogUtil(source);
        logger.debug("Handling outbound signal <{}>.", source);
        return mapToExternalMessage(outbound);
    }

    private void forwardToPublisherActor(final OutboundSignal.MultiMapped mappedEnvelop) {
        clientActor.tell(new PublishMappedMessage(mappedEnvelop), mappedEnvelop.getSender().orElse(null));
    }

    /**
     * Is called for responses or errors which were directly sent to the mapping actor as a response.
     *
     * @param signal the response/error
     */
    private void handleSignal(final Signal<?> signal, final ActorRef sender) {
        // map to outbound signal without authorized target (responses and errors are only sent to its origin)
        logger.withCorrelationId(signal).debug("Handling raw signal <{}>.", signal);
        getSelf().tell(OutboundSignalWithId.of(signal, sender), sender);
    }

    private Source<OutboundSignalWithId, ?> mapToExternalMessage(final OutboundSignalWithId outbound) {
        final Set<ConnectionMonitor> outboundMapped = getMonitorsForMappedSignal(outbound, connectionId);
        final Set<ConnectionMonitor> outboundDropped = getMonitorsForDroppedSignal(outbound, connectionId);

        final OutboundMappingResultHandler outboundMappingResultHandler = OutboundMappingResultHandler.newBuilder()
                .onMessageMapped(mappedOutboundSignal -> Source.single(outbound.mapped(mappedOutboundSignal)))
                .onMessageDropped(() -> logger.debug("Message mapping returned null, message is dropped."))
                .onException((exception, topicPath) -> {
                    if (exception instanceof DittoRuntimeException) {
                        final DittoRuntimeException e = (DittoRuntimeException) exception;
                        logger.withCorrelationId(e)
                                .info("Got DittoRuntimeException during processing Signal: {} - {}", e.getMessage(),
                                        e.getDescription().orElse(""));
                    } else {
                        logger.withCorrelationId(outbound.getSource())
                                .warning("Got unexpected exception during processing Signal <{}>.",
                                        exception.getMessage());
                    }
                })
                .outboundMapped(outboundMapped)
                .outboundDropped(outboundDropped)
                .infoProvider(InfoProviderFactory.forSignal(outbound.getSource()))
                .build();

        return messageMappingProcessor.process(outbound, outboundMappingResultHandler);
    }

    private Set<ConnectionMonitor> getMonitorsForDroppedSignal(final OutboundSignal outbound,
            final ConnectionId connectionId) {

        return getMonitorsForOutboundSignal(outbound, connectionId, DROPPED, LogType.DROPPED, responseDroppedMonitor);
    }

    private Set<ConnectionMonitor> getMonitorsForMappedSignal(final OutboundSignal outbound,
            final ConnectionId connectionId) {

        return getMonitorsForOutboundSignal(outbound, connectionId, MAPPED, LogType.MAPPED, responseMappedMonitor);
    }

    private Set<ConnectionMonitor> getMonitorsForOutboundSignal(final OutboundSignal outbound,
            final ConnectionId connectionId,
            final MetricType metricType,
            final LogType logType,
            final ConnectionMonitor responseMonitor) {

        if (outbound.getSource() instanceof CommandResponse) {
            return Collections.singleton(responseMonitor);
        } else {
            return outbound.getTargets()
                    .stream()
                    .map(Target::getOriginalAddress)
                    .map(address -> connectionMonitorRegistry.getMonitor(connectionId, metricType,
                            MetricDirection.OUTBOUND,
                            logType, LogCategory.TARGET, address))
                    .collect(Collectors.toSet());
        }
    }

    /**
     * Helper applying the {@link EnforcementFilter} of the passed in {@link ExternalMessage} by throwing a {@link
     * ConnectionSignalIdEnforcementFailedException} if the enforcement failed.
     */
    private void applySignalIdEnforcement(final ExternalMessage externalMessage, final Signal<?> signal) {
        externalMessage.getEnforcementFilter().ifPresent(enforcementFilter -> {
            logger.withCorrelationId(signal)
                    .debug("Connection Signal ID Enforcement enabled - matching Signal ID <{}> with filter <{}>.",
                            signal.getEntityId(), enforcementFilter);
            enforcementFilter.match(signal.getEntityId(), signal.getDittoHeaders());
        });
    }

    /**
     * Helper applying the {@link org.eclipse.ditto.model.connectivity.HeaderMapping}.
     */
    private DittoHeaders applyInboundHeaderMapping(final Signal<?> signal,
            final ExternalMessage externalMessage,
            @Nullable final AuthorizationContext authorizationContext,
            @Nullable final TopicPath topicPath,
            final DittoHeaders extraInternalHeaders) {

        return externalMessage.getHeaderMapping()
                .map(mapping -> {
                    final ExpressionResolver expressionResolver =
                            Resolvers.forInbound(externalMessage, signal, topicPath, authorizationContext);

                    final DittoHeadersBuilder<?, ?> dittoHeadersBuilder = signal.getDittoHeaders().toBuilder();

                    // Add mapped external headers as if they were injected into the Adaptable.
                    final Map<String, String> mappedExternalHeaders = mapping.getMapping()
                            .entrySet()
                            .stream()
                            .flatMap(e -> PlaceholderFilter.applyOrElseDelete(e.getValue(), expressionResolver)
                                    .stream()
                                    .map(resolvedValue -> new AbstractMap.SimpleEntry<>(e.getKey(), resolvedValue))
                            )
                            .collect(Collectors.toMap(Map.Entry::getKey, Map.Entry::getValue));
                    dittoHeadersBuilder.putHeaders(messageMappingProcessor.getHeaderTranslator()
                            .fromExternalHeaders(mappedExternalHeaders));

                    final String correlationIdKey = DittoHeaderDefinition.CORRELATION_ID.getKey();
                    final boolean hasCorrelationId = mapping.getMapping().containsKey(correlationIdKey) ||
                            signal.getDittoHeaders().getCorrelationId().isPresent();

                    final DittoHeaders newHeaders =
                            appendInternalHeaders(dittoHeadersBuilder, authorizationContext, extraInternalHeaders,
                                    !hasCorrelationId).build();

                    logger.withCorrelationId(newHeaders)
                            .debug("Result of header mapping <{}> are these headers: {}", mapping, newHeaders);
                    return newHeaders;
                })
                .orElseGet(() ->
                        appendInternalHeaders(
                                signal.getDittoHeaders().toBuilder(),
                                authorizationContext,
                                extraInternalHeaders,
                                signal.getDittoHeaders().getCorrelationId().isEmpty()
                        ).build()
                );
    }

    private DittoHeadersBuilder<?, ?> appendInternalHeaders(final DittoHeadersBuilder<?, ?> builder,
            @Nullable final AuthorizationContext authorizationContext,
            final DittoHeaders extraInternalHeaders,
            final boolean appendRandomCorrelationId) {

        builder.putHeaders(extraInternalHeaders).origin(connectionId);
        if (authorizationContext != null) {
            builder.authorizationContext(authorizationContext);
        }
        if (appendRandomCorrelationId && extraInternalHeaders.getCorrelationId().isEmpty()) {
            builder.randomCorrelationId();
        }
        return builder;
    }

    private <T> CompletionStage<Collection<OutboundSignal.MultiMapped>> toMultiMappedOutboundSignal(
            final Source<OutboundSignalWithId, T> source) {
        return source.runWith(Sink.seq(), materializer)
                .thenApply(outboundSignals -> {
                    if (outboundSignals.isEmpty()) {
                        return List.of();
                    } else {
                        final ActorRef sender = outboundSignals.get(0).sender;
                        final List<Mapped> mappedSignals = outboundSignals.stream()
                                .map(OutboundSignalWithId::asMapped)
                                .collect(Collectors.toList());
                        return List.of(OutboundSignalFactory.newMultiMappedOutboundSignal(mappedSignals, sender));
                    }
                });
    }

    private static Collection<OutboundSignalWithId> applyFilter(final OutboundSignalWithId outboundSignalWithExtra,
            final FilteredTopic filteredTopic) {

        final Optional<String> filter = filteredTopic.getFilter();
        final Optional<JsonFieldSelector> extraFields = filteredTopic.getExtraFields();
        if (filter.isPresent() && extraFields.isPresent()) {
            // evaluate filter criteria again if signal enrichment is involved.
            final Criteria criteria = QueryFilterCriteriaFactory.modelBased()
                    .filterCriteria(filter.get(), outboundSignalWithExtra.getSource().getDittoHeaders());
            return outboundSignalWithExtra.getExtra()
                    .flatMap(extra -> {
                        final Signal<?> signal = outboundSignalWithExtra.getSource();
                        return ThingEventToThingConverter.mergeThingWithExtraFields(signal, extraFields.get(), extra)
                                .filter(ThingPredicateVisitor.apply(criteria))
                                .map(thing -> outboundSignalWithExtra);
                    })
                    .map(Collections::singletonList)
                    .orElseGet(Collections::emptyList);
        } else {
            // no signal enrichment: filtering is already done in SignalFilter since there is no ignored field
            return Collections.singletonList(outboundSignalWithExtra);
        }
    }

    private static String stackTraceAsString(final DittoRuntimeException exception) {
        final StringWriter stringWriter = new StringWriter();
        exception.printStackTrace(new PrintWriter(stringWriter));
        return stringWriter.toString();
    }

    private static boolean isSuccessResponse(final CommandResponse<?> response) {
        return response.getStatusCodeValue() < HttpStatusCode.BAD_REQUEST.toInt();
    }

    private static AuthorizationContext getAuthorizationContextOrThrow(final ExternalMessage externalMessage) {
        final Either<RuntimeException, AuthorizationContext> result = getAuthorizationContextAsEither(externalMessage);
        if (result.isRight()) {
            return result.right().get();
        } else {
            throw result.left().get();
        }
    }

    private static Optional<AuthorizationContext> getAuthorizationContext(final ExternalMessage externalMessage) {
        final Either<RuntimeException, AuthorizationContext> result = getAuthorizationContextAsEither(externalMessage);
        if (result.isRight()) {
            return Optional.of(result.right().get());
        } else {
            return Optional.empty();
        }
    }

    private static Either<RuntimeException, AuthorizationContext> getAuthorizationContextAsEither(
            final ExternalMessage externalMessage) {

        return externalMessage.getAuthorizationContext()
                .filter(authorizationContext -> !authorizationContext.isEmpty())
                .<Either<RuntimeException, AuthorizationContext>>map(authorizationContext -> {
                    try {
                        return new Right<>(PlaceholderFilter.applyHeadersPlaceholderToAuthContext(authorizationContext,
                                externalMessage.getHeaders()));
                    } catch (final RuntimeException e) {
                        return new Left<>(e);
                    }
                })
                .orElseGet(() ->
                        new Left<>(new IllegalArgumentException("No nonempty authorization context is available")));

    }


    /**
     * Split the targets of an outbound signal into 2 parts: those without extra fields and those with.
     *
     * @param outboundSignal The outbound signal.
     * @return A pair of lists. The first list contains targets without matching extra fields.
     * The second list contains targets together with their extra fields matching the outbound signal.
     */
    private static Pair<List<Target>, List<Pair<Target, FilteredTopic>>> splitTargetsByExtraFields(
            final OutboundSignal outboundSignal) {

        final Optional<StreamingType> streamingTypeOptional = StreamingType.fromSignal(outboundSignal.getSource());
        if (streamingTypeOptional.isPresent()) {
            // Find targets with a matching topic with extra fields
            final StreamingType streamingType = streamingTypeOptional.get();
            final List<Target> targetsWithoutExtraFields = new ArrayList<>(outboundSignal.getTargets().size());
            final List<Pair<Target, FilteredTopic>> targetsWithExtraFields =
                    new ArrayList<>(outboundSignal.getTargets().size());
            for (final Target target : outboundSignal.getTargets()) {
                final Optional<FilteredTopic> matchingExtraFields = target.getTopics()
                        .stream()
                        .filter(filteredTopic -> filteredTopic.getExtraFields().isPresent() &&
                                streamingType == StreamingType.fromTopic(filteredTopic.getTopic().getPubSubTopic()))
                        .findAny();
                if (matchingExtraFields.isPresent()) {
                    targetsWithExtraFields.add(Pair.create(target, matchingExtraFields.get()));
                } else {
                    targetsWithoutExtraFields.add(target);
                }
            }
            return Pair.create(targetsWithoutExtraFields, targetsWithExtraFields);
        } else {
            // The outbound signal has no streaming type: Do not attach extra fields.
            return Pair.create(outboundSignal.getTargets(), Collections.emptyList());
        }
    }

    private static boolean isTwinCommandResponseWithReplyTarget(final Signal<?> signal) {
        return signal instanceof CommandResponse &&
                !ProtocolAdapter.isLiveSignal(signal) &&
                signal.getDittoHeaders().getReplyTarget().isPresent();
    }

    /**
     * Test if a signal requires acknowledgements.
     *
     * @param signal the signal.
     * @return whether it requires acknowledgements.
     */
    private static boolean areAcknowledgementsRequested(final Signal<?> signal) {
        return (signal instanceof ThingModifyCommand) &&
                signal.getDittoHeaders().isResponseRequired() &&
                signal.getDittoHeaders()
                        .getChannel()
                        .filter(channel -> TopicPath.Channel.LIVE.getName().equals(channel)).isEmpty();
    }

    private static final class AcksRequestingSignal {

        private final Signal<?> signal;
        private final ActorRef sender;

        private AcksRequestingSignal(final Signal<?> signal, final ActorRef sender) {
            this.signal = signal;
            this.sender = sender;
        }
    }

    private static final class ExternalMessageWithSender {

        private final ExternalMessage externalMessage;
        private final ActorRef sender;

        private ExternalMessageWithSender(
                final ExternalMessage externalMessage, final ActorRef sender) {
            this.externalMessage = externalMessage;
            this.sender = sender;
        }
    }

    private static ThingErrorResponse failedToStartAckregator(final Signal<?> signal, final ConnectionId connectionId) {
        final DittoRuntimeException error = ConnectionUnavailableException.newBuilder(connectionId)
                .dittoHeaders(signal.getDittoHeaders())
                .description("Please contact the service team.")
                .build();
        return ThingErrorResponse.of(error);
    }

    static final class OutboundSignalWithId implements OutboundSignal, WithId {

        private final OutboundSignal delegate;
        private final EntityId entityId;
        private final ActorRef sender;

        @Nullable
        private final JsonObject extra;

        private OutboundSignalWithId(final OutboundSignal delegate,
                final EntityId entityId,
                final ActorRef sender,
                @Nullable final JsonObject extra) {

            this.delegate = delegate;
            this.entityId = entityId;
            this.sender = sender;
            this.extra = extra;
        }

        static OutboundSignalWithId of(final Signal<?> signal, final ActorRef sender) {
            final OutboundSignal outboundSignal =
                    OutboundSignalFactory.newOutboundSignal(signal, Collections.emptyList());
            final EntityId entityId = signal.getEntityId();
            return new OutboundSignalWithId(outboundSignal, entityId, sender, null);
        }

        static OutboundSignalWithId of(final OutboundSignal outboundSignal, final ActorRef sender) {
            final EntityId entityId = outboundSignal.getSource().getEntityId();
            return new OutboundSignalWithId(outboundSignal, entityId, sender, null);
        }

        @Override
        public Optional<JsonObject> getExtra() {
            return Optional.ofNullable(extra);
        }

        @Override
        public Signal<?> getSource() {
            return delegate.getSource();
        }

        @Override
        public List<Target> getTargets() {
            return delegate.getTargets();
        }

        @Override
        public JsonObject toJson(final JsonSchemaVersion schemaVersion, final Predicate<JsonField> predicate) {
            return delegate.toJson(schemaVersion, predicate);
        }

        @Override
        public EntityId getEntityId() {
            return entityId;
        }

        private OutboundSignalWithId setTargets(final List<Target> targets) {
            return new OutboundSignalWithId(OutboundSignalFactory.newOutboundSignal(delegate.getSource(), targets),
                    entityId, sender, extra);
        }

        private OutboundSignalWithId setExtra(final JsonObject extra) {
            return new OutboundSignalWithId(
                    OutboundSignalFactory.newOutboundSignal(delegate.getSource(), getTargets()),
                    entityId, sender, extra
            );
        }

        private OutboundSignalWithId mapped(final Mapped mapped) {
            return new OutboundSignalWithId(mapped, entityId, sender, extra);
        }

        private Mapped asMapped() {
            return (Mapped) delegate;
        }

    }
}<|MERGE_RESOLUTION|>--- conflicted
+++ resolved
@@ -356,24 +356,6 @@
     }
 
     private Signal<?> appendConnectionAcknowledgementsToSignal(final ExternalMessage message, Signal<?> signal) {
-<<<<<<< HEAD
-        // The sources acknowledgements get appended to the requested-acks DittoHeader of the mapped signal
-        return message.getSource()
-                .flatMap(source -> source.getAcknowledgements()
-                        .<Signal<?>>map(sourceRequestedAcks -> {
-                            final Set<AcknowledgementRequest> requestedAcks = new HashSet<>();
-                            sourceRequestedAcks.stream().map(AcknowledgementRequest::of)
-                                    .forEach(requestedAcks::add);
-                            requestedAcks.addAll(signal.getDittoHeaders().getAcknowledgementRequests());
-                            return signal.setDittoHeaders(
-                                    signal.getDittoHeaders()
-                                            .toBuilder()
-                                            .acknowledgementRequests(requestedAcks)
-                                            .build());
-                        })
-                )
-                .orElse(signal);
-=======
         final List<AcknowledgementRequest> additionalRequestedAcks = message.getSource()
                 .map(org.eclipse.ditto.model.connectivity.Source::getRequestedAcknowledgementLabels)
                 .map(set -> set.stream().map(AcknowledgementRequest::of).collect(Collectors.toList()))
@@ -395,7 +377,6 @@
                             .acknowledgementRequests(requestedAcks)
                             .build());
         }
->>>>>>> f39fa266
     }
 
     @Override

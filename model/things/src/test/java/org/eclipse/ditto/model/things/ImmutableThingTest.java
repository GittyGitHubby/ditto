--- conflicted
+++ resolved
@@ -103,7 +103,6 @@
                         MODIFIED);
 
         assertThat(thing)
-<<<<<<< HEAD
                 .hasId(THING_ID)
                 .hasNoAcl()
                 .hasAttributes(ATTRIBUTES)
@@ -111,15 +110,6 @@
                 .hasLifecycle(LIFECYCLE)
                 .hasRevision(REVISION)
                 .hasModified(MODIFIED);
-=======
-                .hasId(TestConstants.Thing.THING_ID)
-                .hasNoAcl()
-                .hasAttributes(TestConstants.Thing.ATTRIBUTES)
-                .hasFeatures(TestConstants.Feature.FEATURES)
-                .hasLifecycle(TestConstants.Thing.LIFECYCLE)
-                .hasRevision(TestConstants.Thing.REVISION)
-                .hasModified(TestConstants.Thing.MODIFIED);
->>>>>>> e415042f
     }
 
     @Test
@@ -142,7 +132,6 @@
         final Thing thing = ImmutableThing.of(THING_ID, ACL, null, FEATURES, LIFECYCLE, REVISION, MODIFIED);
 
         assertThat(thing)
-<<<<<<< HEAD
                 .hasId(THING_ID)
                 .hasAcl(ACL)
                 .hasNoAttributes()
@@ -150,15 +139,6 @@
                 .hasLifecycle(LIFECYCLE)
                 .hasRevision(REVISION)
                 .hasModified(MODIFIED);
-=======
-                .hasId(TestConstants.Thing.THING_ID)
-                .hasAcl(TestConstants.Thing.ACL)
-                .hasNoAttributes()
-                .hasFeatures(TestConstants.Feature.FEATURES)
-                .hasLifecycle(TestConstants.Thing.LIFECYCLE)
-                .hasRevision(TestConstants.Thing.REVISION)
-                .hasModified(TestConstants.Thing.MODIFIED);
->>>>>>> e415042f
     }
 
     @Test
@@ -166,7 +146,6 @@
         final Thing thing = ImmutableThing.of(THING_ID, ACL, ATTRIBUTES, null, LIFECYCLE, REVISION, MODIFIED);
 
         assertThat(thing)
-<<<<<<< HEAD
                 .hasId(THING_ID)
                 .hasAcl(ACL)
                 .hasAttributes(ATTRIBUTES)
@@ -174,15 +153,6 @@
                 .hasLifecycle(LIFECYCLE)
                 .hasRevision(REVISION)
                 .hasModified(MODIFIED);
-=======
-                .hasId(TestConstants.Thing.THING_ID)
-                .hasAcl(TestConstants.Thing.ACL)
-                .hasAttributes(TestConstants.Thing.ATTRIBUTES)
-                .hasNoFeatures()
-                .hasLifecycle(TestConstants.Thing.LIFECYCLE)
-                .hasRevision(TestConstants.Thing.REVISION)
-                .hasModified(TestConstants.Thing.MODIFIED);
->>>>>>> e415042f
     }
 
     @Test
@@ -190,7 +160,6 @@
         final Thing thing = ImmutableThing.of(THING_ID, ACL, ATTRIBUTES, FEATURES, null, REVISION, MODIFIED);
 
         assertThat(thing)
-<<<<<<< HEAD
                 .hasId(THING_ID)
                 .hasAcl(ACL)
                 .hasAttributes(ATTRIBUTES)
@@ -198,20 +167,10 @@
                 .hasNoLifecycle()
                 .hasRevision(REVISION)
                 .hasModified(MODIFIED);
-=======
-                .hasId(TestConstants.Thing.THING_ID)
-                .hasAcl(TestConstants.Thing.ACL)
-                .hasAttributes(TestConstants.Thing.ATTRIBUTES)
-                .hasFeatures(TestConstants.Feature.FEATURES)
-                .hasNoLifecycle()
-                .hasRevision(TestConstants.Thing.REVISION)
-                .hasModified(TestConstants.Thing.MODIFIED);
->>>>>>> e415042f
     }
 
     @Test
     public void createThingWithoutRevision() {
-<<<<<<< HEAD
         final Thing thing = ImmutableThing.of(THING_ID, ACL, ATTRIBUTES, FEATURES, LIFECYCLE, null, MODIFIED);
 
         assertThat(thing)
@@ -222,37 +181,6 @@
                 .hasLifecycle(LIFECYCLE)
                 .hasNoRevision()
                 .hasModified(MODIFIED);
-=======
-        final Thing thing = ImmutableThing.of(
-                TestConstants.Thing.THING_ID, TestConstants.Thing.ACL, TestConstants.Thing.ATTRIBUTES,
-                TestConstants.Feature.FEATURES, TestConstants.Thing.LIFECYCLE, null, TestConstants.Thing.MODIFIED);
-
-        assertThat(thing)
-                .hasId(TestConstants.Thing.THING_ID)
-                .hasAcl(TestConstants.Thing.ACL)
-                .hasAttributes(TestConstants.Thing.ATTRIBUTES)
-                .hasFeatures(TestConstants.Feature.FEATURES)
-                .hasLifecycle(TestConstants.Thing.LIFECYCLE)
-                .hasNoRevision()
-                .hasModified(TestConstants.Thing.MODIFIED);
-    }
-
-
-    @Test
-    public void createThingWithoutmodified() {
-        final Thing thing = ImmutableThing.of(
-                TestConstants.Thing.THING_ID, TestConstants.Thing.ACL, TestConstants.Thing.ATTRIBUTES,
-                TestConstants.Feature.FEATURES, TestConstants.Thing.LIFECYCLE, TestConstants.Thing.REVISION, null);
-
-        assertThat(thing)
-                .hasId(TestConstants.Thing.THING_ID)
-                .hasAcl(TestConstants.Thing.ACL)
-                .hasAttributes(TestConstants.Thing.ATTRIBUTES)
-                .hasFeatures(TestConstants.Feature.FEATURES)
-                .hasLifecycle(TestConstants.Thing.LIFECYCLE)
-                .hasRevision(TestConstants.Thing.REVISION)
-                .hasNoModified();
->>>>>>> e415042f
     }
 
     @Test
@@ -271,46 +199,27 @@
 
     @Test
     public void setAclWorksAsExpected() {
-<<<<<<< HEAD
         final AccessControlList newAcl = ThingsModelFactory.newAclBuilder(ACL)
                 .set(ThingsModelFactory.newAclEntry(TestConstants.Authorization.AUTH_SUBJECT_GRIMES, Permission.WRITE))
-=======
-        final AccessControlList newAcl = ThingsModelFactory.newAclBuilder(TestConstants.Thing.ACL)
-                .set(ThingsModelFactory.newAclEntry(TestConstants.Authorization.AUTH_SUBJECT_GRIMES,
-                        Permission.WRITE))
->>>>>>> e415042f
                 .build();
 
         final Thing changedThing = KNOWN_THING_V1.setAccessControlList(newAcl);
 
         assertThat(changedThing)
                 .isNotSameAs(KNOWN_THING_V1)
-<<<<<<< HEAD
                 .hasId(THING_ID)
                 .hasAcl(newAcl)
                 .hasAttributes(ATTRIBUTES)
                 .hasFeatures(FEATURES)
                 .hasLifecycle(LIFECYCLE)
                 .hasRevision(REVISION);
-=======
-                .hasId(TestConstants.Thing.THING_ID)
-                .hasAcl(newAcl)
-                .hasAttributes(TestConstants.Thing.ATTRIBUTES)
-                .hasFeatures(TestConstants.Feature.FEATURES)
-                .hasLifecycle(TestConstants.Thing.LIFECYCLE)
-                .hasRevision(TestConstants.Thing.REVISION);
->>>>>>> e415042f
     }
 
     @Test
     public void setAclEntryWorksAsExpected() {
         final AclEntry newAclEntry =
                 ThingsModelFactory.newAclEntry(TestConstants.Authorization.AUTH_SUBJECT_GRIMES, Permission.WRITE);
-<<<<<<< HEAD
         final AccessControlList newAcl = ThingsModelFactory.newAclBuilder(ACL)
-=======
-        final AccessControlList newAcl = ThingsModelFactory.newAclBuilder(TestConstants.Thing.ACL)
->>>>>>> e415042f
                 .set(newAclEntry)
                 .build();
 
@@ -318,30 +227,17 @@
 
         assertThat(changedThing)
                 .isNotSameAs(KNOWN_THING_V1)
-<<<<<<< HEAD
                 .hasId(THING_ID)
                 .hasAcl(newAcl)
                 .hasAttributes(ATTRIBUTES)
                 .hasFeatures(FEATURES)
                 .hasLifecycle(LIFECYCLE)
                 .hasRevision(REVISION);
-=======
-                .hasId(TestConstants.Thing.THING_ID)
-                .hasAcl(newAcl)
-                .hasAttributes(TestConstants.Thing.ATTRIBUTES)
-                .hasFeatures(TestConstants.Feature.FEATURES)
-                .hasLifecycle(TestConstants.Thing.LIFECYCLE)
-                .hasRevision(TestConstants.Thing.REVISION);
->>>>>>> e415042f
     }
 
     @Test
     public void removeAllPermissionsWorksAsExpected() {
-<<<<<<< HEAD
         final AccessControlList newAcl = ThingsModelFactory.newAclBuilder(ACL)
-=======
-        final AccessControlList newAcl = ThingsModelFactory.newAclBuilder(TestConstants.Thing.ACL)
->>>>>>> e415042f
                 .remove(TestConstants.Authorization.AUTH_SUBJECT_GRIMES)
                 .build();
 
@@ -350,21 +246,12 @@
 
         assertThat(changedThing)
                 .isNotSameAs(KNOWN_THING_V1)
-<<<<<<< HEAD
                 .hasId(THING_ID)
                 .hasAcl(newAcl)
                 .hasAttributes(ATTRIBUTES)
                 .hasFeatures(FEATURES)
                 .hasLifecycle(LIFECYCLE)
                 .hasRevision(REVISION);
-=======
-                .hasId(TestConstants.Thing.THING_ID)
-                .hasAcl(newAcl)
-                .hasAttributes(TestConstants.Thing.ATTRIBUTES)
-                .hasFeatures(TestConstants.Feature.FEATURES)
-                .hasLifecycle(TestConstants.Thing.LIFECYCLE)
-                .hasRevision(TestConstants.Thing.REVISION);
->>>>>>> e415042f
     }
 
     @Test
@@ -389,21 +276,12 @@
 
         assertThat(changedThing)
                 .isNotSameAs(KNOWN_THING_V1)
-<<<<<<< HEAD
                 .hasId(THING_ID)
                 .hasAcl(ACL)
                 .hasAttributes(ATTRIBUTES)
                 .hasFeatures(EMPTY_FEATURES)
                 .hasLifecycle(LIFECYCLE)
                 .hasRevision(REVISION);
-=======
-                .hasId(TestConstants.Thing.THING_ID)
-                .hasAcl(TestConstants.Thing.ACL)
-                .hasAttributes(TestConstants.Thing.ATTRIBUTES)
-                .hasFeatures(EMPTY_FEATURES)
-                .hasLifecycle(TestConstants.Thing.LIFECYCLE)
-                .hasRevision(TestConstants.Thing.REVISION);
->>>>>>> e415042f
     }
 
     @Test
@@ -412,31 +290,18 @@
 
         assertThat(changedThing)
                 .isNotSameAs(KNOWN_THING_V1)
-<<<<<<< HEAD
                 .hasId(THING_ID)
                 .hasAcl(ACL)
                 .hasAttributes(ATTRIBUTES)
                 .hasNoFeatures()
                 .hasLifecycle(LIFECYCLE)
                 .hasRevision(REVISION);
-=======
-                .hasId(TestConstants.Thing.THING_ID)
-                .hasAcl(TestConstants.Thing.ACL)
-                .hasAttributes(TestConstants.Thing.ATTRIBUTES)
-                .hasNoFeatures()
-                .hasLifecycle(TestConstants.Thing.LIFECYCLE)
-                .hasRevision(TestConstants.Thing.REVISION);
->>>>>>> e415042f
     }
 
     @Test
     public void setFeaturePropertiesWorksAsExpected() {
         final FeatureProperties newFeatureProperties =
-<<<<<<< HEAD
                 ThingsModelFactory.newFeaturePropertiesBuilder(FLUX_CAPACITOR_PROPERTIES)
-=======
-                ThingsModelFactory.newFeaturePropertiesBuilder(TestConstants.Feature.FLUX_CAPACITOR_PROPERTIES)
->>>>>>> e415042f
                         .set("target_year_4", 1337)
                         .build();
 
@@ -444,21 +309,12 @@
 
         assertThat(changedThing)
                 .isNotSameAs(KNOWN_THING_V1)
-<<<<<<< HEAD
                 .hasId(THING_ID)
                 .hasAcl(ACL)
                 .hasAttributes(ATTRIBUTES)
                 .hasFeatureProperties(FLUX_CAPACITOR_ID, newFeatureProperties)
                 .hasLifecycle(LIFECYCLE)
                 .hasRevision(REVISION);
-=======
-                .hasId(TestConstants.Thing.THING_ID)
-                .hasAcl(TestConstants.Thing.ACL)
-                .hasAttributes(TestConstants.Thing.ATTRIBUTES)
-                .hasFeatureProperties(TestConstants.Feature.FLUX_CAPACITOR_ID, newFeatureProperties)
-                .hasLifecycle(TestConstants.Thing.LIFECYCLE)
-                .hasRevision(TestConstants.Thing.REVISION);
->>>>>>> e415042f
     }
 
     @Test
@@ -467,21 +323,12 @@
 
         assertThat(changedThing)
                 .isNotSameAs(KNOWN_THING_V1)
-<<<<<<< HEAD
                 .hasId(THING_ID)
                 .hasAcl(ACL)
                 .hasAttributes(ATTRIBUTES)
                 .featureHasNoProperties(FLUX_CAPACITOR_ID)
                 .hasLifecycle(LIFECYCLE)
                 .hasRevision(REVISION);
-=======
-                .hasId(TestConstants.Thing.THING_ID)
-                .hasAcl(TestConstants.Thing.ACL)
-                .hasAttributes(TestConstants.Thing.ATTRIBUTES)
-                .featureHasNoProperties(TestConstants.Feature.FLUX_CAPACITOR_ID)
-                .hasLifecycle(TestConstants.Thing.LIFECYCLE)
-                .hasRevision(TestConstants.Thing.REVISION);
->>>>>>> e415042f
     }
 
     @Test
@@ -490,21 +337,12 @@
 
         assertThat(changedThing)
                 .isNotSameAs(KNOWN_THING_V1)
-<<<<<<< HEAD
                 .hasId(THING_ID)
                 .hasAcl(ACL)
                 .hasAttributes(ATTRIBUTES)
                 .hasFeatures(FEATURES)
                 .hasLifecycle(ThingLifecycle.DELETED)
                 .hasRevision(REVISION);
-=======
-                .hasId(TestConstants.Thing.THING_ID)
-                .hasAcl(TestConstants.Thing.ACL)
-                .hasAttributes(TestConstants.Thing.ATTRIBUTES)
-                .hasFeatures(TestConstants.Feature.FEATURES)
-                .hasLifecycle(ThingLifecycle.DELETED)
-                .hasRevision(TestConstants.Thing.REVISION);
->>>>>>> e415042f
     }
 
     @Test
@@ -517,21 +355,12 @@
 
         assertThat(changedThing)
                 .isNotSameAs(KNOWN_THING_V1)
-<<<<<<< HEAD
                 .hasId(THING_ID)
                 .hasAcl(ACL)
                 .hasAttributes(newAttributes)
                 .hasFeatures(FEATURES)
                 .hasLifecycle(LIFECYCLE)
                 .hasRevision(REVISION);
-=======
-                .hasId(TestConstants.Thing.THING_ID)
-                .hasAcl(TestConstants.Thing.ACL)
-                .hasAttributes(newAttributes)
-                .hasFeatures(TestConstants.Feature.FEATURES)
-                .hasLifecycle(TestConstants.Thing.LIFECYCLE)
-                .hasRevision(TestConstants.Thing.REVISION);
->>>>>>> e415042f
     }
 
     @Test
@@ -543,21 +372,12 @@
 
         assertThat(changedThing)
                 .isNotSameAs(KNOWN_THING_V1)
-<<<<<<< HEAD
                 .hasId(THING_ID)
                 .hasAcl(ACL)
                 .hasAttribute(attributePath, newAttributeValue)
                 .hasFeatures(FEATURES)
                 .hasLifecycle(LIFECYCLE)
                 .hasRevision(REVISION);
-=======
-                .hasId(TestConstants.Thing.THING_ID)
-                .hasAcl(TestConstants.Thing.ACL)
-                .hasAttribute(attributePath, newAttributeValue)
-                .hasFeatures(TestConstants.Feature.FEATURES)
-                .hasLifecycle(TestConstants.Thing.LIFECYCLE)
-                .hasRevision(TestConstants.Thing.REVISION);
->>>>>>> e415042f
     }
 
     @Test
@@ -566,21 +386,12 @@
 
         assertThat(changedThing)
                 .isNotSameAs(KNOWN_THING_V1)
-<<<<<<< HEAD
                 .hasId(THING_ID)
                 .hasAcl(ACL)
                 .hasNoAttributes()
                 .hasFeatures(FEATURES)
                 .hasLifecycle(LIFECYCLE)
                 .hasRevision(REVISION);
-=======
-                .hasId(TestConstants.Thing.THING_ID)
-                .hasAcl(TestConstants.Thing.ACL)
-                .hasNoAttributes()
-                .hasFeatures(TestConstants.Feature.FEATURES)
-                .hasLifecycle(TestConstants.Thing.LIFECYCLE)
-                .hasRevision(TestConstants.Thing.REVISION);
->>>>>>> e415042f
     }
 
     @Test
@@ -591,21 +402,12 @@
 
         assertThat(changedThing)
                 .isNotSameAs(KNOWN_THING_V1)
-<<<<<<< HEAD
                 .hasId(THING_ID)
                 .hasAcl(ACL)
                 .hasNotAttribute(attributePath)
                 .hasFeatures(FEATURES)
                 .hasLifecycle(LIFECYCLE)
                 .hasRevision(REVISION);
-=======
-                .hasId(TestConstants.Thing.THING_ID)
-                .hasAcl(TestConstants.Thing.ACL)
-                .hasNotAttribute(attributePath)
-                .hasFeatures(TestConstants.Feature.FEATURES)
-                .hasLifecycle(TestConstants.Thing.LIFECYCLE)
-                .hasRevision(TestConstants.Thing.REVISION);
->>>>>>> e415042f
     }
 
     @Test
@@ -613,11 +415,7 @@
         final String newFeatureId = "lamp";
         final Feature newFeature = ThingsModelFactory.newFeature(newFeatureId);
 
-<<<<<<< HEAD
         final Features newFeatures = ThingsModelFactory.newFeaturesBuilder(FEATURES)
-=======
-        final Features newFeatures = ThingsModelFactory.newFeaturesBuilder(TestConstants.Feature.FEATURES)
->>>>>>> e415042f
                 .set(newFeature)
                 .build();
 
@@ -625,21 +423,12 @@
 
         assertThat(changedThing)
                 .isNotSameAs(KNOWN_THING_V1)
-<<<<<<< HEAD
                 .hasId(THING_ID)
                 .hasAcl(ACL)
                 .hasAttributes(ATTRIBUTES)
                 .hasFeatures(newFeatures)
                 .hasLifecycle(LIFECYCLE)
                 .hasRevision(REVISION);
-=======
-                .hasId(TestConstants.Thing.THING_ID)
-                .hasAcl(TestConstants.Thing.ACL)
-                .hasAttributes(TestConstants.Thing.ATTRIBUTES)
-                .hasFeatures(newFeatures)
-                .hasLifecycle(TestConstants.Thing.LIFECYCLE)
-                .hasRevision(TestConstants.Thing.REVISION);
->>>>>>> e415042f
     }
 
     @Test
@@ -648,21 +437,12 @@
 
         assertThat(changedThing)
                 .isNotSameAs(KNOWN_THING_V1)
-<<<<<<< HEAD
                 .hasId(THING_ID)
                 .hasAcl(ACL)
                 .hasAttributes(ATTRIBUTES)
                 .hasFeatures(EMPTY_FEATURES)
                 .hasLifecycle(LIFECYCLE)
                 .hasRevision(REVISION);
-=======
-                .hasId(TestConstants.Thing.THING_ID)
-                .hasAcl(TestConstants.Thing.ACL)
-                .hasAttributes(TestConstants.Thing.ATTRIBUTES)
-                .hasFeatures(EMPTY_FEATURES)
-                .hasLifecycle(TestConstants.Thing.LIFECYCLE)
-                .hasRevision(TestConstants.Thing.REVISION);
->>>>>>> e415042f
     }
 
     @Test
@@ -674,21 +454,12 @@
 
         assertThat(changedThing)
                 .isNotSameAs(KNOWN_THING_V1)
-<<<<<<< HEAD
                 .hasId(THING_ID)
                 .hasAcl(ACL)
                 .hasAttributes(ATTRIBUTES)
                 .hasFeatureProperty(FLUX_CAPACITOR_ID, propertyPath, newPropertyValue)
                 .hasLifecycle(LIFECYCLE)
                 .hasRevision(REVISION);
-=======
-                .hasId(TestConstants.Thing.THING_ID)
-                .hasAcl(TestConstants.Thing.ACL)
-                .hasAttributes(TestConstants.Thing.ATTRIBUTES)
-                .hasFeatureProperty(TestConstants.Feature.FLUX_CAPACITOR_ID, propertyPath, newPropertyValue)
-                .hasLifecycle(TestConstants.Thing.LIFECYCLE)
-                .hasRevision(TestConstants.Thing.REVISION);
->>>>>>> e415042f
     }
 
     @Test
@@ -700,21 +471,12 @@
 
         assertThat(changedThing)
                 .isNotSameAs(KNOWN_THING_V1)
-<<<<<<< HEAD
                 .hasId(THING_ID)
                 .hasAcl(ACL)
                 .hasAttributes(ATTRIBUTES)
                 .hasNotFeatureProperty(FLUX_CAPACITOR_ID, propertyPath)
                 .hasLifecycle(LIFECYCLE)
                 .hasRevision(REVISION);
-=======
-                .hasId(TestConstants.Thing.THING_ID)
-                .hasAcl(TestConstants.Thing.ACL)
-                .hasAttributes(TestConstants.Thing.ATTRIBUTES)
-                .hasNotFeatureProperty(TestConstants.Feature.FLUX_CAPACITOR_ID, propertyPath)
-                .hasLifecycle(TestConstants.Thing.LIFECYCLE)
-                .hasRevision(TestConstants.Thing.REVISION);
->>>>>>> e415042f
     }
 
     @Test
@@ -768,21 +530,12 @@
     @Test
     public void removeAllPermissionsOfAuthSubjectWhichIsNotInAcl() {
         final Thing thing = ThingsModelFactory.newThingBuilder()
-<<<<<<< HEAD
                 .setId(THING_ID)
                 .setAttributes(ATTRIBUTES)
                 .setFeatures(FEATURES)
                 .setPermissions(TestConstants.Authorization.ACL_ENTRY_OLDMAN)
                 .setLifecycle(LIFECYCLE)
                 .setRevision(REVISION)
-=======
-                .setId(TestConstants.Thing.THING_ID)
-                .setAttributes(TestConstants.Thing.ATTRIBUTES)
-                .setFeatures(TestConstants.Feature.FEATURES)
-                .setPermissions(TestConstants.Authorization.ACL_ENTRY_OLDMAN)
-                .setLifecycle(TestConstants.Thing.LIFECYCLE)
-                .setRevision(TestConstants.Thing.REVISION)
->>>>>>> e415042f
                 .build();
 
         assertThat(thing.removeAllPermissionsOf(TestConstants.Authorization.AUTH_SUBJECT_GRIMES)).isSameAs(thing);
@@ -960,7 +713,6 @@
     @Test
     public void removeFeaturePropertiesFromFeatureWithoutProperties() {
         final Thing thing = ThingsModelFactory.newThingBuilder()
-<<<<<<< HEAD
                 .setId(THING_ID)
                 .setAttributes(ATTRIBUTES)
                 .setFeature(FLUX_CAPACITOR_ID)
@@ -972,19 +724,6 @@
         assertThat(thing)
                 .hasFeatureWithId(FLUX_CAPACITOR_ID)
                 .featureHasNoProperties(FLUX_CAPACITOR_ID);
-=======
-                .setId(TestConstants.Thing.THING_ID)
-                .setAttributes(TestConstants.Thing.ATTRIBUTES)
-                .setFeature(TestConstants.Feature.FLUX_CAPACITOR_ID)
-                .setPermissions(TestConstants.Thing.ACL)
-                .setLifecycle(TestConstants.Thing.LIFECYCLE)
-                .setRevision(TestConstants.Thing.REVISION)
-                .build();
-
-        assertThat(thing)
-                .hasFeatureWithId(TestConstants.Feature.FLUX_CAPACITOR_ID)
-                .featureHasNoProperties(TestConstants.Feature.FLUX_CAPACITOR_ID);
->>>>>>> e415042f
 
         assertThat(thing.removeFeatureProperties(FLUX_CAPACITOR_ID)).isSameAs(thing);
     }
@@ -1002,21 +741,12 @@
     @Test
     public void setFeaturePropertyToThingWithFeatureWithoutProperties() {
         final Thing thing = ThingsModelFactory.newThingBuilder()
-<<<<<<< HEAD
                 .setId(THING_ID)
                 .setAttributes(ATTRIBUTES)
                 .setFeature(FLUX_CAPACITOR_ID)
                 .setPermissions(ACL)
                 .setLifecycle(LIFECYCLE)
                 .setRevision(REVISION)
-=======
-                .setId(TestConstants.Thing.THING_ID)
-                .setAttributes(TestConstants.Thing.ATTRIBUTES)
-                .setFeature(TestConstants.Feature.FLUX_CAPACITOR_ID)
-                .setPermissions(TestConstants.Thing.ACL)
-                .setLifecycle(TestConstants.Thing.LIFECYCLE)
-                .setRevision(TestConstants.Thing.REVISION)
->>>>>>> e415042f
                 .build();
 
         final Thing withFeatureProperty = thing.setFeatureProperty(FLUX_CAPACITOR_ID, KNOWN_FEATURE_PROPERTY_PATH,
@@ -1046,21 +776,12 @@
     @Test
     public void removeFeaturePropertyFromFeatureWithoutThisProperty() {
         final Thing thing = ThingsModelFactory.newThingBuilder()
-<<<<<<< HEAD
                 .setId(THING_ID)
                 .setAttributes(ATTRIBUTES)
                 .setFeature(FLUX_CAPACITOR_ID)
                 .setPermissions(ACL)
                 .setLifecycle(LIFECYCLE)
                 .setRevision(REVISION)
-=======
-                .setId(TestConstants.Thing.THING_ID)
-                .setAttributes(TestConstants.Thing.ATTRIBUTES)
-                .setFeature(TestConstants.Feature.FLUX_CAPACITOR_ID)
-                .setPermissions(TestConstants.Thing.ACL)
-                .setLifecycle(TestConstants.Thing.LIFECYCLE)
-                .setRevision(TestConstants.Thing.REVISION)
->>>>>>> e415042f
                 .build();
 
         assertThat(thing.removeFeatureProperty(FLUX_CAPACITOR_ID, KNOWN_FEATURE_PROPERTY_PATH)).isSameAs(thing);
@@ -1077,8 +798,7 @@
     }
 
     @Test
-<<<<<<< HEAD
-    public void ensureThingsNewBuilderWorks() {
+    public void ensureThingsNewBuilderWorksV1() {
         final Thing thing = Thing.newBuilder()
                 .setId(THING_ID)
                 .setPermissions(ACL)
@@ -1087,17 +807,6 @@
                 .setLifecycle(LIFECYCLE)
                 .setRevision(REVISION)
                 .setModified(MODIFIED)
-=======
-    public void ensureThingsNewBuilderWorksV1() {
-        final Thing thing = Thing.newBuilder()
-                .setId(TestConstants.Thing.THING_ID)
-                .setPermissions(TestConstants.Thing.ACL)
-                .setAttributes(TestConstants.Thing.ATTRIBUTES)
-                .setFeatures(TestConstants.Feature.FEATURES)
-                .setLifecycle(TestConstants.Thing.LIFECYCLE)
-                .setRevision(TestConstants.Thing.REVISION)
-                .setModified(TestConstants.Thing.MODIFIED)
->>>>>>> e415042f
                 .build();
 
         assertThat(thing).isEqualTo(TestConstants.Thing.THING_V1);
@@ -1159,26 +868,15 @@
                 .contains(Thing.JsonFields.REVISION, JsonValue.of(TestConstants.Thing.REVISION_NUMBER));
         DittoJsonAssertions.assertThat(jsonObject).contains(Thing.JsonFields.LIFECYCLE, JsonValue.of(LIFECYCLE.name()));
         DittoJsonAssertions.assertThat(jsonObject)
-<<<<<<< HEAD
-                .contains(Thing.JsonFields.NAMESPACE, JsonValue.of(TestConstants.Thing.NAMEPSACE));
-=======
-                .contains(Thing.JsonFields.LIFECYCLE, JsonValue.of(TestConstants.Thing.LIFECYCLE.name()));
-        DittoJsonAssertions.assertThat(jsonObject).contains(Thing.JsonFields.NAMESPACE, JsonValue.of(
-                TestConstants.Thing.NAMESPACE));
->>>>>>> e415042f
+                .contains(Thing.JsonFields.NAMESPACE, JsonValue.of(TestConstants.Thing.NAMESPACE));
         DittoJsonAssertions.assertThat(jsonObject)
                 .contains(Thing.JsonFields.MODIFIED, JsonValue.of(MODIFIED.toString()));
     }
 
     @Test
     public void ensureThingToJsonContainsNonHiddenFieldsV2() {
-<<<<<<< HEAD
-        final JsonObject jsonObject = TestConstants.Thing.THING_V2_WITH_POLICY.toJson(JsonSchemaVersion.V_2);
+        final JsonObject jsonObject = TestConstants.Thing.THING_V2.toJson(JsonSchemaVersion.V_2);
         DittoJsonAssertions.assertThat(jsonObject).contains(Thing.JsonFields.ID, THING_ID);
-=======
-        final JsonObject jsonObject = TestConstants.Thing.THING_V2.toJson(JsonSchemaVersion.V_2);
-        DittoJsonAssertions.assertThat(jsonObject).contains(Thing.JsonFields.ID, TestConstants.Thing.THING_ID);
->>>>>>> e415042f
         DittoJsonAssertions.assertThat(jsonObject).contains(Thing.JsonFields.POLICY_ID, TestConstants.Thing.POLICY_ID);
         DittoJsonAssertions.assertThat(jsonObject)
                 .contains(Thing.JsonFields.ATTRIBUTES, ATTRIBUTES);

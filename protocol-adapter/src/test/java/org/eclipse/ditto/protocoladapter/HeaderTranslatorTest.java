--- conflicted
+++ resolved
@@ -98,7 +98,25 @@
     }
 
     @Test
-<<<<<<< HEAD
+    public void testReadExternalWhitelistedHeader() {
+        final HeaderTranslator underTest = HeaderTranslator.of(DittoHeaderDefinition.values());
+
+        final Map<String, String> externalHeaders = new HashMap<>();
+        externalHeaders.put("Authorization", "Basic afhdfiusfaifsafwaihfidsahfiudsafidsahfoidsaf");
+
+        assertThat(underTest.fromExternalHeaders(externalHeaders)).containsKey("authorization");
+    }
+
+    @Test
+    public void testHeaderFiltering() {
+        final HeaderTranslator underTest = HeaderTranslator.of(DittoHeaderDefinition.values());
+
+        final DittoHeaders dittoHeaders = DittoHeaders.newBuilder().putHeader("bumlux", "foobar").build();
+
+        assertThat(underTest.toFilteredExternalHeaders(dittoHeaders)).isEmpty();
+    }
+
+    @Test
     public void translateMixedExternalHeadersToDittoHeaders() {
         final String correlationId = "correlation-id";
         final Map<String, String> externalHeaders = new HashMap<>();
@@ -212,24 +230,6 @@
         final HeaderTranslator underTest = HeaderTranslator.of(DittoHeaderDefinition.values());
 
         assertThat(underTest.retainKnownHeaders(dittoHeaders)).isEqualTo(expected);
-=======
-    public void testReadExternalWhitelistedHeader() {
-        final HeaderTranslator underTest = HeaderTranslator.of(DittoHeaderDefinition.values());
-
-        final Map<String, String> externalHeaders = new HashMap<>();
-        externalHeaders.put("Authorization", "Basic afhdfiusfaifsafwaihfidsahfiudsafidsahfoidsaf");
-
-        assertThat(underTest.fromExternalHeaders(externalHeaders)).containsKey("authorization");
-    }
-
-    @Test
-    public void testHeaderFiltering() {
-        final HeaderTranslator underTest = HeaderTranslator.of(DittoHeaderDefinition.values());
-
-        final DittoHeaders dittoHeaders = DittoHeaders.newBuilder().putHeader("bumlux", "foobar").build();
-
-        assertThat(underTest.toFilteredExternalHeaders(dittoHeaders)).isEmpty();
->>>>>>> d06c82ac
     }
 
 }
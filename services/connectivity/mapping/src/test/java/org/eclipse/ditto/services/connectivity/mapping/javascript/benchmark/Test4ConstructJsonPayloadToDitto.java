--- conflicted
+++ resolved
@@ -96,10 +96,6 @@
         javaScriptRhinoMapperPlain.configure(MAPPING_CONFIG,
                 JavaScriptMessageMapperFactory
                         .createJavaScriptMessageMapperConfigurationBuilder("construct", Collections.emptyMap())
-<<<<<<< HEAD
-                        .contentType(CONTENT_TYPE)
-=======
->>>>>>> efe7be57
                         .incomingScript(MAPPING_INCOMING_PLAIN)
                         .build()
         );

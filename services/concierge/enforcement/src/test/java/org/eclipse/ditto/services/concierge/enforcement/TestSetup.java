--- conflicted
+++ resolved
@@ -159,12 +159,8 @@
      * @return the message
      */
     public static <T> T fishForMsgClass(final TestKit testKit, final Class<T> clazz) {
-<<<<<<< HEAD
-        return (T) testKit.fishForMessage(scala.concurrent.duration.Duration.create(1, TimeUnit.SECONDS),
+        return (T) testKit.fishForMessage(scala.concurrent.duration.Duration.create(3, TimeUnit.SECONDS),
                 clazz.getName(), clazz::isInstance);
-=======
-        return (T) testKit.fishForMessage(scala.concurrent.duration.Duration.create(3, TimeUnit.SECONDS), clazz.getName(), clazz::isInstance);
->>>>>>> df1f6d66
     }
 
 }
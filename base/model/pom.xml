--- conflicted
+++ resolved
@@ -134,14 +134,11 @@
                             <!--<exclude></exclude>-->
                             <exclude>org.eclipse.ditto.base.model.signals.commands.exceptions</exclude>
                             <exclude>org.eclipse.ditto.base.model.headers.DittoHeaderDefinition#POLICY_ENFORCER_INVALIDATED_PREEMPTIVELY</exclude>
-<<<<<<< HEAD
+                            <exclude>org.eclipse.ditto.base.model.headers.DittoHeadersSizeChecker</exclude>
                             <exclude>org.eclipse.ditto.base.model.entity.id.RegexPatterns</exclude>
                             <exclude>org.eclipse.ditto.base.model.exceptions.DittoHeaderInvalidException#newCustomMessageBuilder(java.lang.String)</exclude>
                             <exclude>org.eclipse.ditto.base.model.namespaces.signals.commands.PurgeNamespaceResponse$JsonFields</exclude>
                             <exclude>org.eclipse.ditto.base.model.signals.commands.CommandResponseJsonDeserializer</exclude>
-=======
-                            <exclude>org.eclipse.ditto.base.model.headers.DittoHeadersSizeChecker</exclude>
->>>>>>> dda5f9a8
                         </excludes>
                     </parameter>
                 </configuration>

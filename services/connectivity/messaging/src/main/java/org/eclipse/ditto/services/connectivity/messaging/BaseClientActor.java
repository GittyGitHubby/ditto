--- conflicted
+++ resolved
@@ -34,10 +34,6 @@
 import java.util.Optional;
 import java.util.concurrent.CompletableFuture;
 import java.util.concurrent.CompletionStage;
-<<<<<<< HEAD
-import java.util.concurrent.TimeUnit;
-=======
->>>>>>> fe17fa1c
 import java.util.function.Supplier;
 
 import javax.annotation.Nullable;
@@ -923,23 +919,6 @@
      */
     protected Either<DittoRuntimeException, ActorRef> startMessageMappingProcessorActor() {
         final MappingContext mappingContext = stateData().getConnection().getMappingContext().orElse(null);
-<<<<<<< HEAD
-=======
-        return startMessageMappingProcessor(mappingContext);
-    }
-
-    /**
-     * Starts the {@link MessageMappingProcessorActor} responsible for payload transformation/mapping as child actor
-     * behind a (cluster node local) RoundRobin pool and a dynamic resizer.
-     *
-     * @param mappingContext the MappingContext containing information about how to map external messages
-     * @return {@link org.eclipse.ditto.services.connectivity.messaging.MessageMappingProcessorActor} or exception,
-     * which will also cause an sideeffect that stores the mapping actor in the local variable {@code
-     * messageMappingProcessorActor}.
-     */
-    protected Either<DittoRuntimeException, ActorRef> startMessageMappingProcessor(
-            @Nullable final MappingContext mappingContext) {
->>>>>>> fe17fa1c
 
         if (!getMessageMappingProcessorActor().isPresent()) {
             final Connection connection = connection();

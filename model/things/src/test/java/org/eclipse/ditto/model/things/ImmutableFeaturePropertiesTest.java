--- conflicted
+++ resolved
@@ -23,10 +23,7 @@
 import org.eclipse.ditto.json.CborFactory;
 import org.eclipse.ditto.json.JsonObject;
 import org.eclipse.ditto.json.JsonPointerInvalidException;
-<<<<<<< HEAD
-=======
 import org.eclipse.ditto.model.base.entity.id.restriction.LengthRestrictionTestBase;
->>>>>>> 273acb3e
 import org.junit.Test;
 
 import nl.jqno.equalsverifier.EqualsVerifier;
@@ -70,42 +67,18 @@
     }
 
     @Test(expected = JsonPointerInvalidException.class)
-<<<<<<< HEAD
-    public void createInvalidPropertieKey() {
-        final String invalidPropertieKey = "invalid/";
-        TestConstants.Feature.FLUX_CAPACITOR_PROPERTIES.setValue(invalidPropertieKey, "invalidPropertieKey")
-=======
     public void createInvalidPropertyKey() {
         final String invalidPropertyKey = "invalid/";
         TestConstants.Feature.FLUX_CAPACITOR_PROPERTIES.setValue(invalidPropertyKey, "invalidPropertyKey")
->>>>>>> 273acb3e
                 .toBuilder()
                 .build();
     }
 
     @Test(expected = JsonPointerInvalidException.class)
-<<<<<<< HEAD
-    public void createTooLargePropertieKey() {
-        final String tooLargePropertieKey = generateMaximumLength().append("a").toString();
-        TestConstants.Feature.FLUX_CAPACITOR_PROPERTIES.setValue(tooLargePropertieKey, "tooLargePropertieKey")
-                .toBuilder()
-                .build();
-    }
-
-    private StringBuilder generateMaximumLength() {
-        final int maxLength = 256;
-        final StringBuilder stringBuilder = new StringBuilder();
-        for (int i = 0; i < maxLength; i++) {
-            stringBuilder.append("a");
-        }
-        return stringBuilder;
-    }
-=======
     public void createTooLargePropertyKey() {
         final String tooLargePropertyKey = generateStringExceedingMaxLength();
         TestConstants.Feature.FLUX_CAPACITOR_PROPERTIES.setValue(tooLargePropertyKey, "tooLargePropertyKey")
                 .toBuilder()
                 .build();
     }
->>>>>>> 273acb3e
 }
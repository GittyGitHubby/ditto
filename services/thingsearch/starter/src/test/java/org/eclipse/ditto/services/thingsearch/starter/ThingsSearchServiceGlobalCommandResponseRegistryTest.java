/*
 * Copyright (c) 2019 Contributors to the Eclipse Foundation
 *
 * See the NOTICE file(s) distributed with this work for additional
 * information regarding copyright ownership.
 *
 * This program and the accompanying materials are made available under the
 * terms of the Eclipse Public License 2.0 which is available at
 * http://www.eclipse.org/legal/epl-2.0
 *
 * SPDX-License-Identifier: EPL-2.0
 */
package org.eclipse.ditto.services.thingsearch.starter;

import org.eclipse.ditto.services.models.policies.commands.sudo.SudoRetrievePolicyResponse;
import org.eclipse.ditto.services.models.things.commands.sudo.SudoRetrieveThingResponse;
import org.eclipse.ditto.services.models.thingsearch.commands.sudo.SudoRetrieveNamespaceReportResponse;
import org.eclipse.ditto.services.utils.health.RetrieveHealthResponse;
import org.eclipse.ditto.services.utils.test.GlobalCommandResponseRegistryTestCases;
<<<<<<< HEAD
import org.eclipse.ditto.signals.commands.common.RetrieveConfigResponse;
=======
import org.eclipse.ditto.signals.commands.common.purge.PurgeEntitiesResponse;
>>>>>>> bd72dcce
import org.eclipse.ditto.signals.commands.devops.RetrieveLoggerConfigResponse;
import org.eclipse.ditto.signals.commands.messages.SendClaimMessageResponse;
import org.eclipse.ditto.signals.commands.namespaces.PurgeNamespaceResponse;
import org.eclipse.ditto.signals.commands.policies.PolicyErrorResponse;
import org.eclipse.ditto.signals.commands.policies.modify.DeleteSubjectResponse;
import org.eclipse.ditto.signals.commands.policies.query.RetrieveResourceResponse;
import org.eclipse.ditto.signals.commands.things.ThingErrorResponse;
import org.eclipse.ditto.signals.commands.things.modify.ModifyFeaturePropertyResponse;
import org.eclipse.ditto.signals.commands.things.query.RetrieveFeatureResponse;
import org.eclipse.ditto.signals.commands.thingsearch.SearchErrorResponse;
import org.eclipse.ditto.signals.commands.thingsearch.query.QueryThingsResponse;

public final class ThingsSearchServiceGlobalCommandResponseRegistryTest extends GlobalCommandResponseRegistryTestCases {

    public ThingsSearchServiceGlobalCommandResponseRegistryTest() {
        super(
                SudoRetrieveThingResponse.class,
                SudoRetrievePolicyResponse.class,
                QueryThingsResponse.class,
                RetrieveFeatureResponse.class,
                ModifyFeaturePropertyResponse.class,
                SendClaimMessageResponse.class,
                PurgeNamespaceResponse.class,
                RetrieveResourceResponse.class,
                DeleteSubjectResponse.class,
                SearchErrorResponse.class,
                ThingErrorResponse.class,
                PolicyErrorResponse.class,
                RetrieveLoggerConfigResponse.class,
                SudoRetrieveNamespaceReportResponse.class,
<<<<<<< HEAD
                RetrieveConfigResponse.class,
                RetrieveHealthResponse.class
        );
=======
                PurgeEntitiesResponse.class,
                SudoRetrieveNamespaceReportResponse.class);
>>>>>>> bd72dcce
    }

}<|MERGE_RESOLUTION|>--- conflicted
+++ resolved
@@ -17,11 +17,8 @@
 import org.eclipse.ditto.services.models.thingsearch.commands.sudo.SudoRetrieveNamespaceReportResponse;
 import org.eclipse.ditto.services.utils.health.RetrieveHealthResponse;
 import org.eclipse.ditto.services.utils.test.GlobalCommandResponseRegistryTestCases;
-<<<<<<< HEAD
 import org.eclipse.ditto.signals.commands.common.RetrieveConfigResponse;
-=======
 import org.eclipse.ditto.signals.commands.common.purge.PurgeEntitiesResponse;
->>>>>>> bd72dcce
 import org.eclipse.ditto.signals.commands.devops.RetrieveLoggerConfigResponse;
 import org.eclipse.ditto.signals.commands.messages.SendClaimMessageResponse;
 import org.eclipse.ditto.signals.commands.namespaces.PurgeNamespaceResponse;
@@ -52,14 +49,11 @@
                 PolicyErrorResponse.class,
                 RetrieveLoggerConfigResponse.class,
                 SudoRetrieveNamespaceReportResponse.class,
-<<<<<<< HEAD
                 RetrieveConfigResponse.class,
-                RetrieveHealthResponse.class
+                RetrieveHealthResponse.class,
+                PurgeEntitiesResponse.class,
+                SudoRetrieveNamespaceReportResponse.class
         );
-=======
-                PurgeEntitiesResponse.class,
-                SudoRetrieveNamespaceReportResponse.class);
->>>>>>> bd72dcce
     }
 
 }
--- conflicted
+++ resolved
@@ -46,10 +46,6 @@
         underTest = new MongoQueryBuilderFactory(limitsConfig);
     }
 
-<<<<<<< HEAD
-=======
-
->>>>>>> 8591cf26
     @Test
     public void newBuilderWithValidCriteria() {
         final QueryBuilder builder = underTest.newBuilder(mock(Criteria.class));
@@ -57,19 +53,11 @@
         assertThat(builder).isInstanceOf(MongoQueryBuilder.class);
     }
 
-<<<<<<< HEAD
-=======
-
->>>>>>> 8591cf26
     @Test(expected = NullPointerException.class)
     public void newBuilderWithNullCriteria() {
         underTest.newBuilder(null);
     }
 
-<<<<<<< HEAD
-=======
-
->>>>>>> 8591cf26
     @Test
     public void newUnlimitedBuilderWithValidCriteria() {
         final QueryBuilder builder = underTest.newUnlimitedBuilder(mock(Criteria.class));
@@ -77,10 +65,6 @@
         assertThat(builder).isInstanceOf(MongoQueryBuilder.class);
     }
 
-<<<<<<< HEAD
-=======
-
->>>>>>> 8591cf26
     @Test(expected = NullPointerException.class)
     public void newUnlimitedBuilderWithNullCriteria() {
         underTest.newUnlimitedBuilder(null);

--- conflicted
+++ resolved
@@ -175,8 +175,6 @@
               schema:
                 properties:
                   acknowledgementLabel1:
-                    $ref: '#/paths/~1things/post/responses/424/content/application~1json/schema/properties/acknowledgementLabelN'
-                  acknowledgementLabelN:
                     properties:
                       status:
                         type: integer
@@ -194,6 +192,8 @@
                     example:
                       status: 200
                       payload: OK
+                  acknowledgementLabelN:
+                    $ref: '#/paths/~1things/post/responses/424/content/application~1json/schema/properties/acknowledgementLabel1'
                 example:
                   acknowledgementLabel1:
                     status: 200
@@ -250,30 +250,22 @@
         - $ref: '#/components/parameters/IfMatchHeaderParam'
         - $ref: '#/components/parameters/IfNoneMatchHeaderParam'
         - $ref: '#/components/parameters/TimeoutParam'
-<<<<<<< HEAD
         - $ref: '#/components/parameters/ConditionParam'
-        - $ref: '#/components/parameters/ChannelParam'
-=======
-        - name: condition
+        - name: channel
           in: query
           description: |-
-            Defines that the request should only be applied to a thing if the given condition is met. The condition can be specified using RQL syntax, e.g. if the temperature is not 23.9 update it to 23.9.
-
-             ```PUT /api/2/things/org.eclipse.ditto:my-fancy-car-1/features/temperature/properties/value?condition=ne(features/temperature/properties/value,23.9)```
-
-             `body: 23.9`
-
-            Further condition examples:
-            * ```eq(features/temperature/properties/unit,"Celsius")```
-            * ```ge(features/temperature/properties/lastModified,"2021-08-22T19:45:00")```
-            * ```gt(_modified,"2021-08-05T12:17")```
-            * ```exists(features/temperature/properties/value)```
-            * ```and(gt(features/temperature/properties/value,18.5),lt(features/temperature/properties/value,25.2))```
-            * ```or(gt(features/temperature/properties/value,18.5),not(exists(features/temperature/properties/value))```
+            Defines to which channel to route the command: `twin` (digital twin) or `live` (the device).
+            * If setting the channel parameter is omitted, the `twin` channel is set by default and the command is routed to the digital representation of a thing in Bosch IoT Things backend.
+            * When using the `live` channel, the command/message is sent towards the device.
+
+            The option `live` is not available when a new thing should be created, only for updating an
+            existing thing.
           required: false
           schema:
             type: string
->>>>>>> 2730896a
+            enum:
+              - twin
+              - live
       responses:
         '200':
           description: The request successfully returned the specific thing.
@@ -392,12 +384,8 @@
         - $ref: '#/components/parameters/RequestedAcksParam'
         - $ref: '#/components/parameters/TimeoutParam'
         - $ref: '#/components/parameters/ResponseRequiredParam'
-<<<<<<< HEAD
         - $ref: '#/components/parameters/ConditionParam'
         - $ref: '#/components/parameters/ChannelParam'
-=======
-        - $ref: '#/paths/~1things~1%7BthingId%7D/get/parameters/5'
->>>>>>> 2730896a
       responses:
         '201':
           description: The thing was successfully created.
@@ -633,12 +621,8 @@
         - $ref: '#/components/parameters/RequestedAcksParam'
         - $ref: '#/components/parameters/TimeoutParam'
         - $ref: '#/components/parameters/ResponseRequiredParam'
-<<<<<<< HEAD
         - $ref: '#/components/parameters/ConditionParam'
         - $ref: '#/components/parameters/ChannelParam'
-=======
-        - $ref: '#/paths/~1things~1%7BthingId%7D/get/parameters/5'
->>>>>>> 2730896a
       responses:
         '204':
           description: The thing was successfully patched.
@@ -739,12 +723,8 @@
         - $ref: '#/components/parameters/RequestedAcksParam'
         - $ref: '#/components/parameters/TimeoutParam'
         - $ref: '#/components/parameters/ResponseRequiredParam'
-<<<<<<< HEAD
         - $ref: '#/components/parameters/ConditionParam'
         - $ref: '#/components/parameters/ChannelParam'
-=======
-        - $ref: '#/paths/~1things~1%7BthingId%7D/get/parameters/5'
->>>>>>> 2730896a
       responses:
         '204':
           description: The thing was successfully deleted.
@@ -792,12 +772,8 @@
         - $ref: '#/components/parameters/IfMatchHeaderParamHash'
         - $ref: '#/components/parameters/IfNoneMatchHeaderParam'
         - $ref: '#/components/parameters/TimeoutParam'
-<<<<<<< HEAD
         - $ref: '#/components/parameters/ConditionParam'
         - $ref: '#/components/parameters/ChannelParam'
-=======
-        - $ref: '#/paths/~1things~1%7BthingId%7D/get/parameters/5'
->>>>>>> 2730896a
       responses:
         '200':
           description: The request successfully returned the definition of the specific thing.
@@ -861,12 +837,8 @@
         - $ref: '#/components/parameters/RequestedAcksParam'
         - $ref: '#/components/parameters/TimeoutParam'
         - $ref: '#/components/parameters/ResponseRequiredParam'
-<<<<<<< HEAD
         - $ref: '#/components/parameters/ConditionParam'
         - $ref: '#/components/parameters/ChannelParam'
-=======
-        - $ref: '#/paths/~1things~1%7BthingId%7D/get/parameters/5'
->>>>>>> 2730896a
       responses:
         '201':
           description: The definition was successfully created.
@@ -953,12 +925,8 @@
         - $ref: '#/components/parameters/RequestedAcksParam'
         - $ref: '#/components/parameters/TimeoutParam'
         - $ref: '#/components/parameters/ResponseRequiredParam'
-<<<<<<< HEAD
         - $ref: '#/components/parameters/ConditionParam'
         - $ref: '#/components/parameters/ChannelParam'
-=======
-        - $ref: '#/paths/~1things~1%7BthingId%7D/get/parameters/5'
->>>>>>> 2730896a
       responses:
         '204':
           description: The definition was successfully patched.
@@ -1036,12 +1004,8 @@
         - $ref: '#/components/parameters/RequestedAcksParam'
         - $ref: '#/components/parameters/TimeoutParam'
         - $ref: '#/components/parameters/ResponseRequiredParam'
-<<<<<<< HEAD
         - $ref: '#/components/parameters/ConditionParam'
         - $ref: '#/components/parameters/ChannelParam'
-=======
-        - $ref: '#/paths/~1things~1%7BthingId%7D/get/parameters/5'
->>>>>>> 2730896a
       responses:
         '204':
           description: The definition was successfully deleted.
@@ -1089,12 +1053,8 @@
         - $ref: '#/components/parameters/IfMatchHeaderParamHash'
         - $ref: '#/components/parameters/IfNoneMatchHeaderParam'
         - $ref: '#/components/parameters/TimeoutParam'
-<<<<<<< HEAD
         - $ref: '#/components/parameters/ConditionParam'
         - $ref: '#/components/parameters/ChannelParam'
-=======
-        - $ref: '#/paths/~1things~1%7BthingId%7D/get/parameters/5'
->>>>>>> 2730896a
       responses:
         '200':
           description: The request successfully returned the policy ID.
@@ -1150,12 +1110,8 @@
         - $ref: '#/components/parameters/RequestedAcksParam'
         - $ref: '#/components/parameters/TimeoutParam'
         - $ref: '#/components/parameters/ResponseRequiredParam'
-<<<<<<< HEAD
         - $ref: '#/components/parameters/ConditionParam'
         - $ref: '#/components/parameters/ChannelParam'
-=======
-        - $ref: '#/paths/~1things~1%7BthingId%7D/get/parameters/5'
->>>>>>> 2730896a
       responses:
         '204':
           description: The policy ID was successfully updated.
@@ -1224,12 +1180,8 @@
         - $ref: '#/components/parameters/RequestedAcksParam'
         - $ref: '#/components/parameters/TimeoutParam'
         - $ref: '#/components/parameters/ResponseRequiredParam'
-<<<<<<< HEAD
         - $ref: '#/components/parameters/ConditionParam'
         - $ref: '#/components/parameters/ChannelParam'
-=======
-        - $ref: '#/paths/~1things~1%7BthingId%7D/get/parameters/5'
->>>>>>> 2730896a
       responses:
         '204':
           description: 'The policy ID was successfully patched. Note: You will need to create the policy content separately.'
@@ -1291,12 +1243,8 @@
         - $ref: '#/components/parameters/IfMatchHeaderParamHash'
         - $ref: '#/components/parameters/IfNoneMatchHeaderParam'
         - $ref: '#/components/parameters/TimeoutParam'
-<<<<<<< HEAD
         - $ref: '#/components/parameters/ConditionParam'
         - $ref: '#/components/parameters/ChannelParam'
-=======
-        - $ref: '#/paths/~1things~1%7BthingId%7D/get/parameters/5'
->>>>>>> 2730896a
       responses:
         '200':
           description: The attributes of the specific thing were successfully retrieved.
@@ -1351,12 +1299,8 @@
         - $ref: '#/components/parameters/RequestedAcksParam'
         - $ref: '#/components/parameters/TimeoutParam'
         - $ref: '#/components/parameters/ResponseRequiredParam'
-<<<<<<< HEAD
         - $ref: '#/components/parameters/ConditionParam'
         - $ref: '#/components/parameters/ChannelParam'
-=======
-        - $ref: '#/paths/~1things~1%7BthingId%7D/get/parameters/5'
->>>>>>> 2730896a
       responses:
         '201':
           description: The attributes were successfully created.
@@ -1442,12 +1386,8 @@
         - $ref: '#/components/parameters/RequestedAcksParam'
         - $ref: '#/components/parameters/TimeoutParam'
         - $ref: '#/components/parameters/ResponseRequiredParam'
-<<<<<<< HEAD
         - $ref: '#/components/parameters/ConditionParam'
         - $ref: '#/components/parameters/ChannelParam'
-=======
-        - $ref: '#/paths/~1things~1%7BthingId%7D/get/parameters/5'
->>>>>>> 2730896a
       responses:
         '204':
           description: The attributes were successfully patched.
@@ -1526,12 +1466,8 @@
         - $ref: '#/components/parameters/RequestedAcksParam'
         - $ref: '#/components/parameters/TimeoutParam'
         - $ref: '#/components/parameters/ResponseRequiredParam'
-<<<<<<< HEAD
         - $ref: '#/components/parameters/ConditionParam'
         - $ref: '#/components/parameters/ChannelParam'
-=======
-        - $ref: '#/paths/~1things~1%7BthingId%7D/get/parameters/5'
->>>>>>> 2730896a
       responses:
         '204':
           description: The attributes were successfully deleted.
@@ -1588,12 +1524,8 @@
         - $ref: '#/components/parameters/IfMatchHeaderParamHash'
         - $ref: '#/components/parameters/IfNoneMatchHeaderParam'
         - $ref: '#/components/parameters/TimeoutParam'
-<<<<<<< HEAD
         - $ref: '#/components/parameters/ConditionParam'
         - $ref: '#/components/parameters/ChannelParam'
-=======
-        - $ref: '#/paths/~1things~1%7BthingId%7D/get/parameters/5'
->>>>>>> 2730896a
       responses:
         '200':
           description: The attribute was successfully retrieved.
@@ -1654,12 +1586,8 @@
         - $ref: '#/components/parameters/RequestedAcksParam'
         - $ref: '#/components/parameters/TimeoutParam'
         - $ref: '#/components/parameters/ResponseRequiredParam'
-<<<<<<< HEAD
         - $ref: '#/components/parameters/ConditionParam'
         - $ref: '#/components/parameters/ChannelParam'
-=======
-        - $ref: '#/paths/~1things~1%7BthingId%7D/get/parameters/5'
->>>>>>> 2730896a
       responses:
         '201':
           description: The attribute was successfully created.
@@ -1746,12 +1674,8 @@
         - $ref: '#/components/parameters/RequestedAcksParam'
         - $ref: '#/components/parameters/TimeoutParam'
         - $ref: '#/components/parameters/ResponseRequiredParam'
-<<<<<<< HEAD
         - $ref: '#/components/parameters/ConditionParam'
         - $ref: '#/components/parameters/ChannelParam'
-=======
-        - $ref: '#/paths/~1things~1%7BthingId%7D/get/parameters/5'
->>>>>>> 2730896a
       responses:
         '204':
           description: The attribute was successfully patched.
@@ -1819,12 +1743,8 @@
         - $ref: '#/components/parameters/RequestedAcksParam'
         - $ref: '#/components/parameters/TimeoutParam'
         - $ref: '#/components/parameters/ResponseRequiredParam'
-<<<<<<< HEAD
         - $ref: '#/components/parameters/ConditionParam'
         - $ref: '#/components/parameters/ChannelParam'
-=======
-        - $ref: '#/paths/~1things~1%7BthingId%7D/get/parameters/5'
->>>>>>> 2730896a
       responses:
         '204':
           description: The attribute was successfully deleted.
@@ -1875,12 +1795,8 @@
         - $ref: '#/components/parameters/RequestedAcksParam'
         - $ref: '#/components/parameters/TimeoutParam'
         - $ref: '#/components/parameters/ResponseRequiredParam'
-<<<<<<< HEAD
         - $ref: '#/components/parameters/ConditionParam'
         - $ref: '#/components/parameters/ChannelParam'
-=======
-        - $ref: '#/paths/~1things~1%7BthingId%7D/get/parameters/5'
->>>>>>> 2730896a
       responses:
         '200':
           description: |-
@@ -1985,12 +1901,8 @@
         - $ref: '#/components/parameters/RequestedAcksParam'
         - $ref: '#/components/parameters/TimeoutParam'
         - $ref: '#/components/parameters/ResponseRequiredParam'
-<<<<<<< HEAD
         - $ref: '#/components/parameters/ConditionParam'
         - $ref: '#/components/parameters/ChannelParam'
-=======
-        - $ref: '#/paths/~1things~1%7BthingId%7D/get/parameters/5'
->>>>>>> 2730896a
       responses:
         '201':
           description: The features were successfully created.
@@ -2137,12 +2049,8 @@
         - $ref: '#/components/parameters/RequestedAcksParam'
         - $ref: '#/components/parameters/TimeoutParam'
         - $ref: '#/components/parameters/ResponseRequiredParam'
-<<<<<<< HEAD
         - $ref: '#/components/parameters/ConditionParam'
         - $ref: '#/components/parameters/ChannelParam'
-=======
-        - $ref: '#/paths/~1things~1%7BthingId%7D/get/parameters/5'
->>>>>>> 2730896a
       responses:
         '204':
           description: The features were successfully patched.
@@ -2226,12 +2134,8 @@
         - $ref: '#/components/parameters/RequestedAcksParam'
         - $ref: '#/components/parameters/TimeoutParam'
         - $ref: '#/components/parameters/ResponseRequiredParam'
-<<<<<<< HEAD
         - $ref: '#/components/parameters/ConditionParam'
         - $ref: '#/components/parameters/ChannelParam'
-=======
-        - $ref: '#/paths/~1things~1%7BthingId%7D/get/parameters/5'
->>>>>>> 2730896a
       responses:
         '204':
           description: The features were successfully deleted.
@@ -2285,12 +2189,8 @@
         - $ref: '#/components/parameters/IfMatchHeaderParamHash'
         - $ref: '#/components/parameters/IfNoneMatchHeaderParam'
         - $ref: '#/components/parameters/TimeoutParam'
-<<<<<<< HEAD
         - $ref: '#/components/parameters/ConditionParam'
         - $ref: '#/components/parameters/ChannelParam'
-=======
-        - $ref: '#/paths/~1things~1%7BthingId%7D/get/parameters/5'
->>>>>>> 2730896a
       responses:
         '200':
           description: The feature was successfully retrieved.
@@ -2366,12 +2266,8 @@
         - $ref: '#/components/parameters/RequestedAcksParam'
         - $ref: '#/components/parameters/TimeoutParam'
         - $ref: '#/components/parameters/ResponseRequiredParam'
-<<<<<<< HEAD
         - $ref: '#/components/parameters/ConditionParam'
         - $ref: '#/components/parameters/ChannelParam'
-=======
-        - $ref: '#/paths/~1things~1%7BthingId%7D/get/parameters/5'
->>>>>>> 2730896a
       responses:
         '201':
           description: The feature was successfully created.
@@ -2491,12 +2387,8 @@
         - $ref: '#/components/parameters/RequestedAcksParam'
         - $ref: '#/components/parameters/TimeoutParam'
         - $ref: '#/components/parameters/ResponseRequiredParam'
-<<<<<<< HEAD
         - $ref: '#/components/parameters/ConditionParam'
         - $ref: '#/components/parameters/ChannelParam'
-=======
-        - $ref: '#/paths/~1things~1%7BthingId%7D/get/parameters/5'
->>>>>>> 2730896a
       responses:
         '204':
           description: The feature was successfully patched.
@@ -2576,12 +2468,8 @@
         - $ref: '#/components/parameters/RequestedAcksParam'
         - $ref: '#/components/parameters/TimeoutParam'
         - $ref: '#/components/parameters/ResponseRequiredParam'
-<<<<<<< HEAD
         - $ref: '#/components/parameters/ConditionParam'
         - $ref: '#/components/parameters/ChannelParam'
-=======
-        - $ref: '#/paths/~1things~1%7BthingId%7D/get/parameters/5'
->>>>>>> 2730896a
       responses:
         '204':
           description: The feature was successfully deleted.
@@ -2630,12 +2518,8 @@
         - $ref: '#/components/parameters/IfMatchHeaderParamHash'
         - $ref: '#/components/parameters/IfNoneMatchHeaderParam'
         - $ref: '#/components/parameters/TimeoutParam'
-<<<<<<< HEAD
         - $ref: '#/components/parameters/ConditionParam'
         - $ref: '#/components/parameters/ChannelParam'
-=======
-        - $ref: '#/paths/~1things~1%7BthingId%7D/get/parameters/5'
->>>>>>> 2730896a
       responses:
         '200':
           description: The definition was successfully retrieved.
@@ -2694,12 +2578,8 @@
         - $ref: '#/components/parameters/RequestedAcksParam'
         - $ref: '#/components/parameters/TimeoutParam'
         - $ref: '#/components/parameters/ResponseRequiredParam'
-<<<<<<< HEAD
         - $ref: '#/components/parameters/ConditionParam'
         - $ref: '#/components/parameters/ChannelParam'
-=======
-        - $ref: '#/paths/~1things~1%7BthingId%7D/get/parameters/5'
->>>>>>> 2730896a
       responses:
         '201':
           description: The definition was successfully created.
@@ -2797,12 +2677,8 @@
         - $ref: '#/components/parameters/RequestedAcksParam'
         - $ref: '#/components/parameters/TimeoutParam'
         - $ref: '#/components/parameters/ResponseRequiredParam'
-<<<<<<< HEAD
         - $ref: '#/components/parameters/ConditionParam'
         - $ref: '#/components/parameters/ChannelParam'
-=======
-        - $ref: '#/paths/~1things~1%7BthingId%7D/get/parameters/5'
->>>>>>> 2730896a
       responses:
         '204':
           description: The definition was successfully patched.
@@ -2876,12 +2752,8 @@
         - $ref: '#/components/parameters/RequestedAcksParam'
         - $ref: '#/components/parameters/TimeoutParam'
         - $ref: '#/components/parameters/ResponseRequiredParam'
-<<<<<<< HEAD
         - $ref: '#/components/parameters/ConditionParam'
         - $ref: '#/components/parameters/ChannelParam'
-=======
-        - $ref: '#/paths/~1things~1%7BthingId%7D/get/parameters/5'
->>>>>>> 2730896a
       responses:
         '204':
           description: The definition was successfully deleted.
@@ -2933,12 +2805,8 @@
         - $ref: '#/components/parameters/IfMatchHeaderParamHash'
         - $ref: '#/components/parameters/IfNoneMatchHeaderParam'
         - $ref: '#/components/parameters/TimeoutParam'
-<<<<<<< HEAD
         - $ref: '#/components/parameters/ConditionParam'
         - $ref: '#/components/parameters/ChannelParam'
-=======
-        - $ref: '#/paths/~1things~1%7BthingId%7D/get/parameters/5'
->>>>>>> 2730896a
       responses:
         '200':
           description: The properties were successfully retrieved.
@@ -2996,12 +2864,8 @@
         - $ref: '#/components/parameters/RequestedAcksParam'
         - $ref: '#/components/parameters/TimeoutParam'
         - $ref: '#/components/parameters/ResponseRequiredParam'
-<<<<<<< HEAD
         - $ref: '#/components/parameters/ConditionParam'
         - $ref: '#/components/parameters/ChannelParam'
-=======
-        - $ref: '#/paths/~1things~1%7BthingId%7D/get/parameters/5'
->>>>>>> 2730896a
       responses:
         '201':
           description: The properties were successfully created.
@@ -3105,12 +2969,8 @@
         - $ref: '#/components/parameters/RequestedAcksParam'
         - $ref: '#/components/parameters/TimeoutParam'
         - $ref: '#/components/parameters/ResponseRequiredParam'
-<<<<<<< HEAD
         - $ref: '#/components/parameters/ConditionParam'
         - $ref: '#/components/parameters/ChannelParam'
-=======
-        - $ref: '#/paths/~1things~1%7BthingId%7D/get/parameters/5'
->>>>>>> 2730896a
       responses:
         '204':
           description: The properties were successfully patched.
@@ -3192,12 +3052,8 @@
         - $ref: '#/components/parameters/RequestedAcksParam'
         - $ref: '#/components/parameters/TimeoutParam'
         - $ref: '#/components/parameters/ResponseRequiredParam'
-<<<<<<< HEAD
         - $ref: '#/components/parameters/ConditionParam'
         - $ref: '#/components/parameters/ChannelParam'
-=======
-        - $ref: '#/paths/~1things~1%7BthingId%7D/get/parameters/5'
->>>>>>> 2730896a
       responses:
         '204':
           description: The properties were successfully deleted.
@@ -3256,12 +3112,8 @@
         - $ref: '#/components/parameters/IfMatchHeaderParamHash'
         - $ref: '#/components/parameters/IfNoneMatchHeaderParam'
         - $ref: '#/components/parameters/TimeoutParam'
-<<<<<<< HEAD
         - $ref: '#/components/parameters/ConditionParam'
         - $ref: '#/components/parameters/ChannelParam'
-=======
-        - $ref: '#/paths/~1things~1%7BthingId%7D/get/parameters/5'
->>>>>>> 2730896a
       responses:
         '200':
           description: The property was successfully retrieved.
@@ -3321,12 +3173,8 @@
         - $ref: '#/components/parameters/RequestedAcksParam'
         - $ref: '#/components/parameters/TimeoutParam'
         - $ref: '#/components/parameters/ResponseRequiredParam'
-<<<<<<< HEAD
         - $ref: '#/components/parameters/ConditionParam'
         - $ref: '#/components/parameters/ChannelParam'
-=======
-        - $ref: '#/paths/~1things~1%7BthingId%7D/get/parameters/5'
->>>>>>> 2730896a
       responses:
         '201':
           description: The property was successfully created.
@@ -3411,12 +3259,8 @@
         - $ref: '#/components/parameters/RequestedAcksParam'
         - $ref: '#/components/parameters/TimeoutParam'
         - $ref: '#/components/parameters/ResponseRequiredParam'
-<<<<<<< HEAD
         - $ref: '#/components/parameters/ConditionParam'
         - $ref: '#/components/parameters/ChannelParam'
-=======
-        - $ref: '#/paths/~1things~1%7BthingId%7D/get/parameters/5'
->>>>>>> 2730896a
       responses:
         '204':
           description: The property was successfully patched.
@@ -3486,12 +3330,8 @@
         - $ref: '#/components/parameters/RequestedAcksParam'
         - $ref: '#/components/parameters/TimeoutParam'
         - $ref: '#/components/parameters/ResponseRequiredParam'
-<<<<<<< HEAD
         - $ref: '#/components/parameters/ConditionParam'
         - $ref: '#/components/parameters/ChannelParam'
-=======
-        - $ref: '#/paths/~1things~1%7BthingId%7D/get/parameters/5'
->>>>>>> 2730896a
       responses:
         '204':
           description: The property was successfully deleted.
@@ -3543,12 +3383,8 @@
         - $ref: '#/components/parameters/IfMatchHeaderParamHash'
         - $ref: '#/components/parameters/IfNoneMatchHeaderParam'
         - $ref: '#/components/parameters/TimeoutParam'
-<<<<<<< HEAD
         - $ref: '#/components/parameters/ConditionParam'
         - $ref: '#/components/parameters/ChannelParam'
-=======
-        - $ref: '#/paths/~1things~1%7BthingId%7D/get/parameters/5'
->>>>>>> 2730896a
       responses:
         '200':
           description: The desired properties were successfully retrieved.
@@ -3612,12 +3448,8 @@
         - $ref: '#/components/parameters/RequestedAcksParam'
         - $ref: '#/components/parameters/TimeoutParam'
         - $ref: '#/components/parameters/ResponseRequiredParam'
-<<<<<<< HEAD
         - $ref: '#/components/parameters/ConditionParam'
         - $ref: '#/components/parameters/ChannelParam'
-=======
-        - $ref: '#/paths/~1things~1%7BthingId%7D/get/parameters/5'
->>>>>>> 2730896a
       responses:
         '201':
           description: The desired properties were successfully created.
@@ -3721,12 +3553,8 @@
         - $ref: '#/components/parameters/RequestedAcksParam'
         - $ref: '#/components/parameters/TimeoutParam'
         - $ref: '#/components/parameters/ResponseRequiredParam'
-<<<<<<< HEAD
         - $ref: '#/components/parameters/ConditionParam'
         - $ref: '#/components/parameters/ChannelParam'
-=======
-        - $ref: '#/paths/~1things~1%7BthingId%7D/get/parameters/5'
->>>>>>> 2730896a
       responses:
         '204':
           description: The desired properties were successfully patched.
@@ -3808,12 +3636,8 @@
         - $ref: '#/components/parameters/RequestedAcksParam'
         - $ref: '#/components/parameters/TimeoutParam'
         - $ref: '#/components/parameters/ResponseRequiredParam'
-<<<<<<< HEAD
         - $ref: '#/components/parameters/ConditionParam'
         - $ref: '#/components/parameters/ChannelParam'
-=======
-        - $ref: '#/paths/~1things~1%7BthingId%7D/get/parameters/5'
->>>>>>> 2730896a
       responses:
         '204':
           description: The desired properties were successfully deleted.
@@ -3873,12 +3697,8 @@
         - $ref: '#/components/parameters/IfMatchHeaderParamHash'
         - $ref: '#/components/parameters/IfNoneMatchHeaderParam'
         - $ref: '#/components/parameters/TimeoutParam'
-<<<<<<< HEAD
         - $ref: '#/components/parameters/ConditionParam'
         - $ref: '#/components/parameters/ChannelParam'
-=======
-        - $ref: '#/paths/~1things~1%7BthingId%7D/get/parameters/5'
->>>>>>> 2730896a
       responses:
         '200':
           description: The desired property was successfully retrieved.
@@ -3939,12 +3759,8 @@
         - $ref: '#/components/parameters/RequestedAcksParam'
         - $ref: '#/components/parameters/TimeoutParam'
         - $ref: '#/components/parameters/ResponseRequiredParam'
-<<<<<<< HEAD
         - $ref: '#/components/parameters/ConditionParam'
         - $ref: '#/components/parameters/ChannelParam'
-=======
-        - $ref: '#/paths/~1things~1%7BthingId%7D/get/parameters/5'
->>>>>>> 2730896a
       responses:
         '201':
           description: The desired property was successfully created.
@@ -4028,12 +3844,8 @@
         - $ref: '#/components/parameters/RequestedAcksParam'
         - $ref: '#/components/parameters/TimeoutParam'
         - $ref: '#/components/parameters/ResponseRequiredParam'
-<<<<<<< HEAD
         - $ref: '#/components/parameters/ConditionParam'
         - $ref: '#/components/parameters/ChannelParam'
-=======
-        - $ref: '#/paths/~1things~1%7BthingId%7D/get/parameters/5'
->>>>>>> 2730896a
       responses:
         '204':
           description: The desired property was successfully patched.
@@ -4106,12 +3918,8 @@
         - $ref: '#/components/parameters/RequestedAcksParam'
         - $ref: '#/components/parameters/TimeoutParam'
         - $ref: '#/components/parameters/ResponseRequiredParam'
-<<<<<<< HEAD
         - $ref: '#/components/parameters/ConditionParam'
         - $ref: '#/components/parameters/ChannelParam'
-=======
-        - $ref: '#/paths/~1things~1%7BthingId%7D/get/parameters/5'
->>>>>>> 2730896a
       responses:
         '204':
           description: The desired property was successfully deleted.
@@ -6707,14 +6515,15 @@
       name: channel
       in: query
       description: |-
-        Defines which channel should be used to route the command to. Either `twin` or `live` can be used.
-        If channel `twin` is used the command is routed to the digital representation of a Thing in the Ditto backend.
-        In case channel `live` is used the command/message is send towards an actual device.
-
-        The default (if omitted) is the `twin` channel.
+        Defines to which channel to route the command: `twin` (digital twin) or `live` (the device).
+        * If setting the channel parameter is omitted, the `twin` channel is set by default and the command is routed to the digital representation of a thing in Bosch IoT Things backend.
+        * When using the `live` channel, the command/message is sent towards the device.
       required: false
       schema:
         type: string
+        enum:
+          - twin
+          - live
     ConditionParam:
       name: condition
       in: query

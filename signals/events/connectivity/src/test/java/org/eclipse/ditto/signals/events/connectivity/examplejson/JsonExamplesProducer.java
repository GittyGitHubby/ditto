--- conflicted
+++ resolved
@@ -122,13 +122,9 @@
         Files.createDirectories(eventsDir);
 
         final Connection connection =
-<<<<<<< HEAD
                 ConnectivityModelFactory.newConnectionBuilder(ID, TYPE, STATUS, URI)
+                        .name(NAME)
                         .authorizationContext(AUTHORIZATION_CONTEXT)
-=======
-                ConnectivityModelFactory.newConnectionBuilder(ID, TYPE, STATUS, URI, AUTHORIZATION_CONTEXT)
-                        .name(NAME)
->>>>>>> a689fa09
                         .sources(SOURCES)
                         .targets(TARGETS)
                         .mappingContext(MAPPING_CONTEXT)

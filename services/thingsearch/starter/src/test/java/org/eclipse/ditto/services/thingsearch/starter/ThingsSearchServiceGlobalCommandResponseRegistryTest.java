/*
 * Copyright (c) 2019 Contributors to the Eclipse Foundation
 *
 * See the NOTICE file(s) distributed with this work for additional
 * information regarding copyright ownership.
 *
 * This program and the accompanying materials are made available under the
 * terms of the Eclipse Public License 2.0 which is available at
 * http://www.eclipse.org/legal/epl-2.0
 *
 * SPDX-License-Identifier: EPL-2.0
 */
package org.eclipse.ditto.services.thingsearch.starter;

import org.eclipse.ditto.services.models.policies.commands.sudo.SudoRetrievePolicyResponse;
import org.eclipse.ditto.services.models.things.commands.sudo.SudoRetrieveThingResponse;
import org.eclipse.ditto.services.models.thingsearch.commands.sudo.SudoRetrieveNamespaceReportResponse;
import org.eclipse.ditto.services.utils.test.GlobalCommandResponseRegistryTestCases;
<<<<<<< HEAD
import org.eclipse.ditto.signals.commands.batch.ExecuteBatchResponse;
import org.eclipse.ditto.signals.commands.common.purge.PurgeEntitiesResponse;
import org.eclipse.ditto.signals.commands.connectivity.ConnectivityErrorResponse;
import org.eclipse.ditto.signals.commands.connectivity.modify.CreateConnectionResponse;
import org.eclipse.ditto.signals.commands.connectivity.query.RetrieveConnectionResponse;
=======
>>>>>>> f686e119
import org.eclipse.ditto.signals.commands.devops.RetrieveLoggerConfigResponse;
import org.eclipse.ditto.signals.commands.messages.SendClaimMessageResponse;
import org.eclipse.ditto.signals.commands.namespaces.PurgeNamespaceResponse;
import org.eclipse.ditto.signals.commands.policies.PolicyErrorResponse;
import org.eclipse.ditto.signals.commands.policies.modify.DeleteSubjectResponse;
import org.eclipse.ditto.signals.commands.policies.query.RetrieveResourceResponse;
import org.eclipse.ditto.signals.commands.things.ThingErrorResponse;
import org.eclipse.ditto.signals.commands.things.modify.ModifyFeaturePropertyResponse;
import org.eclipse.ditto.signals.commands.things.query.RetrieveFeatureResponse;
import org.eclipse.ditto.signals.commands.thingsearch.SearchErrorResponse;
import org.eclipse.ditto.signals.commands.thingsearch.query.QueryThingsResponse;

public final class ThingsSearchServiceGlobalCommandResponseRegistryTest extends GlobalCommandResponseRegistryTestCases {

    public ThingsSearchServiceGlobalCommandResponseRegistryTest() {
        super(SudoRetrieveThingResponse.class,
                SudoRetrievePolicyResponse.class,
                QueryThingsResponse.class,
                RetrieveFeatureResponse.class,
                ModifyFeaturePropertyResponse.class,
                SendClaimMessageResponse.class,
                PurgeNamespaceResponse.class,
                RetrieveResourceResponse.class,
                DeleteSubjectResponse.class,
                SearchErrorResponse.class,
                ThingErrorResponse.class,
                PolicyErrorResponse.class,
                RetrieveLoggerConfigResponse.class,
<<<<<<< HEAD
                SudoRetrieveNamespaceReportResponse.class,
                CreateConnectionResponse.class,
                RetrieveConnectionResponse.class,
                ConnectivityErrorResponse.class,
                PurgeEntitiesResponse.class);
=======
                SudoRetrieveNamespaceReportResponse.class);
>>>>>>> f686e119
    }

}<|MERGE_RESOLUTION|>--- conflicted
+++ resolved
@@ -16,14 +16,7 @@
 import org.eclipse.ditto.services.models.things.commands.sudo.SudoRetrieveThingResponse;
 import org.eclipse.ditto.services.models.thingsearch.commands.sudo.SudoRetrieveNamespaceReportResponse;
 import org.eclipse.ditto.services.utils.test.GlobalCommandResponseRegistryTestCases;
-<<<<<<< HEAD
-import org.eclipse.ditto.signals.commands.batch.ExecuteBatchResponse;
 import org.eclipse.ditto.signals.commands.common.purge.PurgeEntitiesResponse;
-import org.eclipse.ditto.signals.commands.connectivity.ConnectivityErrorResponse;
-import org.eclipse.ditto.signals.commands.connectivity.modify.CreateConnectionResponse;
-import org.eclipse.ditto.signals.commands.connectivity.query.RetrieveConnectionResponse;
-=======
->>>>>>> f686e119
 import org.eclipse.ditto.signals.commands.devops.RetrieveLoggerConfigResponse;
 import org.eclipse.ditto.signals.commands.messages.SendClaimMessageResponse;
 import org.eclipse.ditto.signals.commands.namespaces.PurgeNamespaceResponse;
@@ -52,15 +45,9 @@
                 ThingErrorResponse.class,
                 PolicyErrorResponse.class,
                 RetrieveLoggerConfigResponse.class,
-<<<<<<< HEAD
                 SudoRetrieveNamespaceReportResponse.class,
-                CreateConnectionResponse.class,
-                RetrieveConnectionResponse.class,
-                ConnectivityErrorResponse.class,
-                PurgeEntitiesResponse.class);
-=======
+                PurgeEntitiesResponse.class,
                 SudoRetrieveNamespaceReportResponse.class);
->>>>>>> f686e119
     }
 
 }
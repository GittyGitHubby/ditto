--- conflicted
+++ resolved
@@ -94,15 +94,10 @@
      */
     @SuppressWarnings("unused")
     private RabbitMQClientActor(final Connection connection,
-<<<<<<< HEAD
             final ActorRef proxyActor,
-            final ActorRef connectionActor, final DittoHeaders dittoHeaders) {
-=======
-            @Nullable final ActorRef proxyActor,
             final ActorRef connectionActor,
             final DittoHeaders dittoHeaders,
             final Config connectivityOverwritesConfig) {
->>>>>>> ce693d1e
 
         super(connection, proxyActor, connectionActor, dittoHeaders, connectivityOverwritesConfig);
 
@@ -118,18 +113,11 @@
      * This constructor is called via reflection by the static method props(Connection, ActorRef).
      */
     @SuppressWarnings("unused")
-<<<<<<< HEAD
     private RabbitMQClientActor(final Connection connection, final ActorRef proxyActor,
-            final ActorRef connectionActor, final RabbitConnectionFactoryFactory rabbitConnectionFactoryFactory,
-            final DittoHeaders dittoHeaders) {
-=======
-    private RabbitMQClientActor(final Connection connection,
-            @Nullable final ActorRef proxyActor,
             final ActorRef connectionActor,
             final RabbitConnectionFactoryFactory rabbitConnectionFactoryFactory,
             final DittoHeaders dittoHeaders,
             final Config connectivityOverwritesConfig) {
->>>>>>> ce693d1e
 
         super(connection, proxyActor, connectionActor, dittoHeaders, connectivityOverwritesConfig);
         this.rabbitConnectionFactoryFactory = rabbitConnectionFactoryFactory;
@@ -149,16 +137,10 @@
      * @param connectivityOverwritesConfig the overwrites for the connectivity config for the given connection.
      * @return the Akka configuration Props object.
      */
-<<<<<<< HEAD
     public static Props props(final Connection connection, final ActorRef proxyActor,
-            final ActorRef connectionActor, final DittoHeaders dittoHeaders) {
-=======
-    public static Props props(final Connection connection,
-            @Nullable final ActorRef proxyActor,
             final ActorRef connectionActor,
             final DittoHeaders dittoHeaders,
             final Config connectivityOverwritesConfig) {
->>>>>>> ce693d1e
 
         return Props.create(RabbitMQClientActor.class, validateConnection(connection), proxyActor,
                 connectionActor, dittoHeaders, connectivityOverwritesConfig);

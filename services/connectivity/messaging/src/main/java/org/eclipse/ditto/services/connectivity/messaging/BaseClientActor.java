/*
 * Copyright (c) 2017 Contributors to the Eclipse Foundation
 *
 * See the NOTICE file(s) distributed with this work for additional
 * information regarding copyright ownership.
 *
 * This program and the accompanying materials are made available under the
 * terms of the Eclipse Public License 2.0 which is available at
 * http://www.eclipse.org/legal/epl-2.0
 *
 * SPDX-License-Identifier: EPL-2.0
 */
package org.eclipse.ditto.services.connectivity.messaging;

import static org.eclipse.ditto.model.base.common.ConditionChecker.checkArgument;
import static org.eclipse.ditto.model.base.common.ConditionChecker.checkNotNull;
import static org.eclipse.ditto.services.models.connectivity.BaseClientState.CONNECTED;
import static org.eclipse.ditto.services.models.connectivity.BaseClientState.CONNECTING;
import static org.eclipse.ditto.services.models.connectivity.BaseClientState.DISCONNECTED;
import static org.eclipse.ditto.services.models.connectivity.BaseClientState.DISCONNECTING;
import static org.eclipse.ditto.services.models.connectivity.BaseClientState.INITIALIZED;
import static org.eclipse.ditto.services.models.connectivity.BaseClientState.TESTING;
import static org.eclipse.ditto.services.models.connectivity.BaseClientState.UNKNOWN;

import java.io.IOException;
import java.io.UnsupportedEncodingException;
import java.net.InetSocketAddress;
import java.net.Socket;
import java.net.URLEncoder;
import java.nio.charset.StandardCharsets;
import java.text.MessageFormat;
import java.time.Duration;
import java.time.Instant;
import java.util.List;
import java.util.Objects;
import java.util.Optional;
import java.util.concurrent.CompletableFuture;
import java.util.concurrent.CompletionStage;
import java.util.function.Predicate;
import java.util.function.Supplier;

import javax.annotation.Nullable;

import org.eclipse.ditto.model.base.exceptions.DittoRuntimeException;
import org.eclipse.ditto.model.base.headers.DittoHeaders;
import org.eclipse.ditto.model.base.headers.WithDittoHeaders;
import org.eclipse.ditto.model.connectivity.Connection;
import org.eclipse.ditto.model.connectivity.ConnectionId;
import org.eclipse.ditto.model.connectivity.ConnectionMetrics;
import org.eclipse.ditto.model.connectivity.ConnectivityModelFactory;
import org.eclipse.ditto.model.connectivity.ConnectivityStatus;
import org.eclipse.ditto.model.connectivity.ResourceStatus;
import org.eclipse.ditto.model.connectivity.Source;
import org.eclipse.ditto.model.connectivity.SourceMetrics;
import org.eclipse.ditto.model.connectivity.TargetMetrics;
import org.eclipse.ditto.services.connectivity.config.ClientConfig;
import org.eclipse.ditto.services.connectivity.config.ConnectivityConfig;
import org.eclipse.ditto.services.connectivity.config.ConnectivityConfigBuildable;
import org.eclipse.ditto.services.connectivity.config.ConnectivityConfigModifiedBehavior;
import org.eclipse.ditto.services.connectivity.config.ConnectivityConfigProvider;
import org.eclipse.ditto.services.connectivity.config.ConnectivityConfigProviderFactory;
import org.eclipse.ditto.services.connectivity.config.DittoConnectivityConfig;
import org.eclipse.ditto.services.connectivity.config.MonitoringConfig;
import org.eclipse.ditto.services.connectivity.messaging.internal.ClientConnected;
import org.eclipse.ditto.services.connectivity.messaging.internal.ClientDisconnected;
import org.eclipse.ditto.services.connectivity.messaging.internal.ConnectionFailure;
import org.eclipse.ditto.services.connectivity.messaging.internal.ImmutableConnectionFailure;
import org.eclipse.ditto.services.connectivity.messaging.internal.RetrieveAddressStatus;
import org.eclipse.ditto.services.connectivity.messaging.monitoring.logs.ConnectionLogger;
import org.eclipse.ditto.services.connectivity.messaging.monitoring.logs.ConnectionLoggerRegistry;
import org.eclipse.ditto.services.connectivity.messaging.monitoring.logs.InfoProviderFactory;
import org.eclipse.ditto.services.connectivity.messaging.monitoring.metrics.ConnectivityCounterRegistry;
import org.eclipse.ditto.services.connectivity.util.ConnectivityMdcEntryKey;
import org.eclipse.ditto.services.models.connectivity.BaseClientState;
import org.eclipse.ditto.services.models.connectivity.OutboundSignal;
import org.eclipse.ditto.services.utils.akka.logging.DittoLoggerFactory;
import org.eclipse.ditto.services.utils.akka.logging.ThreadSafeDittoLoggingAdapter;
import org.eclipse.ditto.services.utils.config.DefaultScopedConfig;
import org.eclipse.ditto.services.utils.config.InstanceIdentifierSupplier;
import org.eclipse.ditto.services.utils.metrics.DittoMetrics;
import org.eclipse.ditto.services.utils.metrics.instruments.gauge.Gauge;
import org.eclipse.ditto.services.utils.protocol.ProtocolAdapterProvider;
import org.eclipse.ditto.services.utils.search.SubscriptionManager;
import org.eclipse.ditto.signals.base.Signal;
import org.eclipse.ditto.signals.commands.connectivity.exceptions.ConnectionFailedException;
import org.eclipse.ditto.signals.commands.connectivity.exceptions.ConnectionSignalIllegalException;
import org.eclipse.ditto.signals.commands.connectivity.modify.CheckConnectionLogsActive;
import org.eclipse.ditto.signals.commands.connectivity.modify.CloseConnection;
import org.eclipse.ditto.signals.commands.connectivity.modify.CreateConnection;
import org.eclipse.ditto.signals.commands.connectivity.modify.EnableConnectionLogs;
import org.eclipse.ditto.signals.commands.connectivity.modify.LoggingExpired;
import org.eclipse.ditto.signals.commands.connectivity.modify.OpenConnection;
import org.eclipse.ditto.signals.commands.connectivity.modify.ResetConnectionLogs;
import org.eclipse.ditto.signals.commands.connectivity.modify.ResetConnectionMetrics;
import org.eclipse.ditto.signals.commands.connectivity.modify.TestConnection;
import org.eclipse.ditto.signals.commands.connectivity.query.RetrieveConnectionLogs;
import org.eclipse.ditto.signals.commands.connectivity.query.RetrieveConnectionLogsResponse;
import org.eclipse.ditto.signals.commands.connectivity.query.RetrieveConnectionMetrics;
import org.eclipse.ditto.signals.commands.connectivity.query.RetrieveConnectionMetricsResponse;
import org.eclipse.ditto.signals.commands.connectivity.query.RetrieveConnectionStatus;
import org.eclipse.ditto.signals.commands.thingsearch.ThingSearchCommand;

import akka.Done;
import akka.actor.AbstractActor;
import akka.actor.AbstractFSMWithStash;
import akka.actor.ActorRef;
import akka.actor.FSM;
import akka.actor.OneForOneStrategy;
import akka.actor.Props;
import akka.actor.Status;
import akka.actor.SupervisorStrategy;
import akka.cluster.pubsub.DistributedPubSub;
import akka.japi.pf.DeciderBuilder;
import akka.japi.pf.FSMStateFunctionBuilder;
import akka.pattern.Patterns;
import akka.stream.Materializer;

/**
 * Base class for ClientActors which implement the connection handling for various connectivity protocols.
 * <p>
 * The actor expects to receive a {@link CreateConnection} command after it was started. If this command is not received
 * within timeout (can be the case when this actor is remotely deployed after the command was sent) the actor requests
 * the required information from ConnectionActor.
 * </p>
 */
public abstract class BaseClientActor extends AbstractFSMWithStash<BaseClientState, BaseClientData> implements
        ConnectivityConfigModifiedBehavior {

    protected static final Status.Success DONE = new Status.Success(Done.getInstance());

    private static final String DITTO_STATE_TIMEOUT_TIMER = "dittoStateTimeout";
    private static final int SOCKET_CHECK_TIMEOUT_MS = 2000;

    protected final ConnectionLogger connectionLogger;
    protected final ConnectivityConfig connectivityConfig;
    protected final ClientConfig clientConfig;

    /**
     * Common logger for all sub-classes of BaseClientActor as its MDC already contains the connection ID.
     */
    protected final ThreadSafeDittoLoggingAdapter logger;

    private final Connection connection;
    private final ActorRef connectionActor;
    private final ProtocolAdapterProvider protocolAdapterProvider;
    private final ActorRef proxyActor;
    private final Gauge clientGauge;
    private final Gauge clientConnectingGauge;
    private final ConnectionLoggerRegistry connectionLoggerRegistry;
    private final ConnectivityCounterRegistry connectionCounterRegistry;
    private final ActorRef messageMappingProcessorActor;
    private final ActorRef subscriptionManager;
    private final ReconnectTimeoutStrategy reconnectTimeoutStrategy;
    private final SupervisorStrategy supervisorStrategy;

    private final ConnectivityConfigProvider connectivityConfigProvider;

    // counter for all child actors ever started to disambiguate between them
    private int childActorCount = 0;

    protected BaseClientActor(final Connection connection, @Nullable final ActorRef proxyActor,
            final ActorRef connectionActor) {

        this.connection = checkNotNull(connection, "connection");
        this.connectionActor = connectionActor;

        final ConnectionId connectionId = connection.getId();
        logger = DittoLoggerFactory.getThreadSafeDittoLoggingAdapter(this)
                .withMdcEntry(ConnectivityMdcEntryKey.CONNECTION_ID, connection.getId());

        connectivityConfig = DittoConnectivityConfig.of(
<<<<<<< HEAD
                DefaultScopedConfig.dittoScoped(getContext().getSystem().settings().config())
        );
        connectivityConfigProvider = ConnectivityConfigProviderFactory.getInstance(getContext().getSystem());

=======
                DefaultScopedConfig.dittoScoped(getContext().getSystem().settings().config()));
>>>>>>> 64c44930
        clientConfig = connectivityConfig.getClientConfig();
        this.proxyActor =
                Optional.ofNullable(proxyActor).orElse(getContext().getSystem().deadLetters());
        protocolAdapterProvider =
                ProtocolAdapterProvider.load(connectivityConfig.getProtocolConfig(), getContext().getSystem());

        clientGauge = DittoMetrics.gauge("connection_client")
                .tag("id", connectionId.toString())
                .tag("type", connection.getConnectionType().getName());
        clientConnectingGauge = DittoMetrics.gauge("connecting_client")
                .tag("id", connectionId.toString())
                .tag("type", connection.getConnectionType().getName());

        final MonitoringConfig monitoringConfig = connectivityConfig.getMonitoringConfig();
        connectionCounterRegistry = ConnectivityCounterRegistry.newInstance();
        connectionLoggerRegistry = ConnectionLoggerRegistry.fromConfig(monitoringConfig.logger());

        connectionLoggerRegistry.initForConnection(connection);
        connectionCounterRegistry.initForConnection(connection);

        connectionLogger = connectionLoggerRegistry.forConnection(connectionId);

        reconnectTimeoutStrategy = DuplicationReconnectTimeoutStrategy.fromConfig(clientConfig);

        messageMappingProcessorActor = startMessageMappingProcessorActor(connection);
        subscriptionManager = startSubscriptionManager(this.proxyActor);
        supervisorStrategy = createSupervisorStrategy(getSelf());

        // Send init message to allow for unsafe initialization of subclasses.
        getSelf().tell(Init.INSTANCE, getSelf());
    }

    @Override
    public SupervisorStrategy supervisorStrategy() {
        return supervisorStrategy;
    }

    @Override
    public void preStart() throws Exception {
        super.preStart();

        // stable states
        when(UNKNOWN, inUnknownState());
        when(INITIALIZED, inInitializedState());
        when(CONNECTED, inConnectedState());
        when(DISCONNECTED, inDisconnectedState());

        // volatile states
        //
        // DO NOT use state timeout:
        // FSM state timeout gets reset by any message, AND cannot be longer than 5 minutes (Akka v2.5.23).
        when(DISCONNECTING, inDisconnectingState());
        when(CONNECTING, inConnectingState());
        when(TESTING, inTestingState());

        // start with UNKNOWN state but send self OpenConnection because client actors are never created closed
        final BaseClientData startingData = new BaseClientData(connection.getId(), connection,
                ConnectivityStatus.UNKNOWN, ConnectivityStatus.OPEN, "initialized", Instant.now());
        startWith(UNKNOWN, startingData);

        onTransition(this::onTransition);

        whenUnhandled(inAnyState().anyEvent(this::onUnknownEvent));

        connectivityConfigProvider.registerForConnectivityConfigChanges(connectionId(), getSelf());

        initialize();
    }

    @Override
    public void postStop() {
        clientGauge.reset();
        clientConnectingGauge.reset();
        try {
            super.postStop();
        } catch (final Exception e) {
            logger.error(e, "An error occurred post stop.");
        }
    }

    @Override
    public ConnectivityConfig getCurrentConnectivityConfig() {
        return connectivityConfig;
    }

    @Override
    public ConnectivityConfigProvider getConnectivityConfigProvider() {
        return connectivityConfigProvider;
    }

    @Override
    public void configModified(final ConnectivityConfig connectivityConfig) {
        // recreate MessageMappingProcessor if mapper limits changed
        if (!connectivityConfig.getMappingConfig().getMapperLimitsConfig()
                .equals(this.connectivityConfig.getMappingConfig().getMapperLimitsConfig())) {
            log.debug("MapperLimitsConfig changed, creating a new MessageMappingProcessor with modified config.,");
            final MessageMappingProcessor messageMappingProcessor =
                    MessageMappingProcessor.of(connection.getId(), connection.getPayloadMappingDefinition(),
                            getContext().getSystem(), connectivityConfig, protocolAdapterProvider, log);
            messageMappingProcessorActor.tell(new ReplaceMessageMappingProcessor(messageMappingProcessor), getSelf());
        }
    }

    private FSM.State<BaseClientState, BaseClientData> init() {
        doInit();

        final State<BaseClientState, BaseClientData> state = goTo(INITIALIZED);

        // Always open connection right away when desired---this actor may be deployed onto other instances and
        // will not be directly controlled by the connection persistence actor.
        if (connection.getConnectionStatus() == ConnectivityStatus.OPEN) {
            getSelf().tell(OpenConnection.of(connection.getId(), DittoHeaders.empty()), getSelf());
        }

        unstashAll();

        return state;
    }

    /**
     * Subclasses should initialize in the implementation. This method is called once after construction.
     */
    protected void doInit() {
        // do nothing by default
    }

    /**
     * Handles {@link TestConnection} commands by returning a CompletionState of {@link akka.actor.Status.Status Status}
     * which may be {@link akka.actor.Status.Success Success} or {@link akka.actor.Status.Failure Failure}.
     *
     * @param testConnectionCommand the Connection to test
     * @return the CompletionStage with the test result
     */
    protected abstract CompletionStage<Status.Status> doTestConnection(TestConnection testConnectionCommand);

    /**
     * Subclasses should allocate resources (publishers and consumers) in the implementation. This method is called once
     * this {@code Client} connected successfully.
     *
     * @param clientConnected the ClientConnected message which may be subclassed and thus adding more information
     */
    protected void allocateResourcesOnConnection(final ClientConnected clientConnected) {
        // do nothing by default
    }

    /**
     * Clean up everything spawned in {@code allocateResourcesOnConnection}. It should be idempotent.
     */
    protected abstract void cleanupResourcesForConnection();

    /**
     * Invoked when this {@code Client} should connect.
     *
     * @param connection the Connection to use for connecting.
     * @param origin the ActorRef which caused the ConnectClient command.
     */
    protected abstract void doConnectClient(Connection connection, @Nullable ActorRef origin);

    /**
     * Invoked when this {@code Client} should disconnect.
     *
     * @param connection the Connection to use for disconnecting.
     * @param origin the ActorRef which caused the DisconnectClient command.
     */
    protected abstract void doDisconnectClient(Connection connection, @Nullable ActorRef origin);

    /**
     * Release any temporary resources allocated during a connection operation when the operation times out. Do nothing
     * by default.
     *
     * @param state current state of the client actor.
     */
    protected void cleanupFurtherResourcesOnConnectionTimeout(final BaseClientState state) {
        // do nothing by default
    }

    /**
     * Check whether a {@code ClientConnected}, {@code ClientDisconnected} or {@code ConnectionFailed} is up to date.
     * All events are interpreted as up-to-date by default.
     *
     * @param event an event from somewhere.
     * @param state the current actor state.
     * @param sender sender of the event.
     * @return whether the event is up-to-date and should be interpreted.
     */
    protected boolean isEventUpToDate(final Object event, final BaseClientState state, final ActorRef sender) {
        return true;
    }

    /**
     * Creates the handler for messages common to all states.
     * <p>
     * Overwrite and extend by additional matchers.
     * </p>
     *
     * @return an FSM function builder
     */
    protected FSMStateFunctionBuilder<BaseClientState, BaseClientData> inAnyState() {
        return matchEvent(RetrieveConnectionMetrics.class, BaseClientData.class,
                (command, data) -> retrieveConnectionMetrics(command))
                .event(ThingSearchCommand.class, BaseClientData.class, this::forwardThingSearchCommand)
                .event(RetrieveConnectionStatus.class, BaseClientData.class, this::retrieveConnectionStatus)
                .event(ResetConnectionMetrics.class, BaseClientData.class, this::resetConnectionMetrics)
                .event(EnableConnectionLogs.class, BaseClientData.class,
                        (command, data) -> enableConnectionLogs(command))
                .event(RetrieveConnectionLogs.class, BaseClientData.class,
                        (command, data) -> retrieveConnectionLogs(command))
                .event(ResetConnectionLogs.class, BaseClientData.class, this::resetConnectionLogs)
                .event(CheckConnectionLogsActive.class, BaseClientData.class,
                        (command, data) -> checkLoggingActive(command))
                .event(OutboundSignal.class, BaseClientData.class, this::handleOutboundSignal)
                .event(PublishMappedMessage.class, BaseClientData.class, this::publishMappedMessage)
                .event(ConnectivityConfigBuildable.class, BaseClientData.class, (ccb, data) -> {
                    handleConnectivityConfigBuildable(ccb);
                    return stay();
                });
    }

    /**
     * @return the MessageMappingProcessorActor.
     */
    protected final ActorRef getMessageMappingProcessorActor() {
        return messageMappingProcessorActor;
    }

    /**
     * Escapes the passed actorName in a actorName valid way. Actor name should be a valid URL with ASCII letters, see
     * also {@code akka.actor.ActorPath#isValidPathElement}, therefor we encode the name as an ASCII URL.
     *
     * @param name the actorName to escape.
     * @return the escaped name.
     */
    protected static String escapeActorName(final String name) {
        try {
            return URLEncoder.encode(name, StandardCharsets.US_ASCII.name());
        } catch (final UnsupportedEncodingException e) {
            // should never happen, every JDK must support US_ASCII
            throw new IllegalStateException(e);
        }
    }

    /**
     * Starts a child actor.
     *
     * @param name the Actor's name
     * @param props the Props
     * @return the created ActorRef
     */
    private ActorRef startChildActor(final String name, final Props props) {
        logger.debug("Starting child actor <{}>.", name);
        final String nameEscaped = escapeActorName(name);
        return getContext().actorOf(props, nameEscaped);
    }

    /**
     * Start a child actor whose name is guaranteed to be different from all other child actors started by this method.
     *
     * @param prefix prefix of the child actor name.
     * @param props props of the child actor.
     * @return the created ActorRef.
     */
    protected final ActorRef startChildActorConflictFree(final String prefix, final Props props) {
        return startChildActor(nextChildActorName(prefix), props);
    }

    /**
     * Stops a child actor.
     *
     * @param actor the ActorRef
     */
    protected final void stopChildActor(@Nullable final ActorRef actor) {
        if (actor != null) {
            logger.debug("Stopping child actor <{}>.", actor.path());
            getContext().stop(actor);
        }
    }

    /**
     * @return whether this client is consuming at all
     */
    protected final boolean isConsuming() {
        return !connection().getSources().isEmpty();
    }

    /**
     * @return the currently managed Connection
     */
    protected final Connection connection() {
        return stateData().getConnection();
    }

    /**
     * @return the Connection Id
     */
    protected final ConnectionId connectionId() {
        return stateData().getConnectionId();
    }

    /**
     * @return the sources configured for this connection or an empty list if no sources were configured.
     */
    protected final List<Source> getSourcesOrEmptyList() {
        return connection().getSources();
    }

    /**
     * Invoked on each transition {@code from} a {@link BaseClientState} {@code to} another.
     * <p>
     * May be extended to react on special transitions.
     * </p>
     *
     * @param from the previous State
     * @param to the next State
     */
    private void onTransition(final BaseClientState from, final BaseClientState to) {
        logger.debug("Transition: {} -> {}", from, to);
        if (to == CONNECTED) {
            clientGauge.set(1L);
        }
        if (to == DISCONNECTED) {
            clientGauge.reset();
        }
        if (to == CONNECTING) {
            clientConnectingGauge.set(1L);
        }
        // dont use else if since we might use goTo(CONNECTING) if in CONNECTING state. This will cause another onTransition.
        if (from == CONNECTING) {
            clientConnectingGauge.reset();
        }
        // cancel our own state timeout if target state is stable
        if (to == CONNECTED || to == DISCONNECTED || to == INITIALIZED) {
            cancelStateTimeout();
        }
    }

    /*
     * For each volatile state, use the special goTo methods for timer management.
     */
    private FSM.State<BaseClientState, BaseClientData> goToConnecting(final Duration timeout) {
        scheduleStateTimeout(timeout);
        return goTo(CONNECTING);
    }

    private FSM.State<BaseClientState, BaseClientData> goToDisconnecting() {
        scheduleStateTimeout(clientConfig.getConnectingMinTimeout());
        return goTo(DISCONNECTING);
    }

    private FSM.State<BaseClientState, BaseClientData> goToTesting() {
        scheduleStateTimeout(clientConfig.getTestingTimeout());
        return goTo(TESTING);
    }

    private FSMStateFunctionBuilder<BaseClientState, BaseClientData> inUnknownState() {
        return matchEventEquals(Init.INSTANCE, BaseClientData.class, (init, baseClientData) -> init())
                .anyEvent((o, baseClientData) -> {
                    stash();
                    return stay();
                });
    }

    private FSMStateFunctionBuilder<BaseClientState, BaseClientData> inInitializedState() {
        return matchEvent(OpenConnection.class, BaseClientData.class, this::openConnection)
                .event(CloseConnection.class, BaseClientData.class, this::closeConnection)
                .event(TestConnection.class, BaseClientData.class, this::testConnection);
    }

    /**
     * Creates the handler for messages in disconnected state. Overwrite and extend by additional matchers.
     *
     * @return an FSM function builder
     */
    protected FSMStateFunctionBuilder<BaseClientState, BaseClientData> inDisconnectedState() {
        return matchEvent(OpenConnection.class, BaseClientData.class, this::openConnection)
                .event(CloseConnection.class, BaseClientData.class, this::connectionAlreadyClosed)
                .event(TestConnection.class, BaseClientData.class, this::testConnection);
    }

    /**
     * Creates the handler for messages in connecting state. Overwrite and extend by additional matchers.
     *
     * @return an FSM function builder
     */
    protected FSMStateFunctionBuilder<BaseClientState, BaseClientData> inConnectingState() {
        return matchEventEquals(StateTimeout(), BaseClientData.class, (event, data) -> connectionTimedOut(data))
                .event(ConnectionFailure.class, BaseClientData.class, this::connectingConnectionFailed)
                .event(ClientConnected.class, BaseClientData.class, this::clientConnectedInConnectingState)
                .event(InitializationResult.class, BaseClientData.class, this::handleInitializationResult)
                .event(CloseConnection.class, BaseClientData.class, this::closeConnection)
                .event(OpenConnection.class, BaseClientData.class, this::openConnectionInConnectingState);
    }

    /**
     * Creates the handler for messages in connected state. Overwrite and extend by additional matchers.
     *
     * @return an FSM function builder
     */
    protected FSMStateFunctionBuilder<BaseClientState, BaseClientData> inConnectedState() {
        return matchEvent(CloseConnection.class, BaseClientData.class, this::closeConnection)
                .event(OpenConnection.class, BaseClientData.class, this::connectionAlreadyOpen)
                .event(ConnectionFailure.class, BaseClientData.class, this::connectedConnectionFailed);
    }

    @Nullable
    protected abstract ActorRef getPublisherActor();

    private FSM.State<BaseClientState, BaseClientData> publishMappedMessage(final PublishMappedMessage message,
            final BaseClientData data) {

        if (getPublisherActor() != null) {
            getPublisherActor().forward(message.getOutboundSignal(), getContext());
        } else {
            logger.withCorrelationId(message.getOutboundSignal().getSource())
                    .error("No publisher actor available, dropping message: {}", message);
        }
        return stay();
    }

    /**
     * Creates the handler for messages in disconnected state. Overwrite and extend by additional matchers.
     *
     * @return an FSM function builder
     */
    protected FSMStateFunctionBuilder<BaseClientState, BaseClientData> inDisconnectingState() {
        return matchEventEquals(StateTimeout(), BaseClientData.class, (event, data) -> connectionTimedOut(data))
                .event(ConnectionFailure.class, BaseClientData.class, this::connectingConnectionFailed)
                .event(ClientDisconnected.class, BaseClientData.class, this::clientDisconnected);
    }

    /**
     * Creates the handler for messages in testing state. Overwrite and extend by additional matchers.
     *
     * @return an FSM function builder
     */
    protected FSMStateFunctionBuilder<BaseClientState, BaseClientData> inTestingState() {
        return matchEvent(Status.Status.class, (e, d) -> Objects.equals(getSender(), getSelf()),
                (status, data) -> {
                    logger.info("{} status: <{}>", stateName(), status);
                    data.getSessionSenders().forEach(sender ->
                            sender.first().tell(getStatusToReport(status, sender.second()), getSelf()));
                    return stop();
                })
                .eventEquals(StateTimeout(), BaseClientData.class, (stats, data) -> {
                    logger.info("test timed out.");
                    data.getSessionSenders().forEach(sender -> {
                        final DittoRuntimeException error = ConnectionFailedException.newBuilder(connectionId())
                                .description(String.format("Failed to open requested connection within <%d> seconds!",
                                        clientConfig.getTestingTimeout().getSeconds()))
                                .dittoHeaders(sender.second())
                                .build();
                        sender.first().tell(new Status.Failure(error), getSelf());
                    });
                    return stop();
                });
    }

    private State<BaseClientState, BaseClientData> onUnknownEvent(final Object event, final BaseClientData state) {
        Object message = event;
        if (event instanceof Failure) {
            message = ((Failure) event).cause();
        } else if (event instanceof Status.Failure) {
            message = ((Status.Failure) event).cause();
        }

        if (message instanceof Throwable) {
            logger.error((Throwable) message, "received Exception {} in state {} - status: {} - sender: {}",
                    message,
                    stateName(),
                    state.getConnectionStatus() + ": " + state.getConnectionStatusDetails().orElse(""),
                    getSender());
        } else {
            logger.warning("received unknown/unsupported message {} in state {} - status: {} - sender: {}",
                    message,
                    stateName(),
                    state.getConnectionStatus() + ": " + state.getConnectionStatusDetails().orElse(""),
                    getSender());
        }

        final ActorRef sender = getSender();
        if (!Objects.equals(sender, getSelf()) && !Objects.equals(sender, getContext().system().deadLetters())) {
            sender.tell(unhandledExceptionForSignalInState(event, stateName()), getSelf());
        }

        return stay();
    }

    private FSM.State<BaseClientState, BaseClientData> closeConnection(final CloseConnection closeConnection,
            final BaseClientData data) {

        final ActorRef sender = getSender();
        doDisconnectClient(data.getConnection(), sender);
        return goToDisconnecting().using(setSession(data, sender, closeConnection.getDittoHeaders())
                .setDesiredConnectionStatus(ConnectivityStatus.CLOSED)
                .setConnectionStatusDetails("closing or deleting connection at " + Instant.now()));
    }

    private FSM.State<BaseClientState, BaseClientData> openConnection(final OpenConnection openConnection,
            final BaseClientData data) {

        final ActorRef sender = getSender();
        final DittoHeaders dittoHeaders = openConnection.getDittoHeaders();
        reconnectTimeoutStrategy.reset();
        final Duration connectingTimeout = clientConfig.getConnectingMinTimeout();
        if (canConnectViaSocket(connection)) {
            doConnectClient(connection, sender);
            return goToConnecting(connectingTimeout).using(setSession(data, sender, dittoHeaders));
        } else {
            cleanupResourcesForConnection();
            final DittoRuntimeException error = newConnectionFailedException(dittoHeaders);
            sender.tell(new Status.Failure(error), getSelf());
            return goToConnecting(connectingTimeout)
                    .using(data.setConnectionStatus(ConnectivityStatus.FAILED)
                            .setConnectionStatusDetails(error.getMessage())
                            .resetSession());
        }
    }

    private FSM.State<BaseClientState, BaseClientData> connectionAlreadyOpen(final OpenConnection openConnection,
            final BaseClientData data) {

        getSender().tell(new Status.Success(CONNECTED), getSelf());
        return stay();
    }

    private FSM.State<BaseClientState, BaseClientData> connectionAlreadyClosed(final CloseConnection closeConnection,
            final BaseClientData data) {

        getSender().tell(new Status.Success(DISCONNECTED), getSelf());
        return stay();
    }

    private void reconnect(final BaseClientData data) {
        logger.debug("Trying to reconnect.");
        connectionLogger.success("Trying to reconnect.");
        if (canConnectViaSocket(connection)) {
            doConnectClient(connection, null);
        } else {
            logger.info("Socket is closed, scheduling a reconnect.");
            cleanupResourcesForConnection();
        }
    }

    private FSM.State<BaseClientState, BaseClientData> testConnection(final TestConnection testConnection,
            final BaseClientData data) {

        final ActorRef self = getSelf();
        final ActorRef sender = getSender();
        final Connection connectionToBeTested = testConnection.getConnection();

        if (!canConnectViaSocket(connectionToBeTested)) {
            final ConnectionFailedException connectionFailedException =
                    newConnectionFailedException(testConnection.getDittoHeaders());
            final Status.Status failure = new Status.Failure(connectionFailedException);
            getSelf().tell(failure, self);
        } else {
            final CompletionStage<Status.Status> connectionStatusStage = doTestConnection(testConnection);
            final CompletionStage<Status.Status> mappingStatusStage = testMessageMappingProcessor();

            connectionStatusStage.toCompletableFuture()
                    .thenCombine(mappingStatusStage, (connectionStatus, mappingStatus) -> {
                        if (connectionStatus instanceof Status.Success &&
                                mappingStatus instanceof Status.Success) {
                            return new Status.Success("successfully connected + initialized mapper");
                        } else if (connectionStatus instanceof Status.Failure) {
                            return connectionStatus;
                        } else {
                            return mappingStatus;
                        }
                    })
                    .thenAccept(testStatus -> self.tell(testStatus, self))
                    .exceptionally(error -> {
                        self.tell(new Status.Failure(error), self);
                        return null;
                    });
        }

        return goToTesting().using(setSession(data, sender, testConnection.getDittoHeaders())
                .setConnection(connectionToBeTested)
                .setConnectionStatusDetails("Testing connection since " + Instant.now()));
    }

    private FSM.State<BaseClientState, BaseClientData> connectionTimedOut(final BaseClientData data) {
        data.getSessionSenders().forEach(sender -> {
            final DittoRuntimeException error = ConnectionFailedException.newBuilder(connectionId())
                    .dittoHeaders(sender.second())
                    .build();
            sender.first().tell(new Status.Failure(error), getSelf());
        });
        cleanupResourcesForConnection();
        cleanupFurtherResourcesOnConnectionTimeout(stateName());

        final String timeoutMessage = "Connection timed out at " + Instant.now() + " while " + stateName() + ".";

        if (ConnectivityStatus.OPEN.equals(data.getDesiredConnectionStatus())) {
            if (reconnectTimeoutStrategy.canReconnect()) {
                reconnect(data);
                return goToConnecting(reconnectTimeoutStrategy.getNextTimeout()).using(data.resetSession()
                        .setConnectionStatus(ConnectivityStatus.FAILED)
                        .setConnectionStatusDetails(timeoutMessage + " Will try to reconnect."));
            } else {
                connectionLogger.failure(
                        "Connection timed out. Reached maximum tries and thus will no longer try to reconnect.");
                logger.info(
                        "Connection <{}> reached maximum retries for reconnecting and thus will no longer try to reconnect.",
                        connectionId());

                return goTo(INITIALIZED).using(data.resetSession()
                        .setConnectionStatus(ConnectivityStatus.FAILED)
                        .setConnectionStatusDetails(timeoutMessage +
                                " Reached maximum retries and thus will not try to reconnect any longer."));
            }
        }

        connectionLogger.failure("Connection timed out.");
        return goTo(INITIALIZED).using(data.resetSession()
                .setConnectionStatus(ConnectivityStatus.FAILED)
                .setConnectionStatusDetails(timeoutMessage));
    }

    private State<BaseClientState, BaseClientData> openConnectionInConnectingState(final OpenConnection openConnection,
            final BaseClientData data) {

        final ActorRef origin = getSender();
        if (!getSelf().equals(origin) && !getContext().getSystem().deadLetters().equals(origin)) {
            // add this sender to list of actors to respond to once connection succeeds.
            return stay().using(data.addSessionSender(origin, openConnection.getDittoHeaders()));
        } else {
            return stay();
        }
    }

    /**
     * Handle the event ClientConnected in state CONNECTING.
     * By default, allocate resources, and then start publisher and consumer actors.
     */
    protected State<BaseClientState, BaseClientData> clientConnectedInConnectingState(
            final ClientConnected clientConnected,
            final BaseClientData data) {

        return ifEventUpToDate(clientConnected, () -> {
            allocateResourcesOnConnection(clientConnected);

            Patterns.pipe(startPublisherAndConsumerActors(clientConnected), getContext().getDispatcher())
                    .to(getSelf());

            return stay().using(data);
        });
    }

    /**
     * Start publisher and consumer actors.
     *
     * @return Future that completes with the result of starting publisher and consumer actors.
     */
    protected CompletionStage<InitializationResult> startPublisherAndConsumerActors(
            @Nullable final ClientConnected clientConnected) {

        return startPublisherActor()
                .thenRun(() -> logger.info("Publisher started. Now starting consumers."))
                .thenCompose(unused -> startConsumerActors(clientConnected)) // then start consumers
                .thenRun(() -> logger.info("Consumers started. Client actor is now ready to process messages."))
                .thenApply(unused -> InitializationResult.success())
                .exceptionally(InitializationResult::failed);
    }

    private State<BaseClientState, BaseClientData> handleInitializationResult(
            final InitializationResult initializationResult, final BaseClientData data) {

        if (initializationResult.isSuccess()) {
            connectionLogger.success("Connection successful.");
            data.getSessionSenders().forEach(origin -> origin.first().tell(new Status.Success(CONNECTED), getSelf()));
            return goTo(CONNECTED).using(data.resetSession()
                    .setConnectionStatus(ConnectivityStatus.OPEN)
                    .setConnectionStatusDetails("Connected at " + Instant.now()));
        } else {
            getSelf().tell(initializationResult.getFailure(), ActorRef.noSender());
            return stay();
        }
    }

    /**
     * Subclasses should start their publisher actor in the implementation of this method and report success or
     * failure in the returned {@link CompletionStage}. {@code BaseClientActor} calls this method when the client is
     * connected.
     *
     * @return a completion stage that completes either successfully when the publisher actor was started
     * successfully or exceptionally when the publisher actor could not be started successfully
     */
    protected abstract CompletionStage<Status.Status> startPublisherActor();

    /**
     * Subclasses should start their consumer actors in the implementation of this method and report success or
     * failure in the returned {@link CompletionStage}. {@code BaseClientActor} calls this method when the client is
     * connected and the publisher actor was started (this is important otherwise we are not able to publish
     * potential error responses for consumed messages).
     *
     * @param clientConnected message indicating that the client has successfully been connected to the external system,
     * or null if consumer actors are to be started before the client becomes connected.
     * @return a completion stage that completes either successfully when all consumers were started
     * successfully or exceptionally when starting a consumer actor failed
     */
    protected CompletionStage<Status.Status> startConsumerActors(@Nullable final ClientConnected clientConnected) {
        return CompletableFuture.completedFuture(new Status.Success(Done.getInstance()));
    }

    private State<BaseClientState, BaseClientData> clientDisconnected(final ClientDisconnected event,
            final BaseClientData data) {

        return ifEventUpToDate(event, () -> {
            connectionLogger.success("Disconnected successfully.");

            cleanupResourcesForConnection();
            data.getSessionSenders()
                    .forEach(sender -> sender.first().tell(new Status.Success(DISCONNECTED), getSelf()));
            return goTo(DISCONNECTED).using(data.resetSession()
                    .setConnectionStatus(ConnectivityStatus.CLOSED)
                    .setConnectionStatusDetails("Disconnected at " + Instant.now()));
        });
    }

    private State<BaseClientState, BaseClientData> connectingConnectionFailed(final ConnectionFailure event,
            final BaseClientData data) {

        return ifEventUpToDate(event, () -> {
            logger.info("{} failed: <{}>", stateName(), event.getFailure());

            cleanupResourcesForConnection();
            data.getSessionSenders().forEach(sender ->
                    sender.first().tell(getStatusToReport(event.getFailure(), sender.second()), getSelf()));

            return backoffAfterFailure(event, data);
        });
    }

    private State<BaseClientState, BaseClientData> connectedConnectionFailed(final ConnectionFailure event,
            final BaseClientData data) {

        return ifEventUpToDate(event, () -> {

            // do not bother to disconnect gracefully - the other end of the connection is probably dead
            cleanupResourcesForConnection();
            cleanupFurtherResourcesOnConnectionTimeout(stateName());

            return backoffAfterFailure(event, data);
        });
    }

    /**
     * Attempt to reconnect after a failure. Ensure resources were cleaned up before calling it.
     * Enter state CONNECTING without actually attempting reconnection.
     * Actual reconnection happens after the state times out.
     *
     * @param event the failure event
     * @param data the current client data
     */
    private State<BaseClientState, BaseClientData> backoffAfterFailure(final ConnectionFailure event,
            final BaseClientData data) {

        if (ConnectivityStatus.OPEN.equals(data.getDesiredConnectionStatus())) {
            if (reconnectTimeoutStrategy.canReconnect()) {
                final Duration nextBackoff = reconnectTimeoutStrategy.getNextBackoff();
                final String errorMessage =
                        String.format("Connection failed due to: {0}. Will reconnect after %s.", nextBackoff);
                connectionLogger.failure(errorMessage, event.getFailureDescription());
                logger.info("Connection failed: {}. Reconnect after {}.", event, nextBackoff);
                return goToConnecting(nextBackoff).using(data.resetSession()
                        .setConnectionStatus(ConnectivityStatus.FAILED)
                        .setConnectionStatusDetails(event.getFailureDescription()));
            } else {
                connectionLogger.failure(
                        "Connection failed due to: {0}. Reached maximum tries and thus will no longer try to reconnect.",
                        event.getFailureDescription());
                logger.info(
                        "Connection <{}> reached maximum retries for reconnecting and thus will no longer try to reconnect.",
                        connectionId());

                // stay in UNKNOWN state until re-opened manually
                return goTo(INITIALIZED).using(data.resetSession()
                        .setConnectionStatus(ConnectivityStatus.FAILED)
                        .setConnectionStatusDetails(event.getFailureDescription()
                                + " Reached maximum retries and thus will not try to reconnect any longer."));
            }
        }

        connectionLogger.failure("Connection failed due to: {0}.", event.getFailureDescription());
        return goTo(INITIALIZED)
                .using(data.resetSession()
                        .setConnectionStatus(ConnectivityStatus.FAILED)
                        .setConnectionStatusDetails(event.getFailureDescription())
                );
    }

    private State<BaseClientState, BaseClientData> ifEventUpToDate(final Object event,
            final Supplier<State<BaseClientState, BaseClientData>> thenExecute) {

        final BaseClientState state = stateName();
        final ActorRef sender = getSender();
        if (isEventUpToDate(event, state, sender)) {
            return thenExecute.get();
        } else {
            logger.warning("Received stale event <{}> at state <{}>", event, state);
            return stay();
        }
    }

    private FSM.State<BaseClientState, BaseClientData> retrieveConnectionStatus(final RetrieveConnectionStatus command,
            final BaseClientData data) {

        logger.withCorrelationId(command)
                .debug("Received RetrieveConnectionStatus for connection <{}> message from <{}>." +
                                " Forwarding to consumers and publishers.", command.getConnectionEntityId(),
                        getSender());

        // send to all children (consumers, publishers, except mapping actor)
        getContext().getChildren().forEach(child -> {
            if (!messageMappingProcessorActor.equals(child)) {
                logger.withCorrelationId(command)
                        .debug("Forwarding RetrieveAddressStatus to child <{}>.", child.path());
                child.tell(RetrieveAddressStatus.getInstance(), getSender());
            }
        });

        final ResourceStatus clientStatus =
                ConnectivityModelFactory.newClientStatus(getInstanceIdentifier(),
                        data.getConnectionStatus(),
                        "[" + stateName().name() + "] " + data.getConnectionStatusDetails().orElse(""),
                        getInConnectionStatusSince());
        getSender().tell(clientStatus, getSelf());

        return stay();
    }

    private static String getInstanceIdentifier() {
        return InstanceIdentifierSupplier.getInstance().get();
    }

    private FSM.State<BaseClientState, BaseClientData> retrieveConnectionMetrics(
            final RetrieveConnectionMetrics command) {

        logger.withCorrelationId(command)
                .debug("Received RetrieveConnectionMetrics message for connection <{}>. Gathering metrics.",
                        command.getConnectionEntityId());
        final DittoHeaders dittoHeaders = command.getDittoHeaders();

        final SourceMetrics sourceMetrics = connectionCounterRegistry.aggregateSourceMetrics(connectionId());
        final TargetMetrics targetMetrics = connectionCounterRegistry.aggregateTargetMetrics(connectionId());

        final ConnectionMetrics connectionMetrics =
                connectionCounterRegistry.aggregateConnectionMetrics(sourceMetrics, targetMetrics);

        final RetrieveConnectionMetricsResponse retrieveConnectionMetricsResponse =
                RetrieveConnectionMetricsResponse.getBuilder(connectionId(), dittoHeaders)
                        .connectionMetrics(connectionMetrics)
                        .sourceMetrics(sourceMetrics)
                        .targetMetrics(targetMetrics)
                        .build();

        getSender().tell(retrieveConnectionMetricsResponse, getSelf());
        return stay();
    }

    private FSM.State<BaseClientState, BaseClientData> resetConnectionMetrics(final ResetConnectionMetrics command,
            final BaseClientData data) {

        logger.withCorrelationId(command)
                .debug("Received ResetConnectionMetrics message for connection <{}>. Resetting metrics.",
                        command.getConnectionEntityId());
        connectionCounterRegistry.resetForConnection(data.getConnection());

        return stay();
    }

    private FSM.State<BaseClientState, BaseClientData> enableConnectionLogs(final EnableConnectionLogs command) {
        final ConnectionId connectionId = command.getConnectionEntityId();
        logger.withCorrelationId(command)
                .debug("Received EnableConnectionLogs message for connection <{}>. Enabling logs.", connectionId);

        connectionLoggerRegistry.unmuteForConnection(connectionId);

        return stay();
    }

    private FSM.State<BaseClientState, BaseClientData> checkLoggingActive(final CheckConnectionLogsActive command) {
        final ConnectionId connectionId = command.getConnectionEntityId();
        logger.withCorrelationId(command)
                .debug("Received checkLoggingActive message for connection <{}>." +
                        " Checking if logging for connection is expired.", connectionId);

        if (connectionLoggerRegistry.isLoggingExpired(connectionId, command.getTimestamp())) {
            connectionLoggerRegistry.muteForConnection(connectionId);
            getSender().tell(LoggingExpired.of(connectionId), ActorRef.noSender());
        }

        return stay();
    }

    private FSM.State<BaseClientState, BaseClientData> retrieveConnectionLogs(final RetrieveConnectionLogs command) {
        logger.withCorrelationId(command)
                .debug("Received RetrieveConnectionLogs message for connection <{}>. Gathering metrics.",
                        command.getConnectionEntityId());

        final ConnectionLoggerRegistry.ConnectionLogs connectionLogs =
                connectionLoggerRegistry.aggregateLogs(connectionId());

        getSender().tell(RetrieveConnectionLogsResponse.of(connectionId(), connectionLogs.getLogs(),
                connectionLogs.getEnabledSince(), connectionLogs.getEnabledUntil(), command.getDittoHeaders()),
                getSelf());

        return stay();
    }

    private FSM.State<BaseClientState, BaseClientData> resetConnectionLogs(final ResetConnectionLogs command,
            final BaseClientData data) {

        logger.debug("Received ResetConnectionLogs message, resetting logs.");

        connectionLoggerRegistry.resetForConnection(data.getConnection());

        connectionLoggerRegistry.forConnection(data.getConnectionId())
                .success(InfoProviderFactory.forSignal(command), "Successfully reset the logs.");

        return stay();
    }

    private ConnectionFailedException newConnectionFailedException(final DittoHeaders dittoHeaders) {
        return ConnectionFailedException
                .newBuilder(connection.getId())
                .dittoHeaders(dittoHeaders)
                .description("Could not establish a connection on '" +
                        connection.getHostname() + ":" + connection.getPort() + "'. Make sure the " +
                        "endpoint is reachable and that no firewall prevents the connection.")
                .build();
    }

    private DittoRuntimeException unhandledExceptionForSignalInState(final Object signal,
            final BaseClientState state) {
        final DittoHeaders headers = signal instanceof WithDittoHeaders
                ? ((WithDittoHeaders<?>) signal).getDittoHeaders()
                : DittoHeaders.empty();
        switch (state) {
            case CONNECTING:
            case DISCONNECTING:
                return ConnectionSignalIllegalException.newBuilder(connectionId())
                        .operationName(state.name().toLowerCase())
                        .timeout(clientConfig.getConnectingMinTimeout())
                        .dittoHeaders(headers)
                        .build();
            default:
                final String signalType = signal instanceof Signal
                        ? ((Signal<?>) signal).getType()
                        : "unknown"; // no need to disclose Java class of signal to clients
                return ConnectionSignalIllegalException.newBuilder(connectionId())
                        .illegalSignalForState(signalType, state.name().toLowerCase())
                        .dittoHeaders(headers)
                        .build();
        }
    }

    protected boolean canConnectViaSocket(final Connection connection) {
        return checkHostAndPortForAvailability(connection.getHostname(), connection.getPort());
    }

    private boolean checkHostAndPortForAvailability(final String host, final int port) {
        try (final Socket socket = new Socket()) {
            socket.connect(new InetSocketAddress(host, port), SOCKET_CHECK_TIMEOUT_MS);
            return true;
        } catch (final IOException | IllegalArgumentException ex) {
            connectionLogger.failure("Socket could not be opened for {0}:{1,number,#} due to {2}", host, port,
                    ex.getMessage());

            logger.warning("Socket could not be opened for <{}:{}> due to {}: {}", host, port,
                    ex.getClass().getCanonicalName(), ex.getMessage());
        }
        return false;
    }

    private FSM.State<BaseClientState, BaseClientData> handleOutboundSignal(final OutboundSignal signal,
            final BaseClientData data) {

        if (stateName() == CONNECTED) {
            messageMappingProcessorActor.tell(signal, getSender());
        } else {
            logger.withCorrelationId(signal.getSource())
                    .debug("Client state <{}> is not CONNECTED; dropping <{}>", stateName(), signal);
        }
        return stay();
    }

    private Instant getInConnectionStatusSince() {
        return stateData().getInConnectionStatusSince();
    }

    private CompletionStage<Status.Status> testMessageMappingProcessor() {
        try {
            return tryToConfigureMessageMappingProcessor();
        } catch (final DittoRuntimeException dre) {
            final String logMessage = MessageFormat.format(
                    "Got DittoRuntimeException during initialization of MessageMappingProcessor: {0} {1} - desc: {2}",
                    dre.getClass().getSimpleName(), dre.getMessage(), dre.getDescription().orElse(""));
            connectionLogger.failure(logMessage);
            logger.withCorrelationId(dre).info(logMessage);
            return CompletableFuture.completedFuture(new Status.Failure(dre));
        }
    }

    private CompletionStage<Status.Status> tryToConfigureMessageMappingProcessor() {
        final AbstractActor.ActorContext context = getContext();

        // this one throws DittoRuntimeExceptions when the mapper could not be configured
        MessageMappingProcessor.of(connection.getId(),
                connection.getConnectionType(),
                connection.getPayloadMappingDefinition(),
                context.getSystem(),
                connectivityConfig,
                protocolAdapterProvider,
                logger);
        return CompletableFuture.completedFuture(new Status.Success("mapping"));
    }

    /**
     * Starts the {@link MessageMappingProcessorActor} responsible for payload transformation/mapping as child actor
     * behind a (cluster node local) RoundRobin pool and a dynamic resizer from the current mapping context.
     *
     * @return {@link org.eclipse.ditto.services.connectivity.messaging.MessageMappingProcessorActor} or exception,
     * which will also cause a side-effect that stores the mapping actor in the local variable {@code
     * messageMappingProcessorActor}.
     */
    private ActorRef startMessageMappingProcessorActor(final Connection connection) {

        final MessageMappingProcessor processor;
        try {
            ConnectivityConfig retrievedConnectivityConfig =
                    connectivityConfigProvider.getConnectivityConfig(connection.getId());
            // this one throws DittoRuntimeExceptions when the mapper could not be configured
<<<<<<< HEAD
            processor = MessageMappingProcessor.of(connection.getId(), connection.getPayloadMappingDefinition(),
                    getContext().getSystem(), retrievedConnectivityConfig, protocolAdapterProvider, log);
=======
            processor = MessageMappingProcessor.of(connection.getId(), connection.getConnectionType(),
                    connection.getPayloadMappingDefinition(),
                    getContext().getSystem(), connectivityConfig, protocolAdapterProvider, logger);
>>>>>>> 64c44930
        } catch (final DittoRuntimeException dre) {
            connectionLogger.failure("Failed to start message mapping processor due to: {}.", dre.getMessage());
            logger.info(
                    "Got DittoRuntimeException during initialization of MessageMappingProcessor: {} {} - desc: {}",
                    dre.getClass().getSimpleName(), dre.getMessage(), dre.getDescription().orElse(""));
            getSender().tell(dre, getSelf());
            throw dre;
        }

        logger.info("Configured for processing messages with the following MessageMapperRegistry: <{}>",
                processor.getRegistry());

        logger.debug("Starting MessageMappingProcessorActor with pool size of <{}>.",
                connection.getProcessorPoolSize());

        final Props props = MessageMappingProcessorActor.props(proxyActor, getSelf(), processor,
                connection, connectionActor, connection.getProcessorPoolSize());

        return getContext().actorOf(props, MessageMappingProcessorActor.ACTOR_NAME);
    }

    /**
     * Start the subscription manager. Requires MessageMappingProcessorActor to be started to work.
     * Creates an actor materializer.
     *
     * @return reference of the subscription manager.
     */
    private ActorRef startSubscriptionManager(final ActorRef proxyActor) {
        final ActorRef pubSubMediator = DistributedPubSub.get(getContext().getSystem()).mediator();
        final Materializer mat = Materializer.createMaterializer(this::getContext);
        final Props props = SubscriptionManager.props(clientConfig.getSubscriptionManagerTimeout(), pubSubMediator,
                proxyActor, mat);
        return getContext().actorOf(props, SubscriptionManager.ACTOR_NAME);
    }

    private FSM.State<BaseClientState, BaseClientData> forwardThingSearchCommand(final ThingSearchCommand<?> command,
            final BaseClientData data) {
        // Tell subscriptionManager to send search events to messageMappingProcessorActor.
        // See javadoc of
        //   ConnectionPersistentActor#forwardThingSearchCommandToClientActors(ThingSearchCommand)
        // for the message path of the search protocol.
        if (stateName() == CONNECTED) {
            subscriptionManager.tell(command, messageMappingProcessorActor);
        } else {
            logger.withCorrelationId(command)
                    .debug("Client state <{}> is not CONNECTED; dropping <{}>", stateName(), command);
        }
        return stay();
    }

    protected boolean isDryRun() {
        return TESTING.equals(stateName());
    }

    private String nextChildActorName(final String prefix) {
        return prefix + ++childActorCount;
    }

    private BaseClientData setSession(final BaseClientData data, @Nullable final ActorRef sender,
            final DittoHeaders headers) {

        if (!Objects.equals(sender, getSelf()) && !Objects.equals(sender, getContext().system().deadLetters())) {
            return data.resetSession().addSessionSender(sender, headers);
        } else {
            return data.resetSession();
        }
    }

    private void cancelStateTimeout() {
        cancelTimer(DITTO_STATE_TIMEOUT_TIMER);
    }

    private void scheduleStateTimeout(final Duration duration) {
        setTimer(DITTO_STATE_TIMEOUT_TIMER, StateTimeout(), duration, false);
    }

    /**
     * Add meaningful message to status for reporting.
     *
     * @param status status to report.
     * @return status with meaningful message.
     */
    private Status.Status getStatusToReport(final Status.Status status, final DittoHeaders dittoHeaders) {
        final Status.Status answerToPublish;
        if (status instanceof Status.Failure) {
            final Status.Failure failure = (Status.Failure) status;
            if (!(failure.cause() instanceof DittoRuntimeException)) {
                final DittoRuntimeException error = ConnectionFailedException.newBuilder(connectionId())
                        .description(describeEventualCause(failure.cause()))
                        .dittoHeaders(dittoHeaders)
                        .build();
                answerToPublish = new Status.Failure(error);
            } else {
                answerToPublish = status;
            }
        } else {
            answerToPublish = status;
        }
        return answerToPublish;
    }

    private static String describeEventualCause(@Nullable final Throwable throwable) {
        if (null == throwable) {
            return "Unknown cause.";
        }
        final Throwable cause = throwable.getCause();
        if (cause == null || cause.equals(throwable)) {
            return "Cause: " + throwable.getMessage();
        } else {
            return describeEventualCause(cause);
        }
    }

    private SupervisorStrategy createSupervisorStrategy(final ActorRef self) {
        return new OneForOneStrategy(
                DeciderBuilder.matchAny(error -> {
                    self.tell(new ImmutableConnectionFailure(getSender(), error, "exception in child"), self);
                    return SupervisorStrategy.stop();
                }).build()
        );
    }

    /**
     * Reconnect timeout strategy that provides increasing timeouts for reconnecting the client.
     * On timeout, increase the next timeout so that backoff happens when connecting to a drop-all firewall.
     * On failure, increase backoff-wait so that backoff happens when connecting to a broken broker.
     * Timeout and backoff are incremented individually in case the remote end refuse or drop packets at random.
     * Each failure causes a timeout. As a result, failures increment both timeout and backoff. The counter
     * {@code currentTries} is only incremented on timeout so that it is not incremented twice on failure.
     */
    public interface ReconnectTimeoutStrategy {

        boolean canReconnect();

        void reset();

        Duration getNextTimeout();

        Duration getNextBackoff();

    }

    /**
     * Implements {@code timeout = minTimeout * 2^x} until max timeout is reached.
     */
    static final class DuplicationReconnectTimeoutStrategy implements ReconnectTimeoutStrategy {

        private final Duration minTimeout;
        private final Duration maxTimeout;
        private final Duration minBackoff;
        private final Duration maxBackoff;
        private final int maxTries;
        private Duration currentTimeout;
        private Duration nextBackoff;
        private int currentTries;

        @Nullable
        private Instant lastTimeoutIncrease = null;

        DuplicationReconnectTimeoutStrategy(final Duration minTimeout,
                final Duration maxTimeout,
                final int maxTries,
                final Duration minBackoff,
                final Duration maxBackoff) {

            this.maxTimeout = checkArgument(maxTimeout, isPositiveOrZero(), () -> "maxTimeout must be positive");
            this.maxBackoff = checkArgument(maxBackoff, isPositiveOrZero(), () -> "maxBackoff must be positive");
            this.minTimeout = checkArgument(minTimeout, isPositiveOrZero().and(isLowerThanOrEqual(maxTimeout)),
                    () -> "minTimeout must be positive and lower than or equal to maxTimeout");
            this.minBackoff = checkArgument(minBackoff, isPositiveOrZero().and(isLowerThanOrEqual(maxBackoff)),
                    () -> "minBackoff must be positive and lower than or equal to maxTimeout");
            this.maxTries = checkArgument(maxTries, arg -> arg > 0, () -> "maxTries must be positive");
            reset();
        }

        private static DuplicationReconnectTimeoutStrategy fromConfig(final ClientConfig clientConfig) {
            return new DuplicationReconnectTimeoutStrategy(clientConfig.getConnectingMinTimeout(),
                    clientConfig.getConnectingMaxTimeout(), clientConfig.getConnectingMaxTries(),
                    clientConfig.getMinBackoff(), clientConfig.getMaxBackoff());
        }

        @Override
        public boolean canReconnect() {
            return currentTries < maxTries;
        }

        @Override
        public void reset() {
            currentTimeout = minTimeout;
            nextBackoff = minBackoff;
            currentTries = 0;
        }

        @Override
        public Duration getNextTimeout() {
            increaseTimeoutAfterRecovery();
            return currentTimeout;
        }

        @Override
        public Duration getNextBackoff() {
            // no need to perform recovery here because timeout always happens after a backoff
            final Duration result = nextBackoff;
            nextBackoff = minDuration(maxBackoff, nextBackoff.multipliedBy(2L));
            return result;
        }

        private void increaseTimeoutAfterRecovery() {
            final Instant now = Instant.now();
            performRecovery(now);
            currentTimeout = minDuration(maxTimeout, currentTimeout.multipliedBy(2L));
            ++currentTries;
        }

        /*
         * Some form of recovery (reduction of backoff, timeout and retry counter) is necessary so that
         * connections that experience short downtime once every couple days do not fail permanently
         * after some time.
         *
         * Simply resetting the timeout strategy on connection success is not sufficient,
         * because AMQP 1.0 connections can enter CONNECTED state and then fail immediately
         * if source or target addresses are misconfigured--the broker would reject requests
         * to create message consumers and publishers. If this strategy is reset on entering
         * CONNECTED, then those misconfigured connections do not experience exponential
         * backoff; reconnection would happen every minimum backoff duration forever.
         *
         * This recovery strategy is based on the duration D between timeouts, which are
         * also caused by errors. If D is larger than a threshold, then the connection is considered
         * stable and the timeout strategy is reset. Otherwise the connection is considered unstable
         * and retry counter will count up until we give up for good.
         *
         * The recovery threshold is chosen to be 2*(maxTimeout + maxBackoff) so that after this much
         * time, the connection has stayed open without errors for at least (maxTimeout + maxBackoff).
         */
        private void performRecovery(final Instant now) {
            // no point to perform linear recovery if this is the first timeout increase
            if (lastTimeoutIncrease != null) {
                final Duration durationSinceLastTimeout = Duration.between(lastTimeoutIncrease, now);
                final Duration resetThreshold = maxTimeout.plus(maxBackoff).multipliedBy(2L);
                if (isLonger(durationSinceLastTimeout, resetThreshold)) {
                    reset();
                }
            }
            lastTimeoutIncrease = now;
        }

        private static Duration minDuration(final Duration d1, final Duration d2) {
            return isLonger(d1, d2) ? d2 : d1;
        }

        private static boolean isLonger(final Duration d1, final Duration d2) {
            return d2.minus(d1).isNegative();
        }

        private static Predicate<Duration> isLowerThanOrEqual(final Duration otherDuration) {
            return arg -> {
                final Duration minus = arg.minus(otherDuration);
                return minus.isNegative() || minus.isZero();
            };
        }

        private static Predicate<Duration> isPositiveOrZero() {
            return arg -> !arg.isNegative();
        }

    }

    /**
     * Wrapper for a mapped {@link OutboundSignal} that should be forwarded to the publisher actor.
     */
    static final class PublishMappedMessage {

        private final OutboundSignal.MultiMapped outboundSignal;

        PublishMappedMessage(final OutboundSignal.MultiMapped outboundSignal) {
            this.outboundSignal = outboundSignal;
        }

        OutboundSignal.MultiMapped getOutboundSignal() {
            return outboundSignal;
        }

        @Override
        public String toString() {
            return getClass().getSimpleName() + " [" +
                    "outboundSignal=" + outboundSignal +
                    "]";
        }

    }

    /**
     * Signals successful or failed result of client actor initialization.
     */
    public static final class InitializationResult {

        @Nullable private final ConnectionFailure failure;

        public static InitializationResult success() {
            return new InitializationResult(null);
        }

        public static InitializationResult failed(@Nullable final Throwable throwable) {
            return new InitializationResult(new ImmutableConnectionFailure(null, throwable,
                    "Exception during client actor initialization."));
        }

        private InitializationResult(@Nullable final ConnectionFailure failure) {
            this.failure = failure;
        }

        @Nullable
        public ConnectionFailure getFailure() {
            return failure;
        }

        public boolean isSuccess() {
            return failure == null;
        }

        @Override
        public String toString() {
            return isSuccess() ? "Success" : failure.toString();
        }

    }

    protected enum Init {
        INSTANCE
    }

<<<<<<< HEAD
    /**
     * Message sent to {@link MessageMappingProcessorActor} instructing it to replace the current
     * {@link MessageMappingProcessor}.
     */
    static class ReplaceMessageMappingProcessor {

        private final MessageMappingProcessor messageMappingProcessor;

        private ReplaceMessageMappingProcessor(
                final MessageMappingProcessor messageMappingProcessor) {
            this.messageMappingProcessor = messageMappingProcessor;
        }

        MessageMappingProcessor getMessageMappingProcessor() {
            return messageMappingProcessor;
        }
    }
=======
>>>>>>> 64c44930
}<|MERGE_RESOLUTION|>--- conflicted
+++ resolved
@@ -164,19 +164,17 @@
         this.connection = checkNotNull(connection, "connection");
         this.connectionActor = connectionActor;
 
+        checkNotNull(connection, "connection");
+
         final ConnectionId connectionId = connection.getId();
         logger = DittoLoggerFactory.getThreadSafeDittoLoggingAdapter(this)
                 .withMdcEntry(ConnectivityMdcEntryKey.CONNECTION_ID, connection.getId());
 
         connectivityConfig = DittoConnectivityConfig.of(
-<<<<<<< HEAD
                 DefaultScopedConfig.dittoScoped(getContext().getSystem().settings().config())
         );
         connectivityConfigProvider = ConnectivityConfigProviderFactory.getInstance(getContext().getSystem());
 
-=======
-                DefaultScopedConfig.dittoScoped(getContext().getSystem().settings().config()));
->>>>>>> 64c44930
         clientConfig = connectivityConfig.getClientConfig();
         this.proxyActor =
                 Optional.ofNullable(proxyActor).orElse(getContext().getSystem().deadLetters());
@@ -272,10 +270,11 @@
         // recreate MessageMappingProcessor if mapper limits changed
         if (!connectivityConfig.getMappingConfig().getMapperLimitsConfig()
                 .equals(this.connectivityConfig.getMappingConfig().getMapperLimitsConfig())) {
-            log.debug("MapperLimitsConfig changed, creating a new MessageMappingProcessor with modified config.,");
+            logger.debug("MapperLimitsConfig changed, creating a new MessageMappingProcessor with modified config.,");
             final MessageMappingProcessor messageMappingProcessor =
-                    MessageMappingProcessor.of(connection.getId(), connection.getPayloadMappingDefinition(),
-                            getContext().getSystem(), connectivityConfig, protocolAdapterProvider, log);
+                    MessageMappingProcessor.of(connection.getId(), connection.getConnectionType(),
+                            connection.getPayloadMappingDefinition(),
+                            getContext().getSystem(), connectivityConfig, protocolAdapterProvider, logger);
             messageMappingProcessorActor.tell(new ReplaceMessageMappingProcessor(messageMappingProcessor), getSelf());
         }
     }
@@ -1211,14 +1210,9 @@
             ConnectivityConfig retrievedConnectivityConfig =
                     connectivityConfigProvider.getConnectivityConfig(connection.getId());
             // this one throws DittoRuntimeExceptions when the mapper could not be configured
-<<<<<<< HEAD
-            processor = MessageMappingProcessor.of(connection.getId(), connection.getPayloadMappingDefinition(),
-                    getContext().getSystem(), retrievedConnectivityConfig, protocolAdapterProvider, log);
-=======
             processor = MessageMappingProcessor.of(connection.getId(), connection.getConnectionType(),
                     connection.getPayloadMappingDefinition(),
-                    getContext().getSystem(), connectivityConfig, protocolAdapterProvider, logger);
->>>>>>> 64c44930
+                    getContext().getSystem(), retrievedConnectivityConfig, protocolAdapterProvider, logger);
         } catch (final DittoRuntimeException dre) {
             connectionLogger.failure("Failed to start message mapping processor due to: {}.", dre.getMessage());
             logger.info(
@@ -1543,14 +1537,12 @@
         public String toString() {
             return isSuccess() ? "Success" : failure.toString();
         }
-
     }
 
     protected enum Init {
         INSTANCE
     }
 
-<<<<<<< HEAD
     /**
      * Message sent to {@link MessageMappingProcessorActor} instructing it to replace the current
      * {@link MessageMappingProcessor}.
@@ -1568,6 +1560,4 @@
             return messageMappingProcessor;
         }
     }
-=======
->>>>>>> 64c44930
 }
--- conflicted
+++ resolved
@@ -46,9 +46,11 @@
 
     private final AdapterResolver thingsAdapters;
     private final AdapterResolver policiesAdapters;
+    private final HeaderTranslator headerTranslator;
 
     private DittoProtocolAdapter(final ErrorRegistry<DittoRuntimeException> errorRegistry,
             final HeaderTranslator headerTranslator) {
+        this.headerTranslator = headerTranslator;
         this.thingsAdapters = new ThingsAdapters(errorRegistry, headerTranslator);
         this.policiesAdapters = new PoliciesAdapters(errorRegistry, headerTranslator);
     }
@@ -252,75 +254,7 @@
 
     @Override
     public Adaptable toAdaptable(final ThingEvent<?> thingEvent, final TopicPath.Channel channel) {
-<<<<<<< HEAD
         return (((Adapter<ThingEvent<?>>) thingsAdapters.getEventAdapter())).toAdaptable(thingEvent, channel);
-=======
-        return thingEventAdapter.toAdaptable(thingEvent, channel);
-    }
-
-    @Override
-    public HeaderTranslator headerTranslator() {
-        return headerTranslator;
-    }
-
-    private Signal<?> fromLiveAdaptable(final Adaptable adaptable) {
-        final TopicPath topicPath = adaptable.getTopicPath();
-
-        final Signal<?> liveSignal;
-        if (TopicPath.Criterion.MESSAGES.equals(topicPath.getCriterion())) { // /things/live/messages
-            final boolean isResponse = adaptable.getPayload().getStatus().isPresent();
-            if (isResponse) {
-                liveSignal = messageCommandResponseAdapter.fromAdaptable(adaptable);
-            } else {
-                liveSignal = messageCommandAdapter.fromAdaptable(adaptable);
-            }
-        } else {
-            liveSignal = signalFromAdaptable(adaptable, topicPath); // /things/live/(commands|events)
-        }
-
-        if (liveSignal != null) {
-            final DittoHeadersBuilder enhancedHeadersBuilder = liveSignal.getDittoHeaders()
-                    .toBuilder()
-                    .channel(TopicPath.Channel.LIVE.getName());
-
-            return liveSignal.setDittoHeaders(enhancedHeadersBuilder.build());
-        } else {
-            throw UnknownTopicPathException.newBuilder(topicPath).build();
-        }
-    }
-
-    private Signal<?> fromTwinAdaptable(final Adaptable adaptable) {
-        final TopicPath topicPath = adaptable.getTopicPath();
-
-        final Signal<?> signal =
-                signalFromAdaptable(adaptable, topicPath); // /things/twin/(commands|events)
-        if (signal != null) {
-            return signal;
-        } else {
-            throw UnknownTopicPathException.newBuilder(topicPath).build();
-        }
-    }
-
-    @Nullable
-    private Signal<?> signalFromAdaptable(final Adaptable adaptable, final TopicPath topicPath) {
-        if (TopicPath.Criterion.COMMANDS.equals(topicPath.getCriterion())) {
-
-            if (adaptable.getPayload().getStatus().isPresent()) {
-                // this was a command response:
-                return processCommandResponseSignalFromAdaptable(adaptable, topicPath);
-            } else if (TopicPath.Action.RETRIEVE.equals(topicPath.getAction().orElse(null))) {
-                return thingQueryCommandAdapter.fromAdaptable(adaptable);
-            } else {
-                return thingModifyCommandAdapter.fromAdaptable(adaptable);
-            }
-
-        } else if (TopicPath.Criterion.EVENTS.equals(topicPath.getCriterion())) {
-            return thingEventAdapter.fromAdaptable(adaptable);
-        } else if (TopicPath.Criterion.ERRORS.equals(topicPath.getCriterion())) {
-            return thingErrorResponseFromAdaptable(adaptable);
-        }
-        return null;
->>>>>>> 2c9cc418
     }
 
     @Override
@@ -333,4 +267,10 @@
         return (((Adapter<MessageCommandResponse>) thingsAdapters.getMessageCommandResponseAdapter())).toAdaptable(
                 messageCommandResponse);
     }
+
+    @Override
+    public HeaderTranslator headerTranslator() {
+        return headerTranslator;
+    }
+
 }
--- conflicted
+++ resolved
@@ -207,13 +207,8 @@
             final ActorRef connectionActor,
             final int processorPoolSize) {
 
-<<<<<<< HEAD
-        return Props.create(MessageMappingProcessorActor.class, conciergeForwarder, clientActor, processor,
+        return Props.create(MessageMappingProcessorActor.class, proxyActor, clientActor, processor,
                 connection, connectionActor, processorPoolSize)
-=======
-        return Props.create(MessageMappingProcessorActor.class, proxyActor, clientActor, processor,
-                connectionId, connectionActor, processorPoolSize)
->>>>>>> 03158807
                 .withDispatcher(MESSAGE_MAPPING_PROCESSOR_DISPATCHER);
     }
 
@@ -299,7 +294,7 @@
             sender.tell(failedToStartAckregator(signal, connectionId), ActorRef.noSender());
         } else {
             // ackregator started
-            conciergeForwarder.tell(signal, ackregator.orElseThrow());
+            proxyActor.tell(signal, ackregator.orElseThrow());
         }
     }
 
@@ -364,7 +359,7 @@
                         getSelf().tell(new AcksRequestingSignal(signal, sender), ActorRef.noSender());
                         return Source.single(signal);
                     } else {
-                        conciergeForwarder.tell(signal, self);
+                        proxyActor.tell(signal, self);
                     }
                     return Source.empty();
                 })
@@ -418,10 +413,6 @@
                         .acknowledgementRequests(Collections.emptySet())
                         .build());
             }
-<<<<<<< HEAD
-=======
-            proxyActor.tell(signal, self);
->>>>>>> 03158807
         }
         return signal;
     }
@@ -1023,7 +1014,7 @@
      * @param signal the signal.
      * @return whether it requires acknowledgements.
      */
-    private static boolean areAcknowledgementsRequested(final Signal signal) {
+    private static boolean areAcknowledgementsRequested(final Signal<?> signal) {
         return (signal instanceof ThingModifyCommand) &&
                 !isLiveSignal(signal) &&
                 containsAcknowledgementRequests(signal);

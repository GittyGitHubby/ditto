--- conflicted
+++ resolved
@@ -25,14 +25,8 @@
 import org.eclipse.ditto.model.connectivity.Target;
 import org.eclipse.ditto.services.connectivity.messaging.AbstractPublisherActorTest;
 import org.eclipse.ditto.services.connectivity.messaging.TestConstants;
-<<<<<<< HEAD
-import org.eclipse.ditto.services.models.connectivity.OutboundSignal;
 import org.eclipse.ditto.signals.acks.base.Acknowledgement;
 import org.eclipse.ditto.signals.acks.base.Acknowledgements;
-import org.junit.Ignore;
-import org.junit.Test;
-=======
->>>>>>> 3c7600aa
 
 import akka.actor.ActorSystem;
 import akka.actor.Props;
@@ -79,37 +73,6 @@
         actorSystem.eventStream().setLogLevel(Attributes.logLevelDebug());
     }
 
-<<<<<<< HEAD
-    @Test
-    @Ignore("TODO: will be removed")
-    public void testIpv6Blacklist() {
-        final ActorSystem systemWithBlacklist = ActorSystem.create("systemWithBlackList",
-                CONFIG.withValue("ditto.connectivity.connection.blacklisted-hostnames",
-                        ConfigValueFactory.fromAnyRef("8.8.8.8,2001:4860:4860:0000:0000:0000:0000:0001")));
-        try {
-            new TestKit(systemWithBlacklist) {{
-                // GIVEN: A connection has a blacklisted host configured
-                final TestProbe probe = new TestProbe(systemWithBlacklist);
-                httpPushFactory = new DummyHttpPushFactory("[2001:4860:4860::1]", request -> {
-                    probe.ref().tell(request, ActorRef.noSender());
-                    return HttpResponse.create().withStatus(StatusCodes.OK);
-                });
-
-                // WHEN: the publisher is requested to send a message
-                final OutboundSignal.Mapped outboundSignal = getMockOutboundSignal();
-                final ActorRef underTest = childActorOf(getPublisherActorProps());
-                underTest.tell(outboundSignal, getRef());
-
-                // THEN: the message is dropped
-                probe.expectNoMessage();
-            }};
-        } finally {
-            TestKit.shutdownActorSystem(systemWithBlacklist);
-        }
-    }
-
-=======
->>>>>>> 3c7600aa
     @Override
     protected Props getPublisherActorProps() {
         return HttpPublisherActor.props(TestConstants.createConnection(), httpPushFactory);

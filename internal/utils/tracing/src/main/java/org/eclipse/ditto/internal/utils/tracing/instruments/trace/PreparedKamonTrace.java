--- conflicted
+++ resolved
@@ -50,10 +50,7 @@
     PreparedKamonTrace(final Context context, final CharSequence operationName) {
         ConditionChecker.checkNotNull(context, "context");
         ConditionChecker.checkNotNull(operationName, "operationName");
-<<<<<<< HEAD
-=======
 
->>>>>>> 9f5b4cb6
         spanBuilder = Kamon.spanBuilder(operationName.toString()).asChildOf(context.get(Span.Key()));
     }
 
@@ -103,10 +100,7 @@
     @Override
     public <T> T run(final DittoHeaders dittoHeaders, final Function<DittoHeaders, T> function) {
         ConditionChecker.checkNotNull(dittoHeaders, "dittoHeaders");
-<<<<<<< HEAD
         ConditionChecker.checkNotNull(function, "function");
-=======
->>>>>>> 9f5b4cb6
         final var span = spanBuilder.start();
         return Kamon.runWithSpan(
                 span,
@@ -128,10 +122,7 @@
 
     @Override
     public void run(final DittoHeaders dittoHeaders, final Consumer<DittoHeaders> consumer) {
-<<<<<<< HEAD
         ConditionChecker.checkNotNull(consumer, "consumer");
-=======
->>>>>>> 9f5b4cb6
         run(
                 dittoHeaders,
                 sameDittoHeaders -> {

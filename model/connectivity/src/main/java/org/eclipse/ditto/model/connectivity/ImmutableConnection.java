/*
 * Copyright (c) 2017 Bosch Software Innovations GmbH.
 *
 * All rights reserved. This program and the accompanying materials
 * are made available under the terms of the Eclipse Public License v2.0
 * which accompanies this distribution, and is available at
 * https://www.eclipse.org/org/documents/epl-2.0/index.php
 *
 * Contributors:
 *    Bosch Software Innovations GmbH - initial contribution
 */
package org.eclipse.ditto.model.connectivity;

import static org.eclipse.ditto.model.base.common.ConditionChecker.checkArgument;
import static org.eclipse.ditto.model.base.common.ConditionChecker.checkNotNull;

import java.text.MessageFormat;
import java.util.Collection;
import java.util.Collections;
import java.util.HashMap;
import java.util.HashSet;
import java.util.List;
import java.util.Map;
import java.util.Objects;
import java.util.Optional;
import java.util.Set;
import java.util.function.Predicate;
import java.util.regex.Matcher;
import java.util.regex.Pattern;
import java.util.stream.Collectors;

import javax.annotation.Nullable;
import javax.annotation.concurrent.Immutable;
import javax.annotation.concurrent.NotThreadSafe;

import org.eclipse.ditto.json.JsonArray;
import org.eclipse.ditto.json.JsonCollectors;
import org.eclipse.ditto.json.JsonFactory;
import org.eclipse.ditto.json.JsonField;
import org.eclipse.ditto.json.JsonObject;
import org.eclipse.ditto.json.JsonObjectBuilder;
import org.eclipse.ditto.json.JsonParseException;
import org.eclipse.ditto.json.JsonValue;
import org.eclipse.ditto.model.base.auth.AuthorizationContext;
import org.eclipse.ditto.model.base.auth.AuthorizationModelFactory;
import org.eclipse.ditto.model.base.auth.AuthorizationSubject;
import org.eclipse.ditto.model.base.json.JsonSchemaVersion;

/**
 * Immutable implementation of {@link Connection}.
 */
@Immutable
final class ImmutableConnection implements Connection {

    private final String id;
    @Nullable private final String name;
    private final ConnectionType connectionType;
    private final ConnectionStatus connectionStatus;
    private final AuthorizationContext authorizationContext;
    private final ConnectionUri uri;

    private final Set<Source> sources;
    private final Set<Target> targets;
    private final int clientCount;
    private final boolean failOverEnabled;
    private final boolean validateCertificate;
    private final int processorPoolSize;
    private final Map<String, String> specificConfig;
    @Nullable private final MappingContext mappingContext;
    private final Set<String> tags;

    private ImmutableConnection(final Builder builder) {
        id = builder.id;
        name = builder.name;
        connectionType = builder.connectionType;
        connectionStatus = builder.connectionStatus;
        uri = ConnectionUri.of(builder.uri);
        authorizationContext = builder.authorizationContext;
        sources = Collections.unmodifiableSet(new HashSet<>(builder.sources));
        targets = Collections.unmodifiableSet(new HashSet<>(builder.targets));
        clientCount = builder.clientCount;
        failOverEnabled = builder.failOverEnabled;
        validateCertificate = builder.validateCertificate;
        processorPoolSize = builder.processorPoolSize;
        specificConfig = Collections.unmodifiableMap(new HashMap<>(builder.specificConfig));
        mappingContext = builder.mappingContext;
        tags = Collections.unmodifiableSet(new HashSet<>(builder.tags));
    }

<<<<<<< HEAD
    ImmutableConnection(final ImmutableConnectionBuilder builder) {
        this.id = builder.id;
        this.connectionType = builder.connectionType;
        this.connectionStatus = builder.connectionStatus;
        this.uri = builder.uri;
        this.authorizationContext = builder.authorizationContext;
        checkSourceAndTargetAreValid(builder);
        checkAuthorizationContextsAreValid(builder);
        this.sources = Collections.unmodifiableSet(new HashSet<>(builder.sources));
        this.targets = Collections.unmodifiableSet(new HashSet<>(builder.targets));
        this.clientCount = builder.clientCount;
        this.failoverEnabled = builder.failoverEnabled;
        this.validateCertificate = builder.validateCertificate;
        this.processorPoolSize = builder.processorPoolSize;
        this.specificConfig = Collections.unmodifiableMap(new HashMap<>(
                builder.specificConfig));
        this.mappingContext = builder.mappingContext;

        final Matcher matcher = URI_REGEX_PATTERN.matcher(uri);

        if (matcher.matches()) {
            protocol = matcher.group(Connection.UriRegex.PROTOCOL_REGEX_GROUP);
            username = matcher.group(Connection.UriRegex.USERNAME_REGEX_GROUP);
            password = matcher.group(Connection.UriRegex.PASSWORD_REGEX_GROUP);
            hostname = matcher.group(Connection.UriRegex.HOSTNAME_REGEX_GROUP);
            port = Integer.parseInt(matcher.group(Connection.UriRegex.PORT_REGEX_GROUP));
            path = matcher.group(Connection.UriRegex.PATH_REGEX_GROUP);
        } else {
            throw ConnectionUriInvalidException.newBuilder(uri).build();
        }
=======
    /**
     * Returns a new {@code ConnectionBuilder} object.
     *
     * @param id the connection ID.
     * @param connectionType the connection type.
     * @param connectionStatus the connection status.
     * @param uri the URI.
     * @param authorizationContext the authorization context.
     * @return new instance of {@code ConnectionBuilder}.
     * @throws NullPointerException if any argument is {@code null}.
     */
    public static ConnectionBuilder getBuilder(final String id,
            final ConnectionType connectionType,
            final ConnectionStatus connectionStatus,
            final String uri,
            final AuthorizationContext authorizationContext) {

        return new Builder(connectionType)
                .id(id)
                .connectionStatus(connectionStatus)
                .uri(uri)
                .authorizationContext(authorizationContext);
>>>>>>> a689fa09
    }

    /**
     * Returns a new {@code ConnectionBuilder} object.
     *
     * @param connection the connection to use for initializing the builder.
     * @return new instance of {@code ImmutableConnectionBuilder}.
     * @throws NullPointerException if {@code connection} is {@code null}.
     */
    public static ConnectionBuilder getBuilder(final Connection connection) {
        checkNotNull(connection, "Connection");

        return new Builder(connection.getConnectionType())
                .id(connection.getId())
                .connectionStatus(connection.getConnectionStatus())
                .uri(connection.getUri())
                .authorizationContext(connection.getAuthorizationContext())
                .failoverEnabled(connection.isFailoverEnabled())
                .validateCertificate(connection.isValidateCertificates())
                .processorPoolSize(connection.getProcessorPoolSize())
                .sources(connection.getSources())
                .targets(connection.getTargets())
                .clientCount(connection.getClientCount())
                .specificConfig(connection.getSpecificConfig())
                .mappingContext(connection.getMappingContext().orElse(null))
                .name(connection.getName().orElse(null))
                .tags(connection.getTags());
    }

    /**
     * If no context is set on connection level each target and source must have its own context.
     */
    private void checkAuthorizationContextsAreValid(final ImmutableConnectionBuilder builder) {
        if (builder.authorizationContext.isEmpty()) {
            // if the auth context on connection level is empty,
            // an auth context is required to be set on each source/target
            final Set<String> sourcesWithoutAuthContext = builder.sources.stream()
                    .filter(source -> source.getAuthorizationContext().isEmpty())
                    .flatMap(source -> source.getAddresses().stream())
                    .collect(Collectors.toSet());
            final Set<String> targetsWithoutAuthContext = builder.targets.stream()
                    .filter(target -> target.getAuthorizationContext().isEmpty())
                    .map(Target::getAddress)
                    .collect(Collectors.toSet());

            if (!sourcesWithoutAuthContext.isEmpty() || !targetsWithoutAuthContext.isEmpty()) {
                final StringBuilder message = new StringBuilder("The ");
                if (!sourcesWithoutAuthContext.isEmpty()) {
                    message.append("Sources ").append(sourcesWithoutAuthContext);
                }
                if (!sourcesWithoutAuthContext.isEmpty() && !targetsWithoutAuthContext.isEmpty()) {
                    message.append(" and ");
                }
                if (!targetsWithoutAuthContext.isEmpty()) {
                    message.append("Targets ").append(targetsWithoutAuthContext);
                }
                message.append(" are missing an authorization context.");
                throw ConnectionConfigurationInvalidException.newBuilder(message.toString()).build();
            }
        }
    }

    /**
     * Creates a new {@code Connection} object from the specified JSON object.
     *
     * @param jsonObject a JSON object which provides the data for the Connection to be created.
     * @return a new Connection which is initialised with the extracted data from {@code jsonObject}.
     * @throws NullPointerException if {@code jsonObject} is {@code null}.
     * @throws org.eclipse.ditto.json.JsonParseException if {@code jsonObject} is not an appropriate JSON object.
     */
    public static Connection fromJson(final JsonObject jsonObject) {
        final ConnectionBuilder builder = new Builder(getConnectionTypeOrThrow(jsonObject))
                .id(jsonObject.getValueOrThrow(JsonFields.ID))
                .connectionStatus(getConnectionStatusOrThrow(jsonObject))
                .uri(jsonObject.getValueOrThrow(JsonFields.URI))
                .authorizationContext(getAuthorizationContext(jsonObject))
                .sources(getSources(jsonObject))
                .targets(getTargets(jsonObject))
                .name(jsonObject.getValue(JsonFields.NAME).orElse(null))
                .mappingContext(jsonObject.getValue(JsonFields.MAPPING_CONTEXT)
                        .map(ConnectivityModelFactory::mappingContextFromJson)
                        .orElse(null))
                .specificConfig(getSpecificConfiguration(jsonObject))
                .tags(getTags(jsonObject));

        jsonObject.getValue(JsonFields.CLIENT_COUNT).ifPresent(builder::clientCount);
        jsonObject.getValue(JsonFields.FAILOVER_ENABLED).ifPresent(builder::failoverEnabled);
        jsonObject.getValue(JsonFields.VALIDATE_CERTIFICATES).ifPresent(builder::validateCertificate);
        jsonObject.getValue(JsonFields.PROCESSOR_POOL_SIZE).ifPresent(builder::processorPoolSize);

        return builder.build();
    }

    private static ConnectionType getConnectionTypeOrThrow(final JsonObject jsonObject) {
        final String readConnectionType = jsonObject.getValueOrThrow(JsonFields.CONNECTION_TYPE);
        return ConnectionType.forName(readConnectionType)
                .orElseThrow(() -> JsonParseException.newBuilder()
                        .message(MessageFormat.format("Connection type <{0}> is invalid!", readConnectionType))
                        .build());
    }

    private static ConnectionStatus getConnectionStatusOrThrow(final JsonObject jsonObject) {
        final String readConnectionStatus = jsonObject.getValueOrThrow(JsonFields.CONNECTION_STATUS);
        return ConnectionStatus.forName(readConnectionStatus)
                .orElseThrow(() -> JsonParseException.newBuilder()
                        .message(MessageFormat.format("Connection status <{0}> is invalid!", readConnectionStatus))
                        .build());
<<<<<<< HEAD
        final String readUri = jsonObject.getValueOrThrow(JsonFields.URI);
        final AuthorizationContext readAuthorizationContext = readAuthorizationContextFromJson(jsonObject);
        final Set<Source> readSources = readSourcesFromJson(jsonObject);
        final Set<Target> readTargets = readTargetsFromJson(jsonObject);
=======
    }

    private static AuthorizationContext getAuthorizationContext(final JsonObject jsonObject) {
        // as a fallback use the already persisted "authorizationSubject" field
        final JsonArray authSubjectsJsonArray = jsonObject.getValue(JsonFields.AUTHORIZATION_CONTEXT)
                .orElseGet(() -> jsonObject.getValue("authorizationSubject")
                        .filter(JsonValue::isString)
                        .map(JsonValue::asString)
                        .map(str -> JsonArray.newBuilder().add(str).build())
                        .orElseThrow(() -> new JsonMissingFieldException(JsonFields.AUTHORIZATION_CONTEXT)));
        final List<AuthorizationSubject> authorizationSubjects = authSubjectsJsonArray.stream()
                .filter(JsonValue::isString)
                .map(JsonValue::asString)
                .map(AuthorizationSubject::newInstance)
                .collect(Collectors.toList());

        return AuthorizationModelFactory.newAuthContext(authorizationSubjects);
    }

    private static Set<Source> getSources(final JsonObject jsonObject) {
        return jsonObject.getValue(JsonFields.SOURCES)
                .map(array -> array.stream()
                        .filter(JsonValue::isObject)
                        .map(JsonValue::asObject)
                        .map(ImmutableSource::fromJson)
                        .collect(Collectors.toSet()))
                .orElse(Collections.emptySet());
    }

    private static Set<Target> getTargets(final JsonObject jsonObject) {
        return jsonObject.getValue(JsonFields.TARGETS)
                .map(array -> array.stream()
                        .filter(JsonValue::isObject)
                        .map(JsonValue::asObject)
                        .map(ImmutableTarget::fromJson)
                        .collect(Collectors.toSet()))
                .orElse(Collections.emptySet());
    }
>>>>>>> a689fa09

    private static Map<String, String> getSpecificConfiguration(final JsonObject jsonObject) {
        return jsonObject.getValue(JsonFields.SPECIFIC_CONFIG)
                .filter(JsonValue::isObject)
                .map(JsonValue::asObject)
                .map(JsonObject::stream)
                .map(jsonFields -> jsonFields.collect(Collectors.toMap(JsonField::getKeyName,
                        f -> f.getValue().isString() ? f.getValue().asString() : f.getValue().toString())))
                .orElse(Collections.emptyMap());
    }

<<<<<<< HEAD
        final MappingContext readMappingContext = jsonObject
                .getValue(JsonFields.MAPPING_CONTEXT)
                .map(ConnectivityModelFactory::mappingContextFromJson)
                .orElse(null);

        final ConnectionBuilder builder =
                ImmutableConnectionBuilder.of(readId, readConnectionType, readConnectionStatus, readUri);

        builder.authorizationContext(readAuthorizationContext);
        builder.sources(readSources);
        builder.targets(readTargets);
        readClientCount.ifPresent(builder::clientCount);
        readFailoverEnabled.ifPresent(builder::failoverEnabled);
        readValidateCertificates.ifPresent(builder::validateCertificate);
        readProcessorPoolSize.ifPresent(builder::processorPoolSize);
        builder.specificConfig(readConnectionTypeSpecificConfiguration);
        builder.mappingContext(readMappingContext);
        return builder.build();
=======
    private static Set<String> getTags(final JsonObject jsonObject) {
        return jsonObject.getValue(JsonFields.TAGS)
                .map(array -> array.stream()
                        .filter(JsonValue::isString)
                        .map(JsonValue::asString)
                        .collect(Collectors.toSet()))
                .orElse(Collections.emptySet());
>>>>>>> a689fa09
    }

    private static Set<Target> readTargetsFromJson(final JsonObject jsonObject) {
        return jsonObject.getValue(JsonFields.TARGETS)
                .map(array -> array.stream()
                        .filter(JsonValue::isObject)
                        .map(JsonValue::asObject)
                        .map(ImmutableTarget::fromJson)
                        .collect(Collectors.toSet()))
                .orElse(Collections.emptySet());
    }

    private static Set<Source> readSourcesFromJson(final JsonObject jsonObject) {
        return jsonObject.getValue(JsonFields.SOURCES)
                .map(array -> array.stream()
                        .filter(JsonValue::isObject)
                        .map(JsonValue::asObject)
                        .map(ImmutableSource::fromJson)
                        .collect(Collectors.toSet()))
                .orElse(Collections.emptySet());
    }

    private static AuthorizationContext readAuthorizationContextFromJson(final JsonObject jsonObject) {
        final JsonArray authContext = jsonObject.getValue(JsonFields.AUTHORIZATION_CONTEXT)
                .orElseGet(() ->
                        // as a fallback use the already persisted "authorizationSubject" field
                        jsonObject.getValue("authorizationSubject")
                                .filter(JsonValue::isString)
                                .map(JsonValue::asString)
                                .map(str -> JsonArray.newBuilder().add(str).build())
                                // allow empty auth context for connection, can be defined in sources/targets
                                .orElseGet(() -> JsonArray.newBuilder().build())
                );

        final List<AuthorizationSubject> authorizationSubjects = authContext.stream()
                .filter(JsonValue::isString)
                .map(JsonValue::asString)
                .map(AuthorizationSubject::newInstance)
                .collect(Collectors.toList());
        return AuthorizationModelFactory.newAuthContext(authorizationSubjects);
    }

    @Override
    public String getId() {
        return id;
    }

    @Override
    public Optional<String> getName() {
        return Optional.ofNullable(name);
    }

    @Override
    public ConnectionType getConnectionType() {
        return connectionType;
    }

    @Override
    public ConnectionStatus getConnectionStatus() {
        return connectionStatus;
    }

    @Override
    public AuthorizationContext getAuthorizationContext() {
        return authorizationContext;
    }

    @Override
    public Set<Source> getSources() {
        return sources;
    }

    @Override
    public Set<Target> getTargets() {
        return targets;
    }

    @Override
    public int getClientCount() {
        return clientCount;
    }

    @Override
    public boolean isFailoverEnabled() {
        return failOverEnabled;
    }

    @Override
    public String getUri() {
        return uri.toString();
    }

    @Override
    public String getProtocol() {
        return uri.getProtocol();
    }

    @Override
    public Optional<String> getUsername() {
        return uri.getUserName();
    }

    @Override
    public Optional<String> getPassword() {
        return uri.getPassword();
    }

    @Override
    public String getHostname() {
        return uri.getHostname();
    }

    @Override
    public int getPort() {
        return uri.getPort();
    }

    @Override
    public String getPath() {
        return uri.getPath();
    }

    @Override
    public boolean isValidateCertificates() {
        return validateCertificate;
    }

    @Override
    public int getProcessorPoolSize() {
        return processorPoolSize;
    }

    @Override
    public Map<String, String> getSpecificConfig() {
        return specificConfig;
    }

    @Override
    public Optional<MappingContext> getMappingContext() {
        return Optional.ofNullable(mappingContext);
    }

    @Override
    public Set<String> getTags() {
        return tags;
    }

    @Override
    public JsonObject toJson(final JsonSchemaVersion schemaVersion, final Predicate<JsonField> thePredicate) {
        final Predicate<JsonField> predicate = schemaVersion.and(thePredicate);
        final JsonObjectBuilder jsonObjectBuilder = JsonFactory.newObjectBuilder();

        jsonObjectBuilder.set(JsonFields.SCHEMA_VERSION, schemaVersion.toInt(), predicate);
        jsonObjectBuilder.set(JsonFields.ID, id, predicate);
        jsonObjectBuilder.set(JsonFields.NAME, name, predicate);
        jsonObjectBuilder.set(JsonFields.CONNECTION_TYPE, connectionType.getName(), predicate);
        jsonObjectBuilder.set(JsonFields.CONNECTION_STATUS, connectionStatus.getName(), predicate);
        jsonObjectBuilder.set(JsonFields.URI, uri.toString(), predicate);
        jsonObjectBuilder.set(JsonFields.AUTHORIZATION_CONTEXT, authorizationContext.stream()
                .map(AuthorizationSubject::getId)
                .map(JsonFactory::newValue)
                .collect(JsonCollectors.valuesToArray()), predicate);
        jsonObjectBuilder.set(JsonFields.SOURCES, sources.stream()
                .map(source -> source.toJson(schemaVersion, thePredicate))
                .collect(JsonCollectors.valuesToArray()), predicate.and(Objects::nonNull));
        jsonObjectBuilder.set(JsonFields.TARGETS, targets.stream()
                .map(source -> source.toJson(schemaVersion, thePredicate))
                .collect(JsonCollectors.valuesToArray()), predicate.and(Objects::nonNull));
        jsonObjectBuilder.set(JsonFields.CLIENT_COUNT, clientCount, predicate);
        jsonObjectBuilder.set(JsonFields.FAILOVER_ENABLED, failOverEnabled, predicate);
        jsonObjectBuilder.set(JsonFields.VALIDATE_CERTIFICATES, validateCertificate, predicate);
        jsonObjectBuilder.set(JsonFields.PROCESSOR_POOL_SIZE, processorPoolSize, predicate);
        if (!specificConfig.isEmpty()) {
            jsonObjectBuilder.set(JsonFields.SPECIFIC_CONFIG, specificConfig.entrySet()
                    .stream()
                    .map(entry -> JsonField.newInstance(entry.getKey(), JsonValue.of(entry.getValue())))
                    .collect(JsonCollectors.fieldsToObject()), predicate);
        }
        if (mappingContext != null) {
            jsonObjectBuilder.set(JsonFields.MAPPING_CONTEXT, mappingContext.toJson(schemaVersion, thePredicate),
                    predicate);
        }
        jsonObjectBuilder.set(JsonFields.TAGS, tags.stream()
                .map(JsonFactory::newValue)
                .collect(JsonCollectors.valuesToArray()), predicate);
        return jsonObjectBuilder.build();
    }

    @SuppressWarnings("OverlyComplexMethod")
    @Override
    public boolean equals(@Nullable final Object o) {
        if (this == o) {
            return true;
        }
        if (o == null || getClass() != o.getClass()) {
            return false;
        }
        final ImmutableConnection that = (ImmutableConnection) o;
        return failOverEnabled == that.failOverEnabled &&
                Objects.equals(id, that.id) &&
                Objects.equals(name, that.name) &&
                Objects.equals(connectionType, that.connectionType) &&
                Objects.equals(connectionStatus, that.connectionStatus) &&
                Objects.equals(authorizationContext, that.authorizationContext) &&
                Objects.equals(sources, that.sources) &&
                Objects.equals(targets, that.targets) &&
                Objects.equals(clientCount, that.clientCount) &&
                Objects.equals(uri, that.uri) &&
                Objects.equals(processorPoolSize, that.processorPoolSize) &&
                Objects.equals(validateCertificate, that.validateCertificate) &&
                Objects.equals(specificConfig, that.specificConfig) &&
                Objects.equals(mappingContext, that.mappingContext) &&
                Objects.equals(tags, that.tags);
    }

    @Override
    public int hashCode() {
        return Objects.hash(id, name, connectionType, connectionStatus, authorizationContext, sources, targets,
                clientCount, failOverEnabled, uri, validateCertificate, processorPoolSize, specificConfig,
                mappingContext, tags);
    }

    @Override
    public String toString() {
        return getClass().getSimpleName() + " [" +
                "id=" + id +
                ", name=" + name +
                ", connectionType=" + connectionType +
                ", connectionStatus=" + connectionStatus +
                ", authorizationContext=" + authorizationContext +
                ", failoverEnabled=" + failOverEnabled +
                ", uri=" + uri +
                ", sources=" + sources +
                ", targets=" + targets +
                ", clientCount=" + clientCount +
                ", validateCertificate=" + validateCertificate +
                ", processorPoolSize=" + processorPoolSize +
                ", specificConfig=" + specificConfig +
                ", mappingContext=" + mappingContext +
                ", tags=" + tags +
                "]";
    }

    /**
     * Builder for {@code ImmutableConnection}.
     */
    @NotThreadSafe
    private static final class Builder implements ConnectionBuilder {

        private final ConnectionType connectionType;

        // required but changeable:
        private String id;
        private AuthorizationContext authorizationContext;
        private ConnectionStatus connectionStatus;
        private String uri;

        // optional:
        private Set<String> tags = new HashSet<>();
        private boolean failOverEnabled = true;
        private boolean validateCertificate = true;
        private final Set<Source> sources = new HashSet<>();
        private final Set<Target> targets = new HashSet<>();
        private int clientCount = 1;
        private int processorPoolSize = 5;
        private final Map<String, String> specificConfig = new HashMap<>();
        private @Nullable MappingContext mappingContext = null;
        private @Nullable String name = null;

        private Builder(final ConnectionType connectionType) {
            this.connectionType = checkNotNull(connectionType, "Connection Type");
        }

        @Override
        public ConnectionBuilder id(final String id) {
            this.id = checkNotNull(id, "ID");
            return this;
        }

        @Override
        public ConnectionBuilder name(@Nullable final String name) {
            this.name = name;
            return this;
        }

        @Override
        public ConnectionBuilder authorizationContext(final AuthorizationContext authorizationContext) {
            this.authorizationContext = checkNotNull(authorizationContext, "AuthorizationContext");
            return this;
        }

        @Override
        public ConnectionBuilder uri(final String uri) {
            this.uri = checkNotNull(uri, "URI");
            return this;
        }

        @Override
        public ConnectionBuilder connectionStatus(final ConnectionStatus connectionStatus) {
            this.connectionStatus = checkNotNull(connectionStatus, "ConnectionStatus");
            return this;
        }

        @Override
        public ConnectionBuilder failoverEnabled(final boolean failOverEnabled) {
            this.failOverEnabled = failOverEnabled;
            return this;
        }

        @Override
        public ConnectionBuilder validateCertificate(final boolean validateCertificate) {
            this.validateCertificate = validateCertificate;
            return this;
        }

        @Override
        public ConnectionBuilder processorPoolSize(final int processorPoolSize) {
            checkArgument(processorPoolSize, ps -> ps > 0, () -> "The consumer count must be positive!");
            this.processorPoolSize = processorPoolSize;
            return this;
        }

        @Override
        public ConnectionBuilder sources(final Set<Source> sources) {
            this.sources.addAll(checkNotNull(sources, "sources"));
            return this;
        }

        @Override
        public ConnectionBuilder targets(final Set<Target> targets) {
            this.targets.addAll(checkNotNull(targets, "targets"));
            return this;
        }

        @Override
        public ConnectionBuilder clientCount(final int clientCount) {
            checkArgument(clientCount, ps -> ps > 0, () -> "The client count must be > 0!");
            this.clientCount = clientCount;
            return this;
        }

        @Override
        public ConnectionBuilder specificConfig(final Map<String, String> specificConfig) {
            this.specificConfig.putAll(checkNotNull(specificConfig, "Specific Config"));
            return this;
        }

        @Override
        public ConnectionBuilder mappingContext(@Nullable final MappingContext mappingContext) {
            this.mappingContext = mappingContext;
            return this;
        }

        @Override
        public ConnectionBuilder tags(final Collection<String> tags) {
            this.tags = new HashSet<>(checkNotNull(tags, "tags to set"));
            return this;
        }

        @Override
        public ConnectionBuilder tag(final String tag) {
            tags.add(checkNotNull(tag, "tag to set"));
            return this;
        }

        @Override
        public Connection build() {
            checkSourceAndTargetAreValid();
            return new ImmutableConnection(this);
        }

        private void checkSourceAndTargetAreValid() {
            if (sources.isEmpty() && targets.isEmpty()) {
                throw ConnectionConfigurationInvalidException.newBuilder("Either a source or a target must be " +
                        "specified in the configuration of a connection!").build();
            }
        }

    }

    @Immutable
    private static final class ConnectionUri {

        private static final Pattern URI_REGEX_PATTERN = Pattern.compile(Connection.UriRegex.REGEX);

        private final String uriString;
        private final String protocol;
        @Nullable private final String userName;
        @Nullable private final String password;
        private final String hostname;
        private final int port;
        private final String path;

        private ConnectionUri(final String theUriString, final Matcher matcher) {
            uriString = theUriString;
            protocol = matcher.group(Connection.UriRegex.PROTOCOL_REGEX_GROUP);
            userName = matcher.group(Connection.UriRegex.USERNAME_REGEX_GROUP);
            password = matcher.group(Connection.UriRegex.PASSWORD_REGEX_GROUP);
            hostname = matcher.group(Connection.UriRegex.HOSTNAME_REGEX_GROUP);
            port = Integer.parseInt(matcher.group(Connection.UriRegex.PORT_REGEX_GROUP));
            path = matcher.group(Connection.UriRegex.PATH_REGEX_GROUP);
        }

        /**
         * Returns a new instance of {@code ConnectionUri}. The is the reverse function of {@link #toString()}.
         *
         * @param uriString the string representation of the Connection URI.
         * @return the instance.
         * @throws NullPointerException if {@code uriString} is {@code null}.
         * @throws org.eclipse.ditto.model.connectivity.ConnectionUriInvalidException if {@code uriString} did not
         * match {@link org.eclipse.ditto.model.connectivity.Connection.UriRegex#REGEX}.
         * @see #toString()
         */
        static ConnectionUri of(final String uriString) {
            final Matcher matcher = URI_REGEX_PATTERN.matcher(checkNotNull(uriString, "URI string"));
            if (!matcher.matches()) {
                throw ConnectionUriInvalidException.newBuilder(uriString).build();
            }
            return new ConnectionUri(uriString, matcher);
        }

        String getProtocol() {
            return protocol;
        }

        Optional<String> getUserName() {
            return Optional.ofNullable(userName);
        }

        Optional<String> getPassword() {
            return Optional.ofNullable(password);
        }

        String getHostname() {
            return hostname;
        }

        int getPort() {
            return port;
        }

        String getPath() {
            return path;
        }

        @Override
        public boolean equals(final Object o) {
            if (this == o) {
                return true;
            }
            if (o == null || getClass() != o.getClass()) {
                return false;
            }
            final ConnectionUri that = (ConnectionUri) o;
            return Objects.equals(uriString, that.uriString);
        }

        @Override
        public int hashCode() {
            return Objects.hash(uriString);
        }

        /**
         * @return the string representation of this ConnectionUri. This is the reverse function of {@link #of(String)}.
         * @see #of(String)
         */
        @Override
        public String toString() {
            return uriString;
        }

    }

}<|MERGE_RESOLUTION|>--- conflicted
+++ resolved
@@ -56,9 +56,9 @@
     @Nullable private final String name;
     private final ConnectionType connectionType;
     private final ConnectionStatus connectionStatus;
+    private final ConnectionUri uri;
+
     private final AuthorizationContext authorizationContext;
-    private final ConnectionUri uri;
-
     private final Set<Source> sources;
     private final Set<Target> targets;
     private final int clientCount;
@@ -87,61 +87,25 @@
         tags = Collections.unmodifiableSet(new HashSet<>(builder.tags));
     }
 
-<<<<<<< HEAD
-    ImmutableConnection(final ImmutableConnectionBuilder builder) {
-        this.id = builder.id;
-        this.connectionType = builder.connectionType;
-        this.connectionStatus = builder.connectionStatus;
-        this.uri = builder.uri;
-        this.authorizationContext = builder.authorizationContext;
-        checkSourceAndTargetAreValid(builder);
-        checkAuthorizationContextsAreValid(builder);
-        this.sources = Collections.unmodifiableSet(new HashSet<>(builder.sources));
-        this.targets = Collections.unmodifiableSet(new HashSet<>(builder.targets));
-        this.clientCount = builder.clientCount;
-        this.failoverEnabled = builder.failoverEnabled;
-        this.validateCertificate = builder.validateCertificate;
-        this.processorPoolSize = builder.processorPoolSize;
-        this.specificConfig = Collections.unmodifiableMap(new HashMap<>(
-                builder.specificConfig));
-        this.mappingContext = builder.mappingContext;
-
-        final Matcher matcher = URI_REGEX_PATTERN.matcher(uri);
-
-        if (matcher.matches()) {
-            protocol = matcher.group(Connection.UriRegex.PROTOCOL_REGEX_GROUP);
-            username = matcher.group(Connection.UriRegex.USERNAME_REGEX_GROUP);
-            password = matcher.group(Connection.UriRegex.PASSWORD_REGEX_GROUP);
-            hostname = matcher.group(Connection.UriRegex.HOSTNAME_REGEX_GROUP);
-            port = Integer.parseInt(matcher.group(Connection.UriRegex.PORT_REGEX_GROUP));
-            path = matcher.group(Connection.UriRegex.PATH_REGEX_GROUP);
-        } else {
-            throw ConnectionUriInvalidException.newBuilder(uri).build();
-        }
-=======
-    /**
-     * Returns a new {@code ConnectionBuilder} object.
-     *
-     * @param id the connection ID.
-     * @param connectionType the connection type.
-     * @param connectionStatus the connection status.
-     * @param uri the URI.
-     * @param authorizationContext the authorization context.
-     * @return new instance of {@code ConnectionBuilder}.
-     * @throws NullPointerException if any argument is {@code null}.
-     */
+        /**
+         * Returns a new {@code ConnectionBuilder} object.
+         *
+         * @param id the connection ID.
+         * @param connectionType the connection type.
+         * @param connectionStatus the connection status.
+         * @param uri the URI.
+         * @return new instance of {@code ConnectionBuilder}.
+         * @throws NullPointerException if any argument is {@code null}.
+         */
     public static ConnectionBuilder getBuilder(final String id,
             final ConnectionType connectionType,
             final ConnectionStatus connectionStatus,
-            final String uri,
-            final AuthorizationContext authorizationContext) {
+            final String uri) {
 
         return new Builder(connectionType)
                 .id(id)
                 .connectionStatus(connectionStatus)
-                .uri(uri)
-                .authorizationContext(authorizationContext);
->>>>>>> a689fa09
+                .uri(uri);
     }
 
     /**
@@ -169,39 +133,6 @@
                 .mappingContext(connection.getMappingContext().orElse(null))
                 .name(connection.getName().orElse(null))
                 .tags(connection.getTags());
-    }
-
-    /**
-     * If no context is set on connection level each target and source must have its own context.
-     */
-    private void checkAuthorizationContextsAreValid(final ImmutableConnectionBuilder builder) {
-        if (builder.authorizationContext.isEmpty()) {
-            // if the auth context on connection level is empty,
-            // an auth context is required to be set on each source/target
-            final Set<String> sourcesWithoutAuthContext = builder.sources.stream()
-                    .filter(source -> source.getAuthorizationContext().isEmpty())
-                    .flatMap(source -> source.getAddresses().stream())
-                    .collect(Collectors.toSet());
-            final Set<String> targetsWithoutAuthContext = builder.targets.stream()
-                    .filter(target -> target.getAuthorizationContext().isEmpty())
-                    .map(Target::getAddress)
-                    .collect(Collectors.toSet());
-
-            if (!sourcesWithoutAuthContext.isEmpty() || !targetsWithoutAuthContext.isEmpty()) {
-                final StringBuilder message = new StringBuilder("The ");
-                if (!sourcesWithoutAuthContext.isEmpty()) {
-                    message.append("Sources ").append(sourcesWithoutAuthContext);
-                }
-                if (!sourcesWithoutAuthContext.isEmpty() && !targetsWithoutAuthContext.isEmpty()) {
-                    message.append(" and ");
-                }
-                if (!targetsWithoutAuthContext.isEmpty()) {
-                    message.append("Targets ").append(targetsWithoutAuthContext);
-                }
-                message.append(" are missing an authorization context.");
-                throw ConnectionConfigurationInvalidException.newBuilder(message.toString()).build();
-            }
-        }
     }
 
     /**
@@ -243,57 +174,51 @@
                         .build());
     }
 
-    private static ConnectionStatus getConnectionStatusOrThrow(final JsonObject jsonObject) {
-        final String readConnectionStatus = jsonObject.getValueOrThrow(JsonFields.CONNECTION_STATUS);
-        return ConnectionStatus.forName(readConnectionStatus)
-                .orElseThrow(() -> JsonParseException.newBuilder()
-                        .message(MessageFormat.format("Connection status <{0}> is invalid!", readConnectionStatus))
-                        .build());
-<<<<<<< HEAD
-        final String readUri = jsonObject.getValueOrThrow(JsonFields.URI);
-        final AuthorizationContext readAuthorizationContext = readAuthorizationContextFromJson(jsonObject);
-        final Set<Source> readSources = readSourcesFromJson(jsonObject);
-        final Set<Target> readTargets = readTargetsFromJson(jsonObject);
-=======
-    }
-
-    private static AuthorizationContext getAuthorizationContext(final JsonObject jsonObject) {
-        // as a fallback use the already persisted "authorizationSubject" field
-        final JsonArray authSubjectsJsonArray = jsonObject.getValue(JsonFields.AUTHORIZATION_CONTEXT)
-                .orElseGet(() -> jsonObject.getValue("authorizationSubject")
-                        .filter(JsonValue::isString)
-                        .map(JsonValue::asString)
-                        .map(str -> JsonArray.newBuilder().add(str).build())
-                        .orElseThrow(() -> new JsonMissingFieldException(JsonFields.AUTHORIZATION_CONTEXT)));
-        final List<AuthorizationSubject> authorizationSubjects = authSubjectsJsonArray.stream()
-                .filter(JsonValue::isString)
-                .map(JsonValue::asString)
-                .map(AuthorizationSubject::newInstance)
-                .collect(Collectors.toList());
-
-        return AuthorizationModelFactory.newAuthContext(authorizationSubjects);
-    }
-
-    private static Set<Source> getSources(final JsonObject jsonObject) {
-        return jsonObject.getValue(JsonFields.SOURCES)
-                .map(array -> array.stream()
-                        .filter(JsonValue::isObject)
-                        .map(JsonValue::asObject)
-                        .map(ImmutableSource::fromJson)
-                        .collect(Collectors.toSet()))
-                .orElse(Collections.emptySet());
-    }
-
-    private static Set<Target> getTargets(final JsonObject jsonObject) {
-        return jsonObject.getValue(JsonFields.TARGETS)
-                .map(array -> array.stream()
-                        .filter(JsonValue::isObject)
-                        .map(JsonValue::asObject)
-                        .map(ImmutableTarget::fromJson)
-                        .collect(Collectors.toSet()))
-                .orElse(Collections.emptySet());
-    }
->>>>>>> a689fa09
+        private static ConnectionStatus getConnectionStatusOrThrow(final JsonObject jsonObject) {
+            final String readConnectionStatus = jsonObject.getValueOrThrow(JsonFields.CONNECTION_STATUS);
+            return ConnectionStatus.forName(readConnectionStatus)
+                    .orElseThrow(() -> JsonParseException.newBuilder()
+                            .message(MessageFormat.format("Connection status <{0}> is invalid!", readConnectionStatus))
+                            .build());
+        }
+
+        private static AuthorizationContext getAuthorizationContext(final JsonObject jsonObject) {
+            // as a fallback use the already persisted "authorizationSubject" field
+            final JsonArray authSubjectsJsonArray = jsonObject.getValue(JsonFields.AUTHORIZATION_CONTEXT)
+                    .orElseGet(() -> jsonObject.getValue("authorizationSubject")
+                            .filter(JsonValue::isString)
+                            .map(JsonValue::asString)
+                            .map(str -> JsonArray.newBuilder().add(str).build())
+                            // allow empty auth context for connection, can be defined in sources/targets
+                            .orElseGet(() -> JsonArray.newBuilder().build()));
+            final List<AuthorizationSubject> authorizationSubjects = authSubjectsJsonArray.stream()
+                    .filter(JsonValue::isString)
+                    .map(JsonValue::asString)
+                    .map(AuthorizationSubject::newInstance)
+                    .collect(Collectors.toList());
+
+            return AuthorizationModelFactory.newAuthContext(authorizationSubjects);
+        }
+
+        private static Set<Source> getSources(final JsonObject jsonObject) {
+            return jsonObject.getValue(JsonFields.SOURCES)
+                    .map(array -> array.stream()
+                            .filter(JsonValue::isObject)
+                            .map(JsonValue::asObject)
+                            .map(ImmutableSource::fromJson)
+                            .collect(Collectors.toSet()))
+                    .orElse(Collections.emptySet());
+        }
+
+        private static Set<Target> getTargets(final JsonObject jsonObject) {
+            return jsonObject.getValue(JsonFields.TARGETS)
+                    .map(array -> array.stream()
+                            .filter(JsonValue::isObject)
+                            .map(JsonValue::asObject)
+                            .map(ImmutableTarget::fromJson)
+                            .collect(Collectors.toSet()))
+                    .orElse(Collections.emptySet());
+        }
 
     private static Map<String, String> getSpecificConfiguration(final JsonObject jsonObject) {
         return jsonObject.getValue(JsonFields.SPECIFIC_CONFIG)
@@ -305,26 +230,6 @@
                 .orElse(Collections.emptyMap());
     }
 
-<<<<<<< HEAD
-        final MappingContext readMappingContext = jsonObject
-                .getValue(JsonFields.MAPPING_CONTEXT)
-                .map(ConnectivityModelFactory::mappingContextFromJson)
-                .orElse(null);
-
-        final ConnectionBuilder builder =
-                ImmutableConnectionBuilder.of(readId, readConnectionType, readConnectionStatus, readUri);
-
-        builder.authorizationContext(readAuthorizationContext);
-        builder.sources(readSources);
-        builder.targets(readTargets);
-        readClientCount.ifPresent(builder::clientCount);
-        readFailoverEnabled.ifPresent(builder::failoverEnabled);
-        readValidateCertificates.ifPresent(builder::validateCertificate);
-        readProcessorPoolSize.ifPresent(builder::processorPoolSize);
-        builder.specificConfig(readConnectionTypeSpecificConfiguration);
-        builder.mappingContext(readMappingContext);
-        return builder.build();
-=======
     private static Set<String> getTags(final JsonObject jsonObject) {
         return jsonObject.getValue(JsonFields.TAGS)
                 .map(array -> array.stream()
@@ -332,7 +237,6 @@
                         .map(JsonValue::asString)
                         .collect(Collectors.toSet()))
                 .orElse(Collections.emptySet());
->>>>>>> a689fa09
     }
 
     private static Set<Target> readTargetsFromJson(final JsonObject jsonObject) {
@@ -586,11 +490,11 @@
 
         // required but changeable:
         private String id;
-        private AuthorizationContext authorizationContext;
         private ConnectionStatus connectionStatus;
         private String uri;
 
         // optional:
+        private AuthorizationContext authorizationContext;
         private Set<String> tags = new HashSet<>();
         private boolean failOverEnabled = true;
         private boolean validateCertificate = true;
@@ -701,6 +605,7 @@
         @Override
         public Connection build() {
             checkSourceAndTargetAreValid();
+            checkAuthorizationContextsAreValid();
             return new ImmutableConnection(this);
         }
 
@@ -708,6 +613,39 @@
             if (sources.isEmpty() && targets.isEmpty()) {
                 throw ConnectionConfigurationInvalidException.newBuilder("Either a source or a target must be " +
                         "specified in the configuration of a connection!").build();
+            }
+        }
+
+        /**
+         * If no context is set on connection level each target and source must have its own context.
+         */
+        private void checkAuthorizationContextsAreValid() {
+            if (authorizationContext.isEmpty()) {
+                // if the auth context on connection level is empty,
+                // an auth context is required to be set on each source/target
+                final Set<String> sourcesWithoutAuthContext = sources.stream()
+                        .filter(source -> source.getAuthorizationContext().isEmpty())
+                        .flatMap(source -> source.getAddresses().stream())
+                        .collect(Collectors.toSet());
+                final Set<String> targetsWithoutAuthContext = targets.stream()
+                        .filter(target -> target.getAuthorizationContext().isEmpty())
+                        .map(Target::getAddress)
+                        .collect(Collectors.toSet());
+
+                if (!sourcesWithoutAuthContext.isEmpty() || !targetsWithoutAuthContext.isEmpty()) {
+                    final StringBuilder message = new StringBuilder("The ");
+                    if (!sourcesWithoutAuthContext.isEmpty()) {
+                        message.append("Sources ").append(sourcesWithoutAuthContext);
+                    }
+                    if (!sourcesWithoutAuthContext.isEmpty() && !targetsWithoutAuthContext.isEmpty()) {
+                        message.append(" and ");
+                    }
+                    if (!targetsWithoutAuthContext.isEmpty()) {
+                        message.append("Targets ").append(targetsWithoutAuthContext);
+                    }
+                    message.append(" are missing an authorization context.");
+                    throw ConnectionConfigurationInvalidException.newBuilder(message.toString()).build();
+                }
             }
         }
 

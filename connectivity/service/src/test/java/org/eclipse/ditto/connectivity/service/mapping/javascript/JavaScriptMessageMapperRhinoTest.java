/*
 * Copyright (c) 2017 Contributors to the Eclipse Foundation
 *
 * See the NOTICE file(s) distributed with this work for additional
 * information regarding copyright ownership.
 *
 * This program and the accompanying materials are made available under the
 * terms of the Eclipse Public License 2.0 which is available at
 * http://www.eclipse.org/legal/epl-2.0
 *
 * SPDX-License-Identifier: EPL-2.0
 */
package org.eclipse.ditto.connectivity.service.mapping.javascript;

import static org.assertj.core.api.Assertions.assertThat;

import java.io.BufferedReader;
import java.io.InputStreamReader;
import java.math.BigInteger;
import java.nio.ByteBuffer;
import java.nio.charset.StandardCharsets;
import java.time.Instant;
import java.util.Base64;
import java.util.Collections;
import java.util.HashMap;
import java.util.List;
import java.util.Map;
import java.util.UUID;
import java.util.stream.Collectors;

import javax.annotation.Nullable;

import org.assertj.core.api.AutoCloseableSoftAssertions;
import org.eclipse.ditto.base.model.common.DittoConstants;
import org.eclipse.ditto.base.model.common.HttpStatus;
import org.eclipse.ditto.base.model.headers.DittoHeaders;
import org.eclipse.ditto.base.model.headers.contenttype.ContentType;
import org.eclipse.ditto.base.model.json.JsonSchemaVersion;
import org.eclipse.ditto.connectivity.api.ExternalMessage;
import org.eclipse.ditto.connectivity.api.ExternalMessageFactory;
import org.eclipse.ditto.connectivity.model.Connection;
import org.eclipse.ditto.connectivity.model.ConnectionId;
import org.eclipse.ditto.connectivity.model.signals.announcements.ConnectionOpenedAnnouncement;
import org.eclipse.ditto.connectivity.service.config.ConnectivityConfig;
import org.eclipse.ditto.connectivity.service.mapping.MessageMapper;
import org.eclipse.ditto.connectivity.service.messaging.TestConstants;
import org.eclipse.ditto.internal.utils.config.DefaultScopedConfig;
import org.eclipse.ditto.json.JsonFactory;
import org.eclipse.ditto.json.JsonObject;
import org.eclipse.ditto.json.JsonPointer;
import org.eclipse.ditto.json.JsonValue;
import org.eclipse.ditto.json.assertions.DittoJsonAssertions;
import org.eclipse.ditto.messages.model.Message;
import org.eclipse.ditto.messages.model.MessageDirection;
import org.eclipse.ditto.messages.model.MessageHeaders;
import org.eclipse.ditto.messages.model.signals.commands.SendFeatureMessage;
import org.eclipse.ditto.policies.model.PolicyId;
import org.eclipse.ditto.policies.model.signals.announcements.SubjectDeletionAnnouncement;
import org.eclipse.ditto.protocol.Adaptable;
import org.eclipse.ditto.protocol.JsonifiableAdaptable;
import org.eclipse.ditto.protocol.ProtocolFactory;
import org.eclipse.ditto.protocol.TopicPath;
import org.eclipse.ditto.protocol.adapter.DittoProtocolAdapter;
import org.eclipse.ditto.things.model.Attributes;
import org.eclipse.ditto.things.model.Thing;
import org.eclipse.ditto.things.model.ThingId;
import org.eclipse.ditto.things.model.signals.commands.modify.CreateThing;
import org.eclipse.ditto.things.model.signals.commands.modify.CreateThingResponse;
import org.eclipse.ditto.things.model.signals.commands.modify.ModifyAttribute;
import org.eclipse.ditto.things.model.signals.commands.modify.ModifyThingResponse;
import org.junit.AfterClass;
import org.junit.BeforeClass;
import org.junit.Test;

import com.typesafe.config.Config;
import com.typesafe.config.ConfigFactory;

import akka.actor.ActorSystem;

/**
 * Tests the {@link JavaScriptMessageMapperRhino} by initializing different mapping templates and ensuring that they
 * work as expected.
 * <p>
 * Uncomment the @RunWith(Parameterized.class) and  @Parameterized.Parameters method in order to execute the mapping
 * several times to find out how it performs once the JVM warmed up.
 */
public final class JavaScriptMessageMapperRhinoTest {

    private static final String CONTENT_TYPE_PLAIN = "text/plain";
    private static final String CONTENT_TYPE_BINARY = "application/octet-stream";

    private static final String HEADER_CORRELATION_ID = "correlation-id";

    private static final String MAPPING_INCOMING_NAMESPACE = "org.eclipse.ditto";
    private static final String MAPPING_INCOMING_NAME = "fancy-car-11";
    private static final String MAPPING_INCOMING_PATH = "/attributes/foo";

    private static final String MAPPING_INCOMING_PAYLOAD_STRING = "hello!";
    private static final ByteBuffer MAPPING_INCOMING_PAYLOAD_BYTES = ByteBuffer.wrap(
            MAPPING_INCOMING_PAYLOAD_STRING.getBytes(StandardCharsets.UTF_8));

<<<<<<< HEAD
    private static final ConnectionContext CONNECTION_CONTEXT = DittoConnectionContext.of(
            TestConstants.createConnection(),
            DittoConnectivityConfig.of(DefaultScopedConfig.dittoScoped(
                    ConfigFactory.parseString(
                            "mapping {\n" +
                                    "  javascript {\n" +
                                    "    maxScriptSizeBytes = 50000 # 50kB\n" +
                                    "    maxScriptExecutionTime = 5000ms\n" +
                                    "    maxScriptStackDepth = 25\n" +
                                    "    commonJsModulePath = \"./target/test-classes/unpacked-test-webjars\"\n" +
                                    "  }\n" +
                                    "}")
                            .atKey("ditto.connectivity")
                            .withFallback(ConfigFactory.load("test"))
            )));
=======
    private static final Connection CONNECTION = TestConstants.createConnection();
    private static final Config CONFIG = ConfigFactory.parseString(
                    "mapping {\n" +
                            "  javascript {\n" +
                            "    maxScriptSizeBytes = 50000 # 50kB\n" +
                            "    maxScriptExecutionTime = 500ms\n" +
                            "    maxScriptStackDepth = 10\n" +
                            "  }\n" +
                            "}")
            .atKey("ditto.connectivity")
            .withFallback(ConfigFactory.load("test"));
    private static final ConnectivityConfig CONNECTIVITY_CONFIG = ConnectivityConfig.of(CONFIG);
>>>>>>> 0156a190

    private static final String MAPPING_INCOMING_PLAIN =
            "function mapToDittoProtocolMsg(\n" +
                    "    headers,\n" +
                    "    textPayload,\n" +
                    "    bytePayload,\n" +
                    "    contentType\n" +
                    ") {\n" +
                    "\n" +
                    "    // ###\n" +
                    "    // Insert your mapping logic here\n" +
                    "    let namespace = \"" + MAPPING_INCOMING_NAMESPACE + "\";\n" +
                    "    let name = \"" + MAPPING_INCOMING_NAME + "\";\n" +
                    "    let group = \"things\";\n" +
                    "    let channel = \"twin\";\n" +
                    "    let criterion = \"commands\";\n" +
                    "    let action = \"modify\";\n" +
                    "    let path = \"" + MAPPING_INCOMING_PATH + "\";\n" +
                    "    let dittoHeaders = {};\n" +
                    "    dittoHeaders[\"correlation-id\"] = headers[\"correlation-id\"];\n" +
                    "    let value = textPayload;\n" +
                    "    // ###\n" +
                    "\n" +
                    "    return Ditto.buildDittoProtocolMsg(\n" +
                    "        namespace,\n" +
                    "        name,\n" +
                    "        group,\n" +
                    "        channel,\n" +
                    "        criterion,\n" +
                    "        action,\n" +
                    "        path,\n" +
                    "        dittoHeaders,\n" +
                    "        value\n" +
                    "    );\n" +
                    "}";

    private static final String MAPPING_OUTGOING_PLAIN = "function mapFromDittoProtocolMsg(\n" +
            "    namespace,\n" +
            "    name,\n" +
            "    group,\n" +
            "    channel,\n" +
            "    criterion,\n" +
            "    action,\n" +
            "    path,\n" +
            "    dittoHeaders,\n" +
            "    value,\n" +
            "    status,\n" +
            "    extra\n" +
            ") {\n" +
            "\n" +
            "    // ###\n" +
            "    // Insert your mapping logic here\n" +
            "    let headers = {};\n" +
            "    headers['correlation-id'] = dittoHeaders['correlation-id'];\n" +
            "    let textPayload = \"Thing ID was: \" + namespace + \":\" + name;\n" +
            "    let bytePayload = null;\n" +
            "    let contentType = \"" + CONTENT_TYPE_PLAIN + "\";\n" +
            "    // ###\n" +
            "\n" +
            "     return Ditto.buildExternalMsg(\n" +
            "        headers,\n" +
            "        textPayload,\n" +
            "        bytePayload,\n" +
            "        contentType\n" +
            "    );" +
            "}";

    private static final String MAPPING_INCOMING_EMPTY =
            "function mapToDittoProtocolMsg(\n" +
                    "    headers,\n" +
                    "    textPayload,\n" +
                    "    bytePayload,\n" +
                    "    contentType\n" +
                    ") {\n" +
                    "\n" +
                    "    return null;\n" +
                    "}";

    private static final String MAPPING_OUTGOING_EMPTY = "function mapFromDittoProtocolMsg(\n" +
            "    namespace,\n" +
            "    name,\n" +
            "    group,\n" +
            "    channel,\n" +
            "    criterion,\n" +
            "    action,\n" +
            "    path,\n" +
            "    dittoHeaders,\n" +
            "    value,\n" +
            "    status,\n" +
            "    extra\n" +
            ") {\n" +
            "\n" +
            "    return null;" +
            "}";

    private static final String MAPPING_INCOMING_BINARY =
            "function mapToDittoProtocolMsg(\n" +
                    "    headers,\n" +
                    "    textPayload,\n" +
                    "    bytePayload,\n" +
                    "    contentType\n" +
                    ") {\n" +
                    "\n" +
                    "    // ###\n" +
                    "    // Insert your mapping logic here\n" +
                    "    let namespace = \"" + MAPPING_INCOMING_NAMESPACE + "\";\n" +
                    "    let name = \"" + MAPPING_INCOMING_NAME + "\";\n" +
                    "    let group = \"things\";\n" +
                    "    let channel = \"twin\";\n" +
                    "    let criterion = \"commands\";\n" +
                    "    let action = \"modify\";\n" +
                    "    let path = \"" + MAPPING_INCOMING_PATH + "\";\n" +
                    "    let dittoHeaders = {};\n" +
                    "    dittoHeaders[\"correlation-id\"] = headers[\"correlation-id\"];\n" +
                    "    let value = Ditto.arrayBufferToString(bytePayload);\n" +
                    "    // ###\n" +
                    "\n" +
                    "    return Ditto.buildDittoProtocolMsg(\n" +
                    "        namespace,\n" +
                    "        name,\n" +
                    "        group,\n" +
                    "        channel,\n" +
                    "        criterion,\n" +
                    "        action,\n" +
                    "        path,\n" +
                    "        dittoHeaders,\n" +
                    "        value\n" +
                    "    );\n" +
                    "}";

    private static final String MAPPING_OUTGOING_BINARY = "function mapFromDittoProtocolMsg(\n" +
            "    namespace,\n" +
            "    name,\n" +
            "    group,\n" +
            "    channel,\n" +
            "    criterion,\n" +
            "    action,\n" +
            "    path,\n" +
            "    dittoHeaders,\n" +
            "    value,\n" +
            "    status,\n" +
            "    extra\n" +
            ") {\n" +
            "\n" +
            "    // ###\n" +
            "    // Insert your mapping logic here\n" +
            "    let headers = {};\n" +
            "    headers['correlation-id'] = dittoHeaders['correlation-id'];\n" +
            "    let textPayload = null;\n" +
            "    let thingId = namespace + \":\" + name;\n" +
            "    let bytePayload = Ditto.stringToArrayBuffer(thingId);\n" +
            "    let contentType = \"" + CONTENT_TYPE_BINARY + "\";\n" +
            "    // ###\n" +
            "\n" +
            "     return Ditto.buildExternalMsg(\n" +
            "        headers,\n" +
            "        textPayload,\n" +
            "        bytePayload,\n" +
            "        contentType\n" +
            "    );" +
            "}";

    private static final String MAPPING_OUTGOING_CHANNEL_AS_VALUE = "function mapFromDittoProtocolMsg(\n" +
            "    namespace,\n" +
            "    name,\n" +
            "    group,\n" +
            "    channel,\n" +
            "    criterion,\n" +
            "    action,\n" +
            "    path,\n" +
            "    dittoHeaders,\n" +
            "    value,\n" +
            "    status,\n" +
            "    extra\n" +
            ") {\n" +
            "\n" +
            "    let headers = {};\n" +
            "    headers['correlation-id'] = dittoHeaders['correlation-id'];\n" +
            "    let textPayload = channel;\n" +
            "    let bytePayload = null;\n" +
            "    let contentType = \"" + CONTENT_TYPE_PLAIN + "\";\n" +
            "\n" +
            "     return Ditto.buildExternalMsg(\n" +
            "        headers,\n" +
            "        textPayload,\n" +
            "        bytePayload,\n" +
            "        contentType\n" +
            "    );" +
            "}";

    private static final String MAPPING_INCOMING_WITH_STATUS =
            "function mapToDittoProtocolMsg(\n" +
                    "    headers,\n" +
                    "    textPayload,\n" +
                    "    bytePayload,\n" +
                    "    contentType\n" +
                    ") {\n" +
                    "\n" +
                    "    // ###\n" +
                    "    // Insert your mapping logic here\n" +
                    "    let namespace = \"" + MAPPING_INCOMING_NAMESPACE + "\";\n" +
                    "    let name = \"" + MAPPING_INCOMING_NAME + "\";\n" +
                    "    let group = \"things\";\n" +
                    "    let channel = \"twin\";\n" +
                    "    let criterion = \"commands\";\n" +
                    "    let action = \"modify\";\n" +
                    "    let path = \"" + MAPPING_INCOMING_PATH + "\";\n" +
                    "    let dittoHeaders = {};\n" +
                    "    dittoHeaders[\"correlation-id\"] = headers[\"correlation-id\"];\n" +
                    "    let value = textPayload;\n" +
                    "    let status = 204;\n" +
                    "    // ###\n" +
                    "\n" +
                    "    return Ditto.buildDittoProtocolMsg(\n" +
                    "        namespace,\n" +
                    "        name,\n" +
                    "        group,\n" +
                    "        channel,\n" +
                    "        criterion,\n" +
                    "        action,\n" +
                    "        path,\n" +
                    "        dittoHeaders,\n" +
                    "        value,\n" +
                    "        status\n" +
                    "    );\n" +
                    "}";

    private static final String MAPPING_INCOMING_WITH_STATUS_AND_EXTRA =
            "function mapToDittoProtocolMsg(\n" +
                    "    headers,\n" +
                    "    textPayload,\n" +
                    "    bytePayload,\n" +
                    "    contentType\n" +
                    ") {\n" +
                    "\n" +
                    "    // ###\n" +
                    "    // Insert your mapping logic here\n" +
                    "    let namespace = \"" + MAPPING_INCOMING_NAMESPACE + "\";\n" +
                    "    let name = \"" + MAPPING_INCOMING_NAME + "\";\n" +
                    "    let group = \"things\";\n" +
                    "    let channel = \"twin\";\n" +
                    "    let criterion = \"commands\";\n" +
                    "    let action = \"modify\";\n" +
                    "    let path = \"" + MAPPING_INCOMING_PATH + "\";\n" +
                    "    let dittoHeaders = {};\n" +
                    "    dittoHeaders[\"correlation-id\"] = headers[\"correlation-id\"];\n" +
                    "    let value = textPayload;\n" +
                    "    let status = 204;\n" +
                    "    let extra = {};\n" +
                    "    extra.attributes = {};\n" +
                    "    extra.attributes.enriched = 'field';\n" +
                    "    // ###\n" +
                    "\n" +
                    "    return Ditto.buildDittoProtocolMsg(\n" +
                    "        namespace,\n" +
                    "        name,\n" +
                    "        group,\n" +
                    "        channel,\n" +
                    "        criterion,\n" +
                    "        action,\n" +
                    "        path,\n" +
                    "        dittoHeaders,\n" +
                    "        value,\n" +
                    "        status,\n" +
                    "        extra\n" +
                    "    );\n" +
                    "}";

    private static final String MAPPING_INCOMING_BINARY_BYTEBUFFER_JS =
            "function mapToDittoProtocolMsg(\n" +
                    "    headers,\n" +
                    "    textPayload,\n" +
                    "    bytePayload,\n" +
                    "    contentType\n" +
                    ") {\n" +
                    "\n" +
                    "    // ###\n" +
                    "    // Insert your mapping logic here\n" +
                    "    function intFromBytes(arrayBuffer){\n" +
                    "       let byteBuf = Ditto.asByteBuffer(arrayBuffer);\n" +
                    "       return parseInt(byteBuf.toHex(), 16);\n" +
                    "    };\n" +
                    "    let namespace = \"" + MAPPING_INCOMING_NAMESPACE + "\";\n" +
                    "    let name = \"" + MAPPING_INCOMING_NAME + "\";\n" +
                    "    let group = \"things\";\n" +
                    "    let channel = \"twin\";\n" +
                    "    let criterion = \"commands\";\n" +
                    "    let action = \"modify\";\n" +
                    "    let path = \"" + MAPPING_INCOMING_PATH + "\";\n" +
                    "    let dittoHeaders = {};\n" +
                    "    dittoHeaders[\"correlation-id\"] = headers[\"correlation-id\"];\n" +
                    "    let theBytes = intFromBytes(bytePayload);\n" +
                    "    let value = {\n" +
                    "       a: theBytes & 0b1111,\n" +
                    "       b: (theBytes >>> 4) & 0b1111,\n" +
                    "       c: 99\n" +
                    "    };\n" +
                    "    // ###\n" +
                    "\n" +
                    "    return Ditto.buildDittoProtocolMsg(\n" +
                    "        namespace,\n" +
                    "        name,\n" +
                    "        group,\n" +
                    "        channel,\n" +
                    "        criterion,\n" +
                    "        action,\n" +
                    "        path,\n" +
                    "        dittoHeaders,\n" +
                    "        value\n" +
                    "    );\n" +
                    "}";

    private static final String COMMON_PROTOBUF_MODEL = "    var proto = \"\\\n" +
            "    syntax = \\\"proto3\\\";\\\n" +
            "    \\\n" +
            "    message Header { \\\n" +
            "        string message_type = 1; \\\n" +
            "        int64 timestamp_ms = 2;\\\n" +
            "        string message_id = 3;\\\n" +
            "        string device_id = 4;\\\n" +
            "        string boot_id = 5;\\\n" +
            "    }\\\n" +
            "    message Image {\\\n" +
            "        int64 timestamp_ms = 1;\\\n" +
            "        string id = 2;\\\n" +
            "        string camera_identifier = 3;\\\n" +
            "    }\\\n" +
            "    \\\n" +
            "    message GenericMessage {\\\n" +
            "        Header header = 1;\\\n" +
            "    }\\\n" +
            "    \\\n" +
            "    enum ErrorCode {\\\n" +
            "        ERROR__NO_ERROR = 0;\\\n" +
            "        ERROR__FEATURE_NOT_AVAILABLE = 1;\\\n" +
            "        ERROR__FEATURE_TEMPORARILY_NOT_AVAILABLE = 2;\\\n" +
            "        ERROR__FEATURE_ALREADY_REQUESTED = 3;\\\n" +
            "        ERROR__FEATURE_NOT_AVAILABLE_DUE_IGNITION_STATE = 4;\\\n" +
            "        ERROR__OBJECTSTORE_UPLOAD_FAILED = 5;\\\n" +
            "    }\\\n" +
            "    \\\n" +
            "    message Status  {\\\n" +
            "        ErrorCode error_code = 1;\\\n" +
            "        string error_message = 2;\\\n" +
            "    }\\\n" +
            "    \\\n" +
            "    message SmokeEvent {\\\n" +
            "        Header header = 1;\\\n" +
            "        int64 smoke_start_timestamp_ms = 2;\\\n" +
            "        repeated Image images = 3;\\\n" +
            "        int32 duration_in_seconds = 4;\\\n" +
            "        double confidence = 5;\\\n" +
            "        double total_smoke = 6;\\\n" +
            "        double background_air_quality = 7;\\\n" +
            "        Status status = 8;\\\n" +
            "    }\\\n" +
            "    \\\n" +
            "    message SoftwareUpdateAction {\\\n" +
            "        string correlationId = 1;\\\n" +
            "        repeated SoftwareModuleAction softwareModules = 2;\\\n" +
            "        int32 weight = 3;\\\n" +
            "        map<string, string> metaData = 4;\\\n" +
            "        bool forced = 5;\\\n" +
            "    }\\\n" +
            "    \\\n" +
            "    message SoftwareModuleAction {\\\n" +
            "        SoftwareModuleId softwareModule = 1;\\\n" +
            "        repeated SoftwareArtifactAction artifacts = 2;\\\n" +
            "        map<string, string> metadata = 3;\\\n" +
            "    }\\\n" +
            "    \\\n" +
            "    message SoftwareModuleId {\\\n" +
            "        string name = 1;\\\n" +
            "        string version = 2;\\\n" +
            "    }\\\n" +
            "    \\\n" +
            "    message SoftwareArtifactAction {\\\n" +
            "        string filename = 1;\\\n" +
            "        map<string, Links> download = 2;\\\n" +
            "        map<string, string> checksums = 3;\\\n" +
            "    }\\\n" +
            "    \\\n" +
            "    message Links {\\\n" +
            "        string url = 1;\\\n" +
            "        string md5url = 2;\\\n" +
            "    }\\\n" +
            "    \";\n" +
            "    \n" +
            "    function toCamelCase(str) {\n" +
            "        return str.substring(0,1) + str.substring(1).replace(/_([a-z])(?=[a-z]|$)/g, function($0, $1) { return $1.toUpperCase(); });\n" +
            "    }\n" +
            "    \n" +
            "    function addAliasProperty(type, name, aliasName) {\n" +
            "        if (aliasName !== name)\n" +
            "            Object.defineProperty(type.ctor.prototype, aliasName, {\n" +
            "                get: function() { return this[name]; },\n" +
            "                set: function(value) { this[name] = value; }\n" +
            "            });\n" +
            "    }\n" +
            "    \n" +
            "    function addVirtualCamelcaseFields(type) {\n" +
            "        type.fieldsArray.forEach(function(field) {\n" +
            "            addAliasProperty(type, field.name, toCamelCase(field.name));\n" +
            "        });\n" +
            "        type.oneofsArray.forEach(function(oneof) {\n" +
            "            addAliasProperty(type, oneof.name, toCamelCase(oneof.name));\n" +
            "        });\n" +
            "        return type;\n" +
            "    }\n" +
            "    \n" +
            "    var protobuf = require(\"protobuf.min\");\n" +
            "    var root = protobuf.parse(proto, { keepCase: true }).root;\n";

    private static final String MAPPING_INCOMING_PROTOBUF_JS =
            "function mapToDittoProtocolMsg(\n" +
                    "    headers,\n" +
                    "    textPayload,\n" +
                    "    bytePayload,\n" +
                    "    contentType\n" +
                    ") {\n" +
                    "\n" +
                    "    // ###\n" +
                    "    // Insert your mapping logic here\n" +
                    COMMON_PROTOBUF_MODEL +
                    "    var SmokeEvent = addVirtualCamelcaseFields(root.lookup(\"SmokeEvent\"));\n" +
                    "    \n" +
                    "    var decodedSmokeEvent = SmokeEvent.decode(new Uint8Array(bytePayload));\n" +
                    "    \n" +
                    "    let namespace = \"" + MAPPING_INCOMING_NAMESPACE + "\";\n" +
                    "    let name = \"" + MAPPING_INCOMING_NAME + "\";\n" +
                    "    let group = \"things\";\n" +
                    "    let channel = \"twin\";\n" +
                    "    let criterion = \"commands\";\n" +
                    "    let action = \"modify\";\n" +
                    "    let path = \"" + MAPPING_INCOMING_PATH + "\";\n" +
                    "    let dittoHeaders = {};\n" +
                    "    dittoHeaders[\"correlation-id\"] = headers[\"correlation-id\"];\n" +
                    "    let value = decodedSmokeEvent;\n" +
                    "    // ###\n" +
                    "\n" +
                    "    return Ditto.buildDittoProtocolMsg(\n" +
                    "        namespace,\n" +
                    "        name,\n" +
                    "        group,\n" +
                    "        channel,\n" +
                    "        criterion,\n" +
                    "        action,\n" +
                    "        path,\n" +
                    "        dittoHeaders,\n" +
                    "        value\n" +
                    "    );\n" +
                    "}";



    private static final JsonValue MAPPING_INCOMING_PROTOBUF_PARSED = JsonFactory.readFrom("{\"header\":{\"message_type\":\"SmokeEvent\",\"timestamp_ms\":\"1595043218316\",\"message_id\":\"95516572-e737-4c90-a5cd-7448f0bcaf37\",\"device_id\":\"com.bosch.cm.ivs_IVS-INTEGRATION-TEST-DEVICE\",\"boot_id\":\"a4e376c3-a288-4db8-8a7b-4657dea5f515\"},\"smoke_start_timestamp_ms\":\"1591096889617\",\"images\":[{\"timestamp_ms\":\"1591251430839\",\"id\":\"39d342bc-93b7-4765-ace6-5ae833739431\",\"camera_identifier\":\"CAM-REAR-01\"}],\"duration_in_seconds\":20,\"confidence\":220,\"total_smoke\":125,\"background_air_quality\":10,\"status\":{}}");

    private static final ByteBuffer MAPPING_INCOMING_PROTOBUF_BYTES = ByteBuffer.wrap(
            Base64.getDecoder().decode("Co0BCgpTbW9rZUV2ZW50EIyH8P+1LhokOTU1MTY1NzItZTczNy00YzkwLWE1Y2QtNzQ0OGYwYmNhZjM3Iixjb20uYm9zY2guY20uaXZzX0lWUy1JTlRFR1JBVElPTi1URVNULURFVklDRSokYTRlMzc2YzMtYTI4OC00ZGI4LThhN2ItNDY1N2RlYTVmNTE1EJGij6anLho6CLfb5++nLhIkMzlkMzQyYmMtOTNiNy00NzY1LWFjZTYtNWFlODMzNzM5NDMxGgtDQU0tUkVBUi0wMSAUKQAAAAAAgGtAMQAAAAAAQF9AOQAAAAAAACRAQgA=")
    );

    private static final String MAPPING_OUTGOING_PROTOBUF_JS =
            "function mapFromDittoProtocolMsg(\n" +
                    "  namespace,\n" +
                    "  id,\n" +
                    "  group,\n" +
                    "  channel,\n" +
                    "  criterion,\n" +
                    "  action,\n" +
                    "  path,\n" +
                    "  dittoHeaders,\n" +
                    "  value,\n" +
                    "  status,\n" +
                    "  extra\n" +
                    ") {\n" +
                    "\n" +
                    "    // ###\n" +
                    "    // Insert your mapping logic here\n" +
                    COMMON_PROTOBUF_MODEL +
                    "    var SoftwareUpdateAction = addVirtualCamelcaseFields(root.lookup(\"SoftwareUpdateAction\"));\n" +
                    "    var swUpdateMessage = SoftwareUpdateAction.create(value);\n" +
                    "    var buf = SoftwareUpdateAction.encode(swUpdateMessage).finish();\n" +
                    "    \n" +
                    "    return Ditto.buildExternalMsg(\n" +
                    "      dittoHeaders,\n" +
                    "      null,\n" +
                    "      buf,\n" +
                    "      'application/vnd.google.protobuf'\n" +
                    "    );\n" +
                    "}";

    private final static String MAPPING_OUTGOING_PROTOBUF_VALUE = "{\n" +
            "    \"metaData\":{\n" +
            "    },\n" +
            "    \"softwareModules\":[\n" +
            "        {\n" +
            "            \"metaData\":{\n" +
            "            },\n" +
            "            \"softwareModule\":{\n" +
            "                \"name\":\"SlimScaleyFirmware\",\n" +
            "                \"version\":\"1.0\"\n" +
            "            },\n" +
            "            \"artifacts\":[\n" +
            "                {\n" +
            "                    \"checksums\":{\n" +
            "                        \"SHA256\":\"my-sha256-checksum\",\n" +
            "                        \"SHA1\":\"my-sha1-checksum\",\n" +
            "                        \"MD5\":\"my-md5-checksum\"\n" +
            "                    },\n" +
            "                    \"download\":{\n" +
            "                        \"HTTPS\":{\n" +
            "                            \"md5url\":\"https://some-host.com/foo/8e965e8651da8cbfe5f70e4254e21698145c7bc0?Expires=1607695047&Signature=EUzC1ENuxTQcTV0JK8nw0pOobVQPqsr5~gshwkbGOplosXHTYF0oj4WnRaB5kmW0ikoRoezpTebGpDV0qHhNew-APhn0onvrW0hdUITsstp9aDqr02dXyzX-JCPYNg7WWgzdvOcaDTbB2k6z4~Vy9bjH3LX9vGoqG-7QnfhaPfinSGGbixAdEXZsctC8SdriqdHuaGhQQcI96UuGIlephA2Wdu7XkpVmG8vtoI~fRFVeO4NEdboUwSmn9gQPy7dGhRzfh9FEYnUf3Mk60-4j3WrRK979nIF9nIWh-HWW4hVdsQC1kIXLiUWukx5~DNShFiDVArzvhQMbgRflOFEXPQ__&Key-Pair-Id=APKAJ7V55VK3Y2WFZOHQ\",\n" +
            "                            \"url\":\"https://some-host.com/foo/8e965e8651da8cbfe5f70e4254e21698145c7bc0?Expires=1607695047&Signature=EUzC1ENuxTQcTV0JK8nw0pOobVQPqsr5~gshwkbGOplosXHTYF0oj4WnRaB5kmW0ikoRoezpTebGpDV0qHhNew-APhn0onvrW0hdUITsstp9aDqr02dXyzX-JCPYNg7WWgzdvOcaDTbB2k6z4~Vy9bjH3LX9vGoqG-7QnfhaPfinSGGbixAdEXZsctC8SdriqdHuaGhQQcI96UuGIlephA2Wdu7XkpVmG8vtoI~fRFVeO4NEdboUwSmn9gQPy7dGhRzfh9FEYnUf3Mk60-4j3WrRK979nIF9nIWh-HWW4hVdsQC1kIXLiUWukx5~DNShFiDVArzvhQMbgRflOFEXPQ__&Key-Pair-Id=APKAJ7V55VK3Y2WFZOHQ\"\n" +
            "                        }\n" +
            "                    },\n" +
            "                    \"filename\":\"The_Mandalorian_season_2_poster_1603708332443.webp\",\n" +
            "                    \"size\":243298\n" +
            "                }\n" +
            "            ]\n" +
            "        }\n" +
            "    ],\n" +
            "    \"forced\":true,\n" +
            "    \"weight\":null,\n" +
            "    \"correlationId\":\"cafbe5dc-13ea-401a-b25f-923810be5cd8\"\n" +
            "}";

    private static final String MAPPING_INCOMING_DEFAULT = new BufferedReader(new InputStreamReader(
            JavaScriptMessageMapperRhinoTest.class.getResourceAsStream(JavaScriptMessageMapperRhino.INCOMING_SCRIPT)))
            .lines()
            .collect(Collectors.joining("\n"));

    private static final String MAPPING_OUTGOING_DEFAULT = new BufferedReader(new InputStreamReader(
            JavaScriptMessageMapperRhinoTest.class.getResourceAsStream(JavaScriptMessageMapperRhino.OUTGOING_SCRIPT)))
            .lines()
            .collect(Collectors.joining("\n"));


    private static MessageMapper javaScriptRhinoMapperNoop;
    private static MessageMapper javaScriptRhinoMapperPlain;
    private static MessageMapper javaScriptRhinoMapperPlainWithStatus;
    private static MessageMapper javaScriptRhinoMapperPlainWithStatusAndExtra;
    private static MessageMapper javaScriptRhinoMapperEmpty;
    private static MessageMapper javaScriptRhinoMapperBinary;
    private static MessageMapper javaScriptRhinoMapperChannelAsValue;
    private static MessageMapper javaScriptRhinoMapperDefault;
    private static MessageMapper javaScriptRhinoMapperBinaryWithByteBufferJs;
    private static MessageMapper javaScriptRhinoMapperWithProtobufJs;

    private static ActorSystem actorSystem;

    @BeforeClass
    public static void setup() {
        actorSystem = ActorSystem.create("Test", CONFIG);
        javaScriptRhinoMapperNoop = JavaScriptMessageMapperFactory.createJavaScriptMessageMapperRhino();
        javaScriptRhinoMapperNoop.configure(CONNECTION,
                CONNECTIVITY_CONFIG,
                JavaScriptMessageMapperFactory
                        .createJavaScriptMessageMapperConfigurationBuilder("noop", Collections.emptyMap())
                        .incomingScript("")
                        .outgoingScript("")
                        .build(),
                actorSystem
        );

        javaScriptRhinoMapperPlain = JavaScriptMessageMapperFactory.createJavaScriptMessageMapperRhino();
        javaScriptRhinoMapperPlain.configure(CONNECTION,
                CONNECTIVITY_CONFIG,
                JavaScriptMessageMapperFactory
                        .createJavaScriptMessageMapperConfigurationBuilder("plain", Collections.emptyMap())
                        .incomingScript(MAPPING_INCOMING_PLAIN)
                        .outgoingScript(MAPPING_OUTGOING_PLAIN)
                        .build(),
                actorSystem
        );

        javaScriptRhinoMapperPlainWithStatus = JavaScriptMessageMapperFactory.createJavaScriptMessageMapperRhino();
        javaScriptRhinoMapperPlainWithStatus.configure(CONNECTION,
                CONNECTIVITY_CONFIG,
                JavaScriptMessageMapperFactory
                        .createJavaScriptMessageMapperConfigurationBuilder("plainStatus", Collections.emptyMap())
                        .incomingScript(MAPPING_INCOMING_WITH_STATUS)
                        .outgoingScript(MAPPING_OUTGOING_PLAIN)
                        .build(),
                actorSystem
        );

        javaScriptRhinoMapperPlainWithStatusAndExtra =
                JavaScriptMessageMapperFactory.createJavaScriptMessageMapperRhino();
        javaScriptRhinoMapperPlainWithStatusAndExtra.configure(CONNECTION,
                CONNECTIVITY_CONFIG,
                JavaScriptMessageMapperFactory
                        .createJavaScriptMessageMapperConfigurationBuilder("plainStatus", Collections.emptyMap())
                        .incomingScript(MAPPING_INCOMING_WITH_STATUS_AND_EXTRA)
                        .outgoingScript(MAPPING_OUTGOING_PLAIN)
                        .build(),
                actorSystem
        );

        javaScriptRhinoMapperEmpty = JavaScriptMessageMapperFactory.createJavaScriptMessageMapperRhino();
        javaScriptRhinoMapperEmpty.configure(CONNECTION,
                CONNECTIVITY_CONFIG,
                JavaScriptMessageMapperFactory
                        .createJavaScriptMessageMapperConfigurationBuilder("empty", Collections.emptyMap())
                        .incomingScript(MAPPING_INCOMING_EMPTY)
                        .outgoingScript(MAPPING_OUTGOING_EMPTY)
                        .build(),
                actorSystem
        );

        javaScriptRhinoMapperBinary = JavaScriptMessageMapperFactory.createJavaScriptMessageMapperRhino();
        javaScriptRhinoMapperBinary.configure(CONNECTION,
                CONNECTIVITY_CONFIG,
                JavaScriptMessageMapperFactory
                        .createJavaScriptMessageMapperConfigurationBuilder("binary", Collections.emptyMap())
                        .incomingScript(MAPPING_INCOMING_BINARY)
                        .outgoingScript(MAPPING_OUTGOING_BINARY)
                        .build(),
                actorSystem
        );

        javaScriptRhinoMapperChannelAsValue = JavaScriptMessageMapperFactory.createJavaScriptMessageMapperRhino();
        javaScriptRhinoMapperChannelAsValue.configure(CONNECTION,
                CONNECTIVITY_CONFIG,
                JavaScriptMessageMapperFactory
                        .createJavaScriptMessageMapperConfigurationBuilder("channelAsValue", Collections.emptyMap())
                        .incomingScript(MAPPING_INCOMING_BINARY)
                        .outgoingScript(MAPPING_OUTGOING_CHANNEL_AS_VALUE)
                        .build(),
                actorSystem
        );

        javaScriptRhinoMapperDefault = JavaScriptMessageMapperFactory.createJavaScriptMessageMapperRhino();
        javaScriptRhinoMapperDefault.configure(CONNECTION,
                CONNECTIVITY_CONFIG,
                JavaScriptMessageMapperFactory
                        .createJavaScriptMessageMapperConfigurationBuilder("default", Collections.emptyMap())
                        .incomingScript(MAPPING_INCOMING_DEFAULT)
                        .outgoingScript(MAPPING_OUTGOING_DEFAULT)
                        .build(),
                actorSystem
        );

        javaScriptRhinoMapperBinaryWithByteBufferJs = JavaScriptMessageMapperFactory.createJavaScriptMessageMapperRhino();
        javaScriptRhinoMapperBinaryWithByteBufferJs.configure(CONNECTION_CONTEXT,
                JavaScriptMessageMapperFactory
                        .createJavaScriptMessageMapperConfigurationBuilder("binaryWithByteBufferJS", Collections.emptyMap())
                        .incomingScript(MAPPING_INCOMING_BINARY_BYTEBUFFER_JS)
                        .loadBytebufferJS(true)
                        .build()
        );

        javaScriptRhinoMapperWithProtobufJs = JavaScriptMessageMapperFactory.createJavaScriptMessageMapperRhino();
        javaScriptRhinoMapperWithProtobufJs.configure(CONNECTION_CONTEXT,
                JavaScriptMessageMapperFactory
                        .createJavaScriptMessageMapperConfigurationBuilder("withProtobufJS", Collections.emptyMap())
                        .incomingScript(MAPPING_INCOMING_PROTOBUF_JS)
                        .outgoingScript(MAPPING_OUTGOING_PROTOBUF_JS)
                        .build()
        );
    }

    @AfterClass
    public static void tearDown() {
        if (actorSystem != null) {
            actorSystem.terminate();
            actorSystem = null;
        }
    }

    @Test
    public void testNoopJavascriptIncomingMapping() {
        final String correlationId = UUID.randomUUID().toString();
        final Map<String, String> headers = new HashMap<>();
        headers.put(HEADER_CORRELATION_ID, correlationId);
        headers.put(ExternalMessage.CONTENT_TYPE_HEADER, DittoConstants.DITTO_PROTOCOL_CONTENT_TYPE);

        final ModifyAttribute modifyAttribute =
                ModifyAttribute.of(ThingId.of(MAPPING_INCOMING_NAMESPACE, MAPPING_INCOMING_NAME),
                        JsonPointer.of("foo"),
                        JsonValue.of(MAPPING_INCOMING_PAYLOAD_STRING),
                        DittoHeaders.newBuilder()
                                .correlationId(correlationId)
                                .schemaVersion(JsonSchemaVersion.V_2)
                                .build());
        final Adaptable inputAdaptable = DittoProtocolAdapter.newInstance().toAdaptable(modifyAttribute);
        final JsonifiableAdaptable jsonifiableInputAdaptable =
                ProtocolFactory.wrapAsJsonifiableAdaptable(inputAdaptable);
        final ExternalMessage message = ExternalMessageFactory.newExternalMessageBuilder(headers)
                .withText(jsonifiableInputAdaptable.toJsonString())
                .build();

        final long startTs = System.nanoTime();
        final List<Adaptable> adaptables = javaScriptRhinoMapperNoop.map(message);
        final Adaptable mappedAdaptable = adaptables.get(0);
        System.out.println(mappedAdaptable);
        System.out.println(
                "testNoopJavascriptIncomingMapping Duration: " + (System.nanoTime() - startTs) / 1000000.0 + "ms");

        assertThat(mappedAdaptable).isEqualTo(jsonifiableInputAdaptable);
    }

    @Test
    public void testDefaultJavascriptIncomingMappingForDittoProtocol() {
        final String correlationId = UUID.randomUUID().toString();
        final Map<String, String> headers = new HashMap<>();
        headers.put(HEADER_CORRELATION_ID, correlationId);
        headers.put(ExternalMessage.CONTENT_TYPE_HEADER, DittoConstants.DITTO_PROTOCOL_CONTENT_TYPE);

        final ModifyAttribute modifyAttribute =
                ModifyAttribute.of(ThingId.of(MAPPING_INCOMING_NAMESPACE, MAPPING_INCOMING_NAME),
                        JsonPointer.of("foo"),
                        JsonValue.of(MAPPING_INCOMING_PAYLOAD_STRING),
                        DittoHeaders.newBuilder()
                                .correlationId(correlationId)
                                .schemaVersion(JsonSchemaVersion.V_2)
                                .build());
        final Adaptable inputAdaptable = DittoProtocolAdapter.newInstance().toAdaptable(modifyAttribute);
        final JsonifiableAdaptable jsonifiableInputAdaptable =
                ProtocolFactory.wrapAsJsonifiableAdaptable(inputAdaptable);
        final ExternalMessage message = ExternalMessageFactory.newExternalMessageBuilder(headers)
                .withText(jsonifiableInputAdaptable.toJsonString())
                .build();

        final long startTs = System.nanoTime();
        final List<Adaptable> adaptables = javaScriptRhinoMapperNoop.map(message);
        final Adaptable mappedAdaptable = adaptables.get(0);
        System.out.println(mappedAdaptable);
        System.out.println(
                "testDefaultJavascriptIncomingMappingForDittoProtocol Duration: " +
                        (System.nanoTime() - startTs) / 1000000.0 + "ms");

        assertThat(mappedAdaptable).isEqualTo(jsonifiableInputAdaptable);
    }

    @Test
    public void testDefaultJavascriptIncomingMappingForByteDittoProtocol() {
        final String correlationId = UUID.randomUUID().toString();
        final Map<String, String> headers = new HashMap<>();
        headers.put(HEADER_CORRELATION_ID, correlationId);
        headers.put(ExternalMessage.CONTENT_TYPE_HEADER, DittoConstants.DITTO_PROTOCOL_CONTENT_TYPE);

        final ModifyAttribute modifyAttribute =
                ModifyAttribute.of(ThingId.of(MAPPING_INCOMING_NAMESPACE, MAPPING_INCOMING_NAME),
                        JsonPointer.of("foo"),
                        JsonValue.of(MAPPING_INCOMING_PAYLOAD_STRING),
                        DittoHeaders.newBuilder()
                                .correlationId(correlationId)
                                .schemaVersion(JsonSchemaVersion.V_2)
                                .build());
        final Adaptable inputAdaptable = DittoProtocolAdapter.newInstance().toAdaptable(modifyAttribute);
        final JsonifiableAdaptable jsonifiableInputAdaptable =
                ProtocolFactory.wrapAsJsonifiableAdaptable(inputAdaptable);
        final ByteBuffer bytes =
                ByteBuffer.wrap(jsonifiableInputAdaptable.toJsonString().getBytes(StandardCharsets.UTF_8));
        final ExternalMessage message = ExternalMessageFactory.newExternalMessageBuilder(headers)
                .withBytes(bytes)
                .build();

        final long startTs = System.nanoTime();
        final List<Adaptable> adaptables = javaScriptRhinoMapperNoop.map(message);
        final Adaptable mappedAdaptable = adaptables.get(0);
        System.out.println(mappedAdaptable);
        System.out.println(
                "testDefaultJavascriptIncomingMappingForByteDittoProtocol Duration: " +
                        (System.nanoTime() - startTs) / 1000000.0 + "ms");

        assertThat(mappedAdaptable).isEqualTo(jsonifiableInputAdaptable);
    }

    @Test
    public void testNoopJavascriptOutgoingMapping() {
        final ThingId thingId = ThingId.of("org.eclipse.ditto:foo-bar-plain");
        final String correlationId = UUID.randomUUID().toString();
        final Thing newThing = Thing.newBuilder()
                .setId(thingId)
                .setAttributes(Attributes.newBuilder().set("foo", "bar").build())
                .build();
        final CreateThing createThing =
                CreateThing.of(newThing, null,
                        DittoHeaders.newBuilder().correlationId(correlationId).putHeader("subject",
                                "{{topic:action-subject}}").build());
        final Adaptable inputAdaptable = DittoProtocolAdapter.newInstance().toAdaptable(createThing);
        final JsonifiableAdaptable jsonifiableInputAdaptable =
                ProtocolFactory.wrapAsJsonifiableAdaptable(inputAdaptable);

        final long startTs = System.nanoTime();

        final List<ExternalMessage> rawMessageOpt = javaScriptRhinoMapperNoop.map(inputAdaptable);
        final ExternalMessage rawMessage = rawMessageOpt.get(0);

        System.out.println(rawMessage.getHeaders());

        System.out.println(rawMessage);
        System.out.println(
                "testNoopJavascriptOutgoingMapping Duration: " + (System.nanoTime() - startTs) / 1000000.0 + "ms");

        assertThat(rawMessage.findContentType()).contains(DittoConstants.DITTO_PROTOCOL_CONTENT_TYPE);
        assertThat(rawMessage.findHeader(HEADER_CORRELATION_ID)).contains(correlationId);
        assertThat(rawMessage.isTextMessage()).isTrue();
        final String textPayload = rawMessage.getTextPayload().get();
        DittoJsonAssertions.assertThat(JsonFactory.readFrom(textPayload).asObject())
                .isEqualToIgnoringFieldDefinitions(jsonifiableInputAdaptable.toJson());
    }

    @Test
    public void testDefaultJavascriptOutgoingMapping() {
        final ThingId thingId = ThingId.of("org.eclipse.ditto:foo-bar-plain");
        final String correlationId = UUID.randomUUID().toString();
        final Thing newThing = Thing.newBuilder()
                .setId(thingId)
                .setAttributes(Attributes.newBuilder().set("foo", "bar").build())
                .build();
        final CreateThing createThing =
                CreateThing.of(newThing, null,
                        DittoHeaders.newBuilder().correlationId(correlationId).putHeader("subject",
                                "{{topic:action-subject}}").build());


        System.out.println("HEADERS: " + ProtocolFactory.newHeadersWithJsonContentType(createThing.getDittoHeaders()));

        System.out.println("CREATE THING :" + createThing);

        final Adaptable inputAdaptable = DittoProtocolAdapter.newInstance().toAdaptable(createThing);
        final JsonifiableAdaptable jsonifiableInputAdaptable =
                ProtocolFactory.wrapAsJsonifiableAdaptable(inputAdaptable);

        final long startTs = System.nanoTime();

        System.out.println("ADAPTABLE: " + jsonifiableInputAdaptable);
        System.out.println("ADAPTABLE TO JSON: " + jsonifiableInputAdaptable.toJsonString());

        final List<ExternalMessage> rawMessageOpt = javaScriptRhinoMapperDefault.map(inputAdaptable);
        final ExternalMessage rawMessage = rawMessageOpt.get(0);

        System.out.println(rawMessage.getHeaders());

        System.out.println(rawMessage);
        System.out.println(
                "testNoopJavascriptOutgoingMapping Duration: " + (System.nanoTime() - startTs) / 1000000.0 + "ms");

        assertThat(rawMessage.findContentType()).contains(DittoConstants.DITTO_PROTOCOL_CONTENT_TYPE);
        assertThat(rawMessage.findHeader(HEADER_CORRELATION_ID)).contains(correlationId);
        assertThat(rawMessage.isTextMessage()).isTrue();
        final String textPayload = rawMessage.getTextPayload().get();
        DittoJsonAssertions.assertThat(JsonFactory.readFrom(textPayload).asObject())
                .isEqualToIgnoringFieldDefinitions(jsonifiableInputAdaptable.toJson());
    }

    @Test
    public void testDefaultJavascriptOutgoingMappingWithStatus() {
        final ThingId thingId = ThingId.of("org.eclipse.ditto:foo-bar-plain");
        final String correlationId = UUID.randomUUID().toString();
        final Thing newThing = Thing.newBuilder()
                .setId(thingId)
                .setAttributes(Attributes.newBuilder().set("foo", "bar").build())
                .build();
        final CreateThingResponse createThingResponse = CreateThingResponse.of(newThing, DittoHeaders.newBuilder()
                .correlationId(correlationId)
                .putHeader("subject", "{{topic:action-subject}}")
                .build());


        System.out.println(
                "HEADERS: " + ProtocolFactory.newHeadersWithJsonContentType(createThingResponse.getDittoHeaders()));

        System.out.println("CREATE THING RESPONSE :" + createThingResponse);

        final Adaptable adaptable = DittoProtocolAdapter.newInstance().toAdaptable(createThingResponse);
        final JsonifiableAdaptable jsonifiableAdaptable = ProtocolFactory.wrapAsJsonifiableAdaptable(adaptable);

        final long startTs = System.nanoTime();

        System.out.println("ADAPTABLE: " + jsonifiableAdaptable);
        System.out.println("ADAPTABLE TO JSON: " + jsonifiableAdaptable.toJsonString());

        final List<ExternalMessage> rawMessageOpt = javaScriptRhinoMapperDefault.map(adaptable);
        final ExternalMessage rawMessage = rawMessageOpt.get(0);

        System.out.println(rawMessage.getHeaders());

        System.out.println(rawMessage);
        System.out.println("testDefaultJavascriptOutgoingMappingWithStatus Duration: " +
                (System.nanoTime() - startTs) / 1000000.0 + "ms");

        assertThat(rawMessage.findContentType()).contains(DittoConstants.DITTO_PROTOCOL_CONTENT_TYPE);
        assertThat(rawMessage.findHeader(HEADER_CORRELATION_ID)).contains(correlationId);
        assertThat(rawMessage.isTextMessage()).isTrue();
        final String textPayload = rawMessage.getTextPayload().get();
        final JsonObject jsonPayload = JsonFactory.readFrom(textPayload).asObject();
        DittoJsonAssertions.assertThat(jsonPayload).isEqualToIgnoringFieldDefinitions(jsonifiableAdaptable.toJson());
    }

    @Test
    public void testDefaultJavascriptOutgoingMappingForPolicyAnnouncements() {
        final PolicyId policyId = PolicyId.of("org.eclipse.ditto:foo-bar-policy");
        final String correlationId = UUID.randomUUID().toString();
        final SubjectDeletionAnnouncement announcement =
                SubjectDeletionAnnouncement.of(policyId, Instant.now(), List.of(),
                        DittoHeaders.newBuilder().correlationId(correlationId).build());
        final Adaptable adaptable = DittoProtocolAdapter.newInstance().toAdaptable(announcement);
        final JsonifiableAdaptable jsonifiableAdaptable = ProtocolFactory.wrapAsJsonifiableAdaptable(adaptable);

        final long startTs = System.nanoTime();
        assertThat(javaScriptRhinoMapperDefault.map(adaptable)).allSatisfy(rawMessage -> {
            System.out.println(rawMessage);

            System.out.println(
                    "testDefaultJavascriptOutgoingMappingForPolicyAnnouncements Duration: " +
                            (System.nanoTime() - startTs) / 1_000_000.0 +
                            "ms");

            assertThat(rawMessage.findContentType()).contains(DittoConstants.DITTO_PROTOCOL_CONTENT_TYPE);
            assertThat(rawMessage.findHeader(HEADER_CORRELATION_ID)).contains(correlationId);
            assertThat(rawMessage.isTextMessage()).isTrue();
            final String textPayload = rawMessage.getTextPayload().get();
            final JsonObject jsonPayload = JsonFactory.readFrom(textPayload).asObject();
            DittoJsonAssertions.assertThat(jsonPayload)
                    .isEqualToIgnoringFieldDefinitions(jsonifiableAdaptable.toJson());
        });
    }

    @Test
    public void testDefaultJavascriptOutgoingMappingForConnectionAnnouncements() {
        final ConnectionId connectionId = ConnectionId.of("foo-bar-connection");
        final String correlationId = UUID.randomUUID().toString();
        final ConnectionOpenedAnnouncement announcement =
                ConnectionOpenedAnnouncement.of(connectionId, Instant.now(),
                        DittoHeaders.newBuilder().correlationId(correlationId).build());
        final Adaptable adaptable = DittoProtocolAdapter.newInstance().toAdaptable(announcement);
        final JsonifiableAdaptable jsonifiableAdaptable = ProtocolFactory.wrapAsJsonifiableAdaptable(adaptable);

        final long startTs = System.nanoTime();
        assertThat(javaScriptRhinoMapperDefault.map(adaptable)).allSatisfy(rawMessage -> {
            System.out.println(rawMessage);

            System.out.println(
                    "testDefaultJavascriptOutgoingMappingForConnectionAnnouncements Duration: " +
                            (System.nanoTime() - startTs) / 1_000_000.0 +
                            "ms");

            assertThat(rawMessage.findContentType()).contains(DittoConstants.DITTO_PROTOCOL_CONTENT_TYPE);
            assertThat(rawMessage.findHeader(HEADER_CORRELATION_ID)).contains(correlationId);
            assertThat(rawMessage.isTextMessage()).isTrue();
            final String textPayload = rawMessage.getTextPayload().get();
            final JsonObject jsonPayload = JsonFactory.readFrom(textPayload).asObject();
            DittoJsonAssertions.assertThat(jsonPayload)
                    .isEqualToIgnoringFieldDefinitions(jsonifiableAdaptable.toJson());
        });
    }

    @Test
    public void testPlainJavascriptIncomingMapping() {
        final String correlationId = UUID.randomUUID().toString();
        final Map<String, String> headers = new HashMap<>();
        headers.put(HEADER_CORRELATION_ID, correlationId);
        headers.put(ExternalMessage.CONTENT_TYPE_HEADER, CONTENT_TYPE_PLAIN);
        final ExternalMessage message = ExternalMessageFactory.newExternalMessageBuilder(headers)
                .withText(MAPPING_INCOMING_PAYLOAD_STRING)
                .build();


        final long startTs = System.nanoTime();
        final List<Adaptable> adaptables = javaScriptRhinoMapperPlain.map(message);
        final Adaptable adaptable = adaptables.get(0);
        System.out.println(adaptable);
        System.out.println(
                "testPlainJavascriptIncomingMapping Duration: " + (System.nanoTime() - startTs) / 1000000.0 + "ms");

        assertThat(adaptable.getTopicPath().getChannel()).isEqualTo(TopicPath.Channel.TWIN);
        assertThat(adaptable.getTopicPath().getCriterion()).isEqualTo(TopicPath.Criterion.COMMANDS);
        assertThat(adaptable.getTopicPath().getAction()).contains(TopicPath.Action.MODIFY);
        assertThat(adaptable.getTopicPath().getNamespace()).isEqualTo(MAPPING_INCOMING_NAMESPACE);
        assertThat(adaptable.getTopicPath().getEntityName()).isEqualTo(MAPPING_INCOMING_NAME);
        assertThat(adaptable.getPayload().getPath().toString()).isEqualTo(MAPPING_INCOMING_PATH);
        assertThat(adaptable.getPayload().getValue()).contains(JsonValue.of(MAPPING_INCOMING_PAYLOAD_STRING));
    }

    @Test
    public void testPlainJavascriptIncomingMappingWithStatus() {
        final String correlationId = UUID.randomUUID().toString();
        final Map<String, String> headers = new HashMap<>();
        headers.put(HEADER_CORRELATION_ID, correlationId);
        headers.put(ExternalMessage.CONTENT_TYPE_HEADER, CONTENT_TYPE_PLAIN);
        final ThingId thingId = ThingId.of("org.eclipse.ditto:foo-bar-plain");
        final ModifyThingResponse modifyThingResponse = ModifyThingResponse.modified(thingId, DittoHeaders.newBuilder()
                .correlationId(correlationId)
                .putHeader("subject", "{{topic:action-subject}}")
                .build());
        final ExternalMessage message = ExternalMessageFactory.newExternalMessageBuilder(headers)
                .withText(modifyThingResponse.toJsonString())
                .build();


        final long startTs = System.nanoTime();
        final List<Adaptable> adaptables = javaScriptRhinoMapperPlainWithStatus.map(message);
        final Adaptable adaptable = adaptables.get(0);
        System.out.println(adaptable);
        System.out.println(
                "testPlainJavascriptIncomingMapping Duration: " + (System.nanoTime() - startTs) / 1000000.0 + "ms");

        assertThat(adaptable.getTopicPath().getChannel()).isEqualTo(TopicPath.Channel.TWIN);
        assertThat(adaptable.getTopicPath().getCriterion()).isEqualTo(TopicPath.Criterion.COMMANDS);
        assertThat(adaptable.getTopicPath().getAction()).contains(TopicPath.Action.MODIFY);
        assertThat(adaptable.getTopicPath().getNamespace()).isEqualTo(MAPPING_INCOMING_NAMESPACE);
        assertThat(adaptable.getTopicPath().getEntityName()).isEqualTo(MAPPING_INCOMING_NAME);
        assertThat(adaptable.getPayload().getPath().toString()).isEqualTo(MAPPING_INCOMING_PATH);
        assertThat(adaptable.getPayload().getValue()).map(JsonValue::asString)
                .contains(modifyThingResponse.toJsonString());
        assertThat(adaptable.getPayload().getHttpStatus()).contains(HttpStatus.NO_CONTENT);
    }

    @Test
    public void testPlainJavascriptIncomingMappingWithStatusAndExtra() {
        final String correlationId = UUID.randomUUID().toString();
        final Map<String, String> headers = new HashMap<>();
        headers.put(HEADER_CORRELATION_ID, correlationId);
        headers.put(ExternalMessage.CONTENT_TYPE_HEADER, CONTENT_TYPE_PLAIN);
        final ThingId thingId = ThingId.of("org.eclipse.ditto:foo-bar-plain");
        final ModifyThingResponse modifyThingResponse = ModifyThingResponse.modified(thingId, DittoHeaders.newBuilder()
                .correlationId(correlationId)
                .putHeader("subject", "{{topic:action-subject}}")
                .build());
        final ExternalMessage message = ExternalMessageFactory.newExternalMessageBuilder(headers)
                .withText(modifyThingResponse.toJsonString())
                .build();

        final long startTs = System.nanoTime();
        final List<Adaptable> adaptables = javaScriptRhinoMapperPlainWithStatusAndExtra.map(message);
        final Adaptable adaptable = adaptables.get(0);
        System.out.println(adaptable);
        System.out.println(
                "testPlainJavascriptIncomingMapping Duration: " + (System.nanoTime() - startTs) / 1000000.0 + "ms");

        try (final AutoCloseableSoftAssertions softly = new AutoCloseableSoftAssertions()) {
            softly.assertThat(adaptable.getTopicPath()).satisfies(topicPath -> {
                softly.assertThat(topicPath.getChannel()).isEqualTo(TopicPath.Channel.TWIN);
                softly.assertThat(topicPath.getCriterion()).isEqualTo(TopicPath.Criterion.COMMANDS);
                softly.assertThat(topicPath.getAction()).contains(TopicPath.Action.MODIFY);
                softly.assertThat(topicPath.getNamespace()).isEqualTo(MAPPING_INCOMING_NAMESPACE);
                softly.assertThat(topicPath.getEntityName()).isEqualTo(MAPPING_INCOMING_NAME);
            });
            softly.assertThat(adaptable.getPayload()).satisfies(payload -> {
                softly.assertThat(payload.getPath().toString()).isEqualTo(MAPPING_INCOMING_PATH);
                softly.assertThat(payload.getValue()).map(JsonValue::asString)
                        .contains(modifyThingResponse.toJsonString());
                softly.assertThat(payload.getHttpStatus()).contains(HttpStatus.NO_CONTENT);
                softly.assertThat(payload.getExtra()).contains(JsonObject.newBuilder()
                        .set("attributes", JsonObject.newBuilder().set("enriched", "field").build())
                        .build());
            });
        }
    }

    @Test
    public void testPlainJavascriptOutgoingMapping() {
        final ThingId thingId = ThingId.of("org.eclipse.ditto:foo-bar-plain");
        final String correlationId = UUID.randomUUID().toString();
        final Thing newThing = Thing.newBuilder()
                .setId(thingId)
                .setAttributes(Attributes.newBuilder().set("foo", "bar").build())
                .build();
        final CreateThing createThing =
                CreateThing.of(newThing, null, DittoHeaders.newBuilder().correlationId(correlationId).build());
        final Adaptable adaptable = DittoProtocolAdapter.newInstance().toAdaptable(createThing);

        final long startTs = System.nanoTime();
        assertThat(javaScriptRhinoMapperPlain.map(adaptable)).allSatisfy(rawMessage -> {
            System.out.println(rawMessage);

            System.out.println(
                    "testPlainJavascriptOutgoingMapping Duration: " + (System.nanoTime() - startTs) / 1_000_000.0 +
                            "ms");

            assertThat(rawMessage.findContentType()).contains(CONTENT_TYPE_PLAIN);
            assertThat(rawMessage.findHeader(HEADER_CORRELATION_ID)).contains(correlationId);
            assertThat(rawMessage.isTextMessage()).isTrue();
            assertThat(rawMessage.getTextPayload()).contains("Thing ID was: " + thingId);
        });
    }

    @Test
    public void testEmptyJavascriptIncomingMapping() {
        final String correlationId = UUID.randomUUID().toString();
        final Map<String, String> headers = new HashMap<>();
        headers.put(HEADER_CORRELATION_ID, correlationId);
        headers.put(ExternalMessage.CONTENT_TYPE_HEADER, CONTENT_TYPE_PLAIN);
        final ExternalMessage message = ExternalMessageFactory.newExternalMessageBuilder(headers).build();

        final long startTs = System.nanoTime();
        final List<Adaptable> adaptables = javaScriptRhinoMapperEmpty.map(message);
        System.out.println(
                "testEmptyJavascriptIncomingMapping Duration: " + (System.nanoTime() - startTs) / 1_000_000.0 + "ms");

        assertThat(adaptables).isEmpty();
    }

    @Test
    public void testEmptyJavascriptOutgoingMapping() {
        final ThingId thingId = ThingId.of("org.eclipse.ditto:foo-bar-empty");
        final String correlationId = UUID.randomUUID().toString();
        final Thing newThing = Thing.newBuilder()
                .setId(thingId)
                .setAttributes(Attributes.newBuilder().set("foo", "bar").build())
                .build();
        final CreateThing createThing =
                CreateThing.of(newThing, null, DittoHeaders.newBuilder().correlationId(correlationId).build());
        final Adaptable adaptable = DittoProtocolAdapter.newInstance().toAdaptable(createThing);

        final long startTs = System.nanoTime();

        final List<ExternalMessage> rawMessageOpt = javaScriptRhinoMapperEmpty.map(adaptable);
        System.out.println(
                "testEmptyJavascriptOutgoingMapping Duration: " + (System.nanoTime() - startTs) / 1_000_000.0 + "ms");

        assertThat(rawMessageOpt).isEmpty();
    }

    @Test
    public void testBinaryJavascriptIncomingMapping() {
        final String correlationId = UUID.randomUUID().toString();
        final Map<String, String> headers = new HashMap<>();
        headers.put(HEADER_CORRELATION_ID, correlationId);
        headers.put(ExternalMessage.CONTENT_TYPE_HEADER, CONTENT_TYPE_BINARY);
        final ExternalMessage message = ExternalMessageFactory.newExternalMessageBuilder(headers)
                .withBytes(MAPPING_INCOMING_PAYLOAD_BYTES)
                .build();

        final long startTs = System.nanoTime();
        assertThat(javaScriptRhinoMapperBinary.map(message)).allSatisfy(adaptable -> {
            System.out.println(adaptable);

            System.out.println(
                    "testBinaryJavascriptIncomingMapping Duration: " + (System.nanoTime() - startTs) / 1_000_000.0 +
                            "ms");

            assertThat(adaptable.getTopicPath()).satisfies(topicPath -> {
                assertThat(topicPath.getChannel()).isEqualTo(TopicPath.Channel.TWIN);
                assertThat(topicPath.getCriterion()).isEqualTo(TopicPath.Criterion.COMMANDS);
                assertThat(topicPath.getAction()).contains(TopicPath.Action.MODIFY);
                assertThat(topicPath.getNamespace()).isEqualTo(MAPPING_INCOMING_NAMESPACE);
                assertThat(topicPath.getEntityName()).isEqualTo(MAPPING_INCOMING_NAME);
            });
            assertThat(adaptable.getPayload()).satisfies(payload -> {
                assertThat(payload.getPath().toString()).isEqualTo(MAPPING_INCOMING_PATH);
                assertThat(payload.getValue()).contains(JsonValue.of(MAPPING_INCOMING_PAYLOAD_STRING));
            });
        });
    }

    @Test
    public void testBinaryJavascriptOutgoingMapping() {
        final ThingId thingId = ThingId.of("org.eclipse.ditto:foo-bar-binary");
        final String correlationId = UUID.randomUUID().toString();
        final Thing newThing = Thing.newBuilder()
                .setId(thingId)
                .setAttributes(Attributes.newBuilder().set("foo", "bar").build())
                .build();
        final CreateThing createThing =
                CreateThing.of(newThing, null, DittoHeaders.newBuilder().correlationId(correlationId).build());
        final Adaptable adaptable = DittoProtocolAdapter.newInstance().toAdaptable(createThing);

        final long startTs = System.nanoTime();
        assertThat(javaScriptRhinoMapperBinary.map(adaptable)).allSatisfy(rawMessage -> {
            System.out.println(rawMessage);

            System.out.println(
                    "testBinaryJavascriptOutgoingMapping Duration: " + (System.nanoTime() - startTs) / 1_000_000.0 +
                            "ms");

            assertThat(rawMessage.findContentType()).contains(CONTENT_TYPE_BINARY);
            assertThat(rawMessage.findHeader(HEADER_CORRELATION_ID)).contains(correlationId);
            assertThat(rawMessage.isTextMessage()).isFalse();
            assertThat(rawMessage.isBytesMessage()).isTrue();
            assertThat(rawMessage.getTextPayload()).isEmpty();
            assertThat(rawMessage.getBytePayload()).map(JavaScriptMessageMapperRhinoTest::byteBuffer2String)
                    .contains(thingId.toString());
        });
    }

    @Nullable
    private static String byteBuffer2String(@Nullable final ByteBuffer buf) {
        if (buf == null) {
            return null;
        }

        final byte[] bytes;
        if (buf.hasArray()) {
            bytes = buf.array();
        } else {
            buf.rewind();
            bytes = new byte[buf.remaining()];
        }
        return new String(bytes, StandardCharsets.UTF_8);
    }

    @Test
    public void testCorrectChannelForPolicyAnnouncementsJavascriptOutgoingMapping() {
        final PolicyId policyId = PolicyId.of("org.eclipse.ditto:foo-bar-policy");
        final String correlationId = UUID.randomUUID().toString();
        final SubjectDeletionAnnouncement announcement =
                SubjectDeletionAnnouncement.of(policyId, Instant.now(), List.of(),
                        DittoHeaders.newBuilder().correlationId(correlationId).build());
        final Adaptable adaptable = DittoProtocolAdapter.newInstance().toAdaptable(announcement);

        final long startTs = System.nanoTime();
        assertThat(javaScriptRhinoMapperChannelAsValue.map(adaptable)).allSatisfy(rawMessage -> {
            System.out.println(rawMessage);

            System.out.println(
                    "testCorrectChannelForPolicyAnnouncementsJavascriptOutgoingMapping Duration: " +
                            (System.nanoTime() - startTs) / 1_000_000.0 +
                            "ms");

            assertThat(rawMessage.findContentType()).contains(CONTENT_TYPE_PLAIN);
            assertThat(rawMessage.findHeader(HEADER_CORRELATION_ID)).contains(correlationId);
            assertThat(rawMessage.isTextMessage()).isTrue();
            assertThat(rawMessage.isBytesMessage()).isFalse();
            assertThat(rawMessage.getTextPayload()).contains(TopicPath.Channel.NONE.getName());
        });
    }

    @Test
    public void testCorrectChannelForConnectionAnnouncementsJavascriptOutgoingMapping() {
        final ConnectionId connectionId = ConnectionId.of("foo-bar-connection");
        final String correlationId = UUID.randomUUID().toString();
        final ConnectionOpenedAnnouncement announcement =
                ConnectionOpenedAnnouncement.of(connectionId, Instant.now(),
                        DittoHeaders.newBuilder().correlationId(correlationId).build());
        final Adaptable adaptable = DittoProtocolAdapter.newInstance().toAdaptable(announcement);

        final long startTs = System.nanoTime();
        assertThat(javaScriptRhinoMapperChannelAsValue.map(adaptable)).allSatisfy(rawMessage -> {
            System.out.println(rawMessage);

            System.out.println(
                    "testCorrectChannelForConnectionAnnouncementsJavascriptOutgoingMapping Duration: " +
                            (System.nanoTime() - startTs) / 1_000_000.0 +
                            "ms");

            assertThat(rawMessage.findContentType()).contains(CONTENT_TYPE_PLAIN);
            assertThat(rawMessage.findHeader(HEADER_CORRELATION_ID)).contains(correlationId);
            assertThat(rawMessage.isTextMessage()).isTrue();
            assertThat(rawMessage.isBytesMessage()).isFalse();
            assertThat(rawMessage.getTextPayload()).contains(TopicPath.Channel.NONE.getName());
        });
    }

    @Test
    public void testBinaryWithByteBufferJsJavascriptIncomingMapping() {
        final String correlationId = UUID.randomUUID().toString();
        final Map<String, String> headers = new HashMap<>();
        headers.put(HEADER_CORRELATION_ID, correlationId);
        headers.put(ExternalMessage.CONTENT_TYPE_HEADER, CONTENT_TYPE_BINARY);
        final BigInteger bigInteger = new BigInteger("27408B", 16);
        System.out.println(bigInteger);
        final byte[] bytes = bigInteger.toByteArray();
        System.out.println("bytes length: " + bytes.length);
        final ExternalMessage message = ExternalMessageFactory.newExternalMessageBuilder(headers)
                .withBytes(bytes)
                .build();

        final long startTs = System.nanoTime();
        assertThat(javaScriptRhinoMapperBinaryWithByteBufferJs.map(message)).allSatisfy(adaptable -> {
            System.out.println(adaptable);

            System.out.println(
                    "testBinaryWithByteBufferJsJavascriptIncomingMapping Duration: " + (System.nanoTime() - startTs) / 1_000_000.0 +
                            "ms");

            assertThat(adaptable.getTopicPath()).satisfies(topicPath -> {
                assertThat(topicPath.getChannel()).isEqualTo(TopicPath.Channel.TWIN);
                assertThat(topicPath.getCriterion()).isEqualTo(TopicPath.Criterion.COMMANDS);
                assertThat(topicPath.getAction()).contains(TopicPath.Action.MODIFY);
                assertThat(topicPath.getNamespace()).isEqualTo(MAPPING_INCOMING_NAMESPACE);
                assertThat(topicPath.getEntityName()).isEqualTo(MAPPING_INCOMING_NAME);
            });
            assertThat(adaptable.getPayload()).satisfies(payload -> {
                assertThat(payload.getPath().toString()).isEqualTo(MAPPING_INCOMING_PATH);
                assertThat(payload.getValue()).contains(JsonFactory.readFrom("{\"a\":11,\"b\":8,\"c\":99}"));
            });
        });
    }

    @Test
    public void testWithProtobufJsJavascriptIncomingMapping() {
        final String correlationId = UUID.randomUUID().toString();
        final Map<String, String> headers = new HashMap<>();
        headers.put(HEADER_CORRELATION_ID, correlationId);
        headers.put(ExternalMessage.CONTENT_TYPE_HEADER, "application/vnd.google.protobuf");
        final ExternalMessage message = ExternalMessageFactory.newExternalMessageBuilder(headers)
                .withBytes(MAPPING_INCOMING_PROTOBUF_BYTES.duplicate())
                .build();

        final long startTs = System.nanoTime();
        assertThat(javaScriptRhinoMapperWithProtobufJs.map(message)).allSatisfy(adaptable -> {
            System.out.println(adaptable);

            System.out.println(
                    "testWithProtobufJsJavascriptIncomingMapping Duration: " + (System.nanoTime() - startTs) / 1_000_000.0 +
                            "ms");

            assertThat(adaptable.getTopicPath()).satisfies(topicPath -> {
                assertThat(topicPath.getChannel()).isEqualTo(TopicPath.Channel.TWIN);
                assertThat(topicPath.getCriterion()).isEqualTo(TopicPath.Criterion.COMMANDS);
                assertThat(topicPath.getAction()).contains(TopicPath.Action.MODIFY);
                assertThat(topicPath.getNamespace()).isEqualTo(MAPPING_INCOMING_NAMESPACE);
                assertThat(topicPath.getEntityName()).isEqualTo(MAPPING_INCOMING_NAME);
            });
            assertThat(adaptable.getPayload()).satisfies(payload -> {
                assertThat(payload.getPath().toString()).isEqualTo(MAPPING_INCOMING_PATH);
                assertThat(payload.getValue()).contains(MAPPING_INCOMING_PROTOBUF_PARSED);
            });
        });
    }

    @Test
    public void testWithProtobufJsJavascriptOutgoingMapping() {
        final String correlationId = UUID.randomUUID().toString();
        final DittoHeaders dittoHeaders = DittoHeaders.newBuilder()
                .responseRequired(true)
                .correlationId(correlationId)
                .contentType(ContentType.APPLICATION_JSON)
                .schemaVersion(JsonSchemaVersion.V_2)
                .build();
        final ThingId thingId = ThingId.of("org.eclipse.ditto.example:INTEGRATION_TEST_DEVICE");
        final String featureId = "SoftwareState";
        final Message<JsonValue> installMessage =
                Message.<JsonValue>newBuilder(MessageHeaders.newBuilder(MessageDirection.TO, thingId, "install")
                                .featureId(featureId)
                                .contentType(ContentType.APPLICATION_JSON)
                                .build()
                        )
                        .payload(JsonFactory.readFrom(MAPPING_OUTGOING_PROTOBUF_VALUE))
                        .build();
        final SendFeatureMessage<JsonValue> sendInstallMessage = SendFeatureMessage.of(thingId, featureId,
                installMessage, dittoHeaders);
        final Adaptable adaptable = DittoProtocolAdapter.newInstance().toAdaptable(sendInstallMessage);

        final long startTs = System.nanoTime();
        assertThat(javaScriptRhinoMapperWithProtobufJs.map(adaptable)).allSatisfy(rawMessage -> {
            System.out.println(rawMessage);

            System.out.println(
                    "testWithProtobufJsJavascriptOutgoingMapping Duration: " + (System.nanoTime() - startTs) / 1_000_000.0 +
                            "ms");

            assertThat(rawMessage.findContentType()).contains("application/vnd.google.protobuf");
            assertThat(rawMessage.findHeader(HEADER_CORRELATION_ID)).contains(correlationId);
            assertThat(rawMessage.isTextMessage()).isFalse();
            assertThat(rawMessage.isBytesMessage()).isTrue();
            assertThat(rawMessage.getTextPayload()).isEmpty();
            assertThat(rawMessage.getBytePayload())
                    .map(JavaScriptMessageMapperRhinoTest::byteBuffer2String)
                    .isNotEmpty();
        });
    }

}<|MERGE_RESOLUTION|>--- conflicted
+++ resolved
@@ -44,7 +44,6 @@
 import org.eclipse.ditto.connectivity.service.config.ConnectivityConfig;
 import org.eclipse.ditto.connectivity.service.mapping.MessageMapper;
 import org.eclipse.ditto.connectivity.service.messaging.TestConstants;
-import org.eclipse.ditto.internal.utils.config.DefaultScopedConfig;
 import org.eclipse.ditto.json.JsonFactory;
 import org.eclipse.ditto.json.JsonObject;
 import org.eclipse.ditto.json.JsonPointer;
@@ -99,36 +98,19 @@
     private static final ByteBuffer MAPPING_INCOMING_PAYLOAD_BYTES = ByteBuffer.wrap(
             MAPPING_INCOMING_PAYLOAD_STRING.getBytes(StandardCharsets.UTF_8));
 
-<<<<<<< HEAD
-    private static final ConnectionContext CONNECTION_CONTEXT = DittoConnectionContext.of(
-            TestConstants.createConnection(),
-            DittoConnectivityConfig.of(DefaultScopedConfig.dittoScoped(
-                    ConfigFactory.parseString(
-                            "mapping {\n" +
-                                    "  javascript {\n" +
-                                    "    maxScriptSizeBytes = 50000 # 50kB\n" +
-                                    "    maxScriptExecutionTime = 5000ms\n" +
-                                    "    maxScriptStackDepth = 25\n" +
-                                    "    commonJsModulePath = \"./target/test-classes/unpacked-test-webjars\"\n" +
-                                    "  }\n" +
-                                    "}")
-                            .atKey("ditto.connectivity")
-                            .withFallback(ConfigFactory.load("test"))
-            )));
-=======
     private static final Connection CONNECTION = TestConstants.createConnection();
     private static final Config CONFIG = ConfigFactory.parseString(
                     "mapping {\n" +
                             "  javascript {\n" +
                             "    maxScriptSizeBytes = 50000 # 50kB\n" +
-                            "    maxScriptExecutionTime = 500ms\n" +
-                            "    maxScriptStackDepth = 10\n" +
+                            "    maxScriptExecutionTime = 5000ms\n" +
+                            "    maxScriptStackDepth = 25\n" +
+                            "    commonJsModulePath = \"./target/test-classes/unpacked-test-webjars\"\n" +
                             "  }\n" +
                             "}")
             .atKey("ditto.connectivity")
             .withFallback(ConfigFactory.load("test"));
     private static final ConnectivityConfig CONNECTIVITY_CONFIG = ConnectivityConfig.of(CONFIG);
->>>>>>> 0156a190
 
     private static final String MAPPING_INCOMING_PLAIN =
             "function mapToDittoProtocolMsg(\n" +
@@ -772,21 +754,25 @@
         );
 
         javaScriptRhinoMapperBinaryWithByteBufferJs = JavaScriptMessageMapperFactory.createJavaScriptMessageMapperRhino();
-        javaScriptRhinoMapperBinaryWithByteBufferJs.configure(CONNECTION_CONTEXT,
+        javaScriptRhinoMapperBinaryWithByteBufferJs.configure(CONNECTION,
+                CONNECTIVITY_CONFIG,
                 JavaScriptMessageMapperFactory
                         .createJavaScriptMessageMapperConfigurationBuilder("binaryWithByteBufferJS", Collections.emptyMap())
                         .incomingScript(MAPPING_INCOMING_BINARY_BYTEBUFFER_JS)
                         .loadBytebufferJS(true)
-                        .build()
+                        .build(),
+                actorSystem
         );
 
         javaScriptRhinoMapperWithProtobufJs = JavaScriptMessageMapperFactory.createJavaScriptMessageMapperRhino();
-        javaScriptRhinoMapperWithProtobufJs.configure(CONNECTION_CONTEXT,
+        javaScriptRhinoMapperWithProtobufJs.configure(CONNECTION,
+                CONNECTIVITY_CONFIG,
                 JavaScriptMessageMapperFactory
                         .createJavaScriptMessageMapperConfigurationBuilder("withProtobufJS", Collections.emptyMap())
                         .incomingScript(MAPPING_INCOMING_PROTOBUF_JS)
                         .outgoingScript(MAPPING_OUTGOING_PROTOBUF_JS)
-                        .build()
+                        .build(),
+                actorSystem
         );
     }
 

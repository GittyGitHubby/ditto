streaming {
  session-counter-scrape-interval = 67s

  parallelism = 1024

  search-idle-timeout = 7h

<<<<<<< HEAD
=======
  subscription-refresh-delay = 8h

  signal-enrichment {
    caching-enabled = false
    ask-timeout = 20s

    cache {
      maximum-size = 20000
      expire-after-create = 2m
    }
  }

>>>>>>> 44efc560
  acknowledgement {
    forwarder-fallback-timeout = 65s
  }

  websocket {
    subscriber.backpressure-queue-size = 23
    publisher.backpressure-buffer-size = 42
    throttling-rejection-factor = 1.875
    throttling {
      enabled = true
      interval = 8s
      limit = 9
    }
  }
}<|MERGE_RESOLUTION|>--- conflicted
+++ resolved
@@ -5,21 +5,8 @@
 
   search-idle-timeout = 7h
 
-<<<<<<< HEAD
-=======
   subscription-refresh-delay = 8h
 
-  signal-enrichment {
-    caching-enabled = false
-    ask-timeout = 20s
-
-    cache {
-      maximum-size = 20000
-      expire-after-create = 2m
-    }
-  }
-
->>>>>>> 44efc560
   acknowledgement {
     forwarder-fallback-timeout = 65s
   }

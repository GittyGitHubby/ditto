/*
 * Copyright (c) 2017 Contributors to the Eclipse Foundation
 *
 * See the NOTICE file(s) distributed with this work for additional
 * information regarding copyright ownership.
 *
 * This program and the accompanying materials are made available under the
 * terms of the Eclipse Public License 2.0 which is available at
 * http://www.eclipse.org/legal/epl-2.0
 *
 * SPDX-License-Identifier: EPL-2.0
 */
package org.eclipse.ditto.model.policies;

import static org.eclipse.ditto.model.base.common.ConditionChecker.argumentNotEmpty;
import static org.eclipse.ditto.model.base.common.ConditionChecker.checkNotEmpty;
import static org.eclipse.ditto.model.base.common.ConditionChecker.checkNotNull;
import static org.eclipse.ditto.model.base.exceptions.DittoJsonException.wrapJsonRuntimeException;

import java.util.ArrayList;
import java.util.Collection;
import java.util.Collections;
import java.util.HashSet;
import java.util.stream.Collectors;

import javax.annotation.Nullable;
import javax.annotation.concurrent.Immutable;

import org.eclipse.ditto.json.JsonFactory;
import org.eclipse.ditto.json.JsonObject;
import org.eclipse.ditto.json.JsonParseException;
import org.eclipse.ditto.json.JsonPointer;
import org.eclipse.ditto.json.JsonValue;
import org.eclipse.ditto.model.base.entity.validation.ResourcePatternValidator;
import org.eclipse.ditto.model.base.exceptions.DittoJsonException;

/**
 * Factory that new {@link Policy} objects and other objects related to policies.
 */
@Immutable
public final class PoliciesModelFactory {

    /*
     * Inhibit instantiation of this utility class.
     */
    private PoliciesModelFactory() {
        throw new AssertionError();
    }

    /**
     * Returns a {@link Label} for the given character sequence. If the given key value is already a Label, this is
     * immediately properly cast and returned.
     *
     * @param labelValue the character sequence value of the Label to be created.
     * @return a new Label with {@code labelValue} as its value.
     * @throws NullPointerException if {@code labelValue} is {@code null}.
     * @throws IllegalArgumentException if {@code labelValue} is empty.
     */
    public static Label newLabel(final CharSequence labelValue) {
        if (labelValue instanceof Label) {
            return (Label) labelValue;
        }
        return ImmutableLabel.of(labelValue);
    }

    /**
     * Returns a new {@link SubjectIssuer} with the specified {@code subjectIssuer}.
     *
     * @param subjectIssuer the SubjectIssuer char sequence.
     * @return the new {@link SubjectIssuer}.
     * @throws NullPointerException if {@code subjectIssuer} is {@code null}.
     * @throws IllegalArgumentException if {@code subjectIssuer} is empty.
     */
    public static SubjectIssuer newSubjectIssuer(final CharSequence subjectIssuer) {
        return ImmutableSubjectIssuer.of(subjectIssuer);
    }

    /**
     * Returns a {@link SubjectId} for the given {@code issuer} and {@code subject} sequences.
     *
     * @param issuer the character sequence for the SubjectId's {@code issuer}.
     * @param subject the character sequence for the SubjectId's {@code subject}.
     * @return a new SubjectId.
     * @throws NullPointerException if {@code issuer} or {@code subject} is {@code null}.
     * @throws IllegalArgumentException if {@code issuer} or {@code subject} is empty.
     */
    public static SubjectId newSubjectId(final SubjectIssuer issuer, final CharSequence subject) {
        return ImmutableSubjectId.of(issuer, subject);
    }

    /**
     * Returns a {@link SubjectId} for the given character sequence. If the given key value is already a SubjectId, this
     * is immediately properly cast and returned.
     *
     * @param subjectIssuerWithId the Subject issuer + Subject ID (separated with a "{@value
     * SubjectId#ISSUER_DELIMITER}") of the SubjectId to be created.
     * @return a new SubjectId with {@code subjectIssuerWithId} as its value.
     * @throws NullPointerException if {@code subjectIssuerWithId} is {@code null}.
     * @throws IllegalArgumentException if {@code subjectIssuerWithId} is empty.
     */
    public static SubjectId newSubjectId(final CharSequence subjectIssuerWithId) {
        checkNotNull(subjectIssuerWithId, "subjectIssuerWithId");

        if (SubjectId.class.isAssignableFrom(subjectIssuerWithId.getClass())) {
            return (SubjectId) subjectIssuerWithId;
        }
        return ImmutableSubjectId.of(subjectIssuerWithId);
    }

    /**
     * Returns a new {@link SubjectType} with the specified {@code subjectType}.
     *
     * @param subjectType the SubjectType char sequence.
     * @return the new {@link SubjectType}.
     * @throws NullPointerException if {@code subjectType} is {@code null}.
     */
    public static SubjectType newSubjectType(final CharSequence subjectType) {
        return ImmutableSubjectType.of(subjectType);
    }


    /**
     * Returns a new {@code Subject} object with the given {@code subjectId} and
     * subject type {@link SubjectType#GENERATED}.
     *
     * @param subjectId the ID of the new Subject.
     * @return a new {@code Subject} object.
     * @throws NullPointerException if {@code subjectId} is {@code null}.
     */
    public static Subject newSubject(final SubjectId subjectId) {
        return ImmutableSubject.of(subjectId);
    }

    /**
     * Returns a new {@link Subject} with the specified {@code subjectId} and {@code subjectType}.
     *
     * @param subjectId the ID of the new Subject to create.
     * @param subjectType the SubjectType of the new Subject to create.
     * @return the new {@link Subject}.
     * @throws NullPointerException if any argument is {@code null}.
     */
    public static Subject newSubject(final SubjectId subjectId, final SubjectType subjectType) {
        return ImmutableSubject.of(subjectId, subjectType);
    }

    /**
     * Returns a new immutable {@link Subject} based on the given JSON object.
     *
     * @param subjectIssuerWithId the Subject issuer + Subject ID (separated with a "{@value
     * SubjectId#ISSUER_DELIMITER}") of the Subject to be created.
     * @param jsonObject provides the initial values for the result.
     * @return the new Subject.
     * @throws NullPointerException if {@code jsonObject} is {@code null}.
     * @throws org.eclipse.ditto.model.base.exceptions.DittoJsonException if {@code jsonObject} cannot be parsed.
     */
    public static Subject newSubject(final CharSequence subjectIssuerWithId, final JsonObject jsonObject) {
        return ImmutableSubject.fromJson(subjectIssuerWithId, jsonObject);
    }

    /**
     * Returns a new empty {@link Subjects}.
     *
     * @return the new {@code Subjects}.
     */
    public static Subjects emptySubjects() {
        return ImmutableSubjects.of(Collections.emptyList());
    }

    /**
     * Returns a new {@link Subjects} containing the given subjects.
     *
     * @param subjects the {@link Subject}s to be contained in the new Subjects.
     * @return the new {@code Subjects}.
     * @throws NullPointerException if {@code subjects} is {@code null}.
     */
    public static Subjects newSubjects(final Iterable<Subject> subjects) {
        if (subjects instanceof Subjects) {
            return (Subjects) subjects;
        }
        return ImmutableSubjects.of(subjects);
    }

    /**
     * Returns a new {@link Subjects} containing the given subjects.
     *
     * @param subject the {@link Subject} to be contained in the new Subjects.
     * @param furtherSubjects further {@link Subject}s to be contained in the new Subjects.
     * @return the new {@code Subjects}.
     */
    public static Subjects newSubjects(final Subject subject, final Subject... furtherSubjects) {
        checkNotNull(subject, "mandatory subject");
        checkNotNull(furtherSubjects, "additional subjects");

        final Collection<Subject> allSubjects = new ArrayList<>(1 + furtherSubjects.length);
        allSubjects.add(subject);
        Collections.addAll(allSubjects, furtherSubjects);

        return newSubjects(allSubjects);
    }

    /**
     * Returns a new immutable {@link Subjects} based on the given JSON object.
     *
     * @param jsonObject provides the initial values for the result.
     * @return the new Subjects.
     * @throws NullPointerException if {@code jsonObject} is {@code null}.
     * @throws org.eclipse.ditto.model.base.exceptions.DittoJsonException if {@code jsonObject} cannot be parsed.
     */
    public static Subjects newSubjects(final JsonObject jsonObject) {
        return ImmutableSubjects.fromJson(jsonObject);
    }

    /**
     * Returns a {@link ResourceKey} for the given character sequence. The {@code typeWithPath} must contain a
     * "{@value ResourceKey#KEY_DELIMITER}" to separate Resource type and Resource path.
     * If the given key value is already a ResourceKey, this is immediately properly cast and returned.
     *
     * @param typeWithPath the character sequence value of the ResourceKey to be created.
     * @return a new ResourceKey.
     * @throws NullPointerException if {@code typeWithPath} is {@code null}.
     * @throws IllegalArgumentException if {@code typeWithPath} is empty.
     */
    public static ResourceKey newResourceKey(final CharSequence typeWithPath) {
        if (typeWithPath instanceof ResourceKey) {
            return (ResourceKey) typeWithPath;
        }

        argumentNotEmpty(typeWithPath, "typeWithPath");

<<<<<<< HEAD
        final ResourcePatternValidator validator = ResourcePatternValidator.getInstance();
        if (!validator.isValid(typeWithPath)) {
=======
        final ResourcePatternValidator validator = ResourcePatternValidator.getInstance(typeWithPath);
        if (!validator.isValid()) {
>>>>>>> 273acb3e
            throw PolicyEntryInvalidException.newBuilder()
                    .message("The Policy Resource " + typeWithPath + " is invalid")
                    .description(validator.getReason().orElse(null))
                    .build();
        }

        final String[] typeWithPathSplit = splitTypeWithPath(typeWithPath.toString());
        return ImmutableResourceKey.newInstance(typeWithPathSplit[0], JsonPointer.of(typeWithPathSplit[1]));
    }

    private static String[] splitTypeWithPath(final String typeWithPath) {
        final String[] split = typeWithPath.split(ResourceKey.KEY_DELIMITER, 2);
        if (split.length < 2) {
            throw new DittoJsonException(JsonParseException.newBuilder()
                    .message("The provided string was not in the expected format 'type:path'")
                    .build());
        }
        return split;
    }

    /**
     * Returns a {@link ResourceKey} for the given {@code resourceType} and {@code resourcePath}.
     *
     * @param resourceType the type value of the ResourceKey to be created.
     * @param resourcePath the path value of the ResourceKey to be created.
     * @return a new ResourceKey.
     * @throws NullPointerException if any argument is {@code null}.
     * @throws IllegalArgumentException if {@code resourceType} is empty.
     */
    public static ResourceKey newResourceKey(final CharSequence resourceType, final CharSequence resourcePath) {
        checkNotNull(resourcePath, "resource path");
        return ImmutableResourceKey.newInstance(resourceType, JsonPointer.of(resourcePath));
    }

    /**
     * Returns a {@link ResourceKey} for the given {@link JsonPointer}.
     *
     * @param pointer the json pointer representing a resource key e.g. /thing:/path1/path2/...
     * @return a new ResourceKey.
     * @throws NullPointerException if any argument is {@code null}.
     * @throws IllegalArgumentException if {@code pointer} is empty.
     */
    public static ResourceKey newResourceKey(final JsonPointer pointer) {
        checkNotNull(pointer, "pointer");
        checkNotEmpty(pointer, "pointer");
        // omit leading slash
        final String typeWithPath = pointer.toString().substring(1);
        return newResourceKey(typeWithPath);
    }

    /**
     * Returns a new {@link Resource} with the specified {@code resourceType}, {@code resourcePath} and
     * {@code effectedPermissions}.
     *
     * @param resourceType the type of the new Resource to create.
     * @param resourcePath the path of the new Resource to create.
     * @param effectedPermissions the EffectedPermissions of the new Resource to create.
     * @return the new {@link Resource}.
     * @throws NullPointerException if any argument is {@code null}.
     * @throws IllegalArgumentException if {@code resourceType} is empty.
     */
    public static Resource newResource(final CharSequence resourceType, final CharSequence resourcePath,
            final EffectedPermissions effectedPermissions) {

        return newResource(newResourceKey(resourceType, resourcePath), effectedPermissions);
    }

    /**
     * Returns a new {@link Resource} with the specified {@code resourceKey} and {@code effectedPermissions}.
     *
     * @param resourceKey the JSON key which is assumed to be the path of the new Resource to create prefixed with a
     * type.
     * @param effectedPermissions the EffectedPermissions of the new Resource to create.
     * @return the new {@link Resource}.
     */
    public static Resource newResource(final ResourceKey resourceKey, final JsonValue effectedPermissions) {
        return ImmutableResource.of(resourceKey, effectedPermissions);
    }

    /**
     * Returns a new {@link Resource} with the specified {@code resourceKey} and {@code effectedPermissions}.
     *
     * @param resourceKey the JSON key which is assumed to be the path of the new Resource to create prefixed with a
     * type.
     * @param effectedPermissions the EffectedPermissions of the new Resource to create.
     * @return the new {@link Resource}.
     * @throws NullPointerException if any argument is {@code null}.
     */
    public static Resource newResource(final ResourceKey resourceKey, final EffectedPermissions effectedPermissions) {
        return ImmutableResource.of(resourceKey, effectedPermissions);
    }

    /**
     * Returns a new empty {@link Resources}.
     *
     * @return the new {@code Resources}.
     */
    public static Resources emptyResources() {
        return ImmutableResources.of(Collections.emptyList());
    }

    /**
     * Returns a new {@link Resources} containing the given resources.
     *
     * @param resources the resource iterator to use
     * @return the new {@code Resources}.
     * @throws NullPointerException if {@code resources} is {@code null}.
     */
    public static Resources newResources(final Iterable<Resource> resources) {
        if (resources instanceof Resources) {
            return (Resources) resources;
        }
        return ImmutableResources.of(resources);
    }

    /**
     * Returns a new {@link Resources} containing the given resource.
     *
     * @param resource the {@link Resource} to be contained in the new Resources.
     * @param furtherResources further {@link Resource}s to be contained in the new Resources.
     * @return the new {@code Resources}.
     * @throws NullPointerException if any argument is {@code null}.
     */
    public static Resources newResources(final Resource resource, final Resource... furtherResources) {
        checkNotNull(resource, "mandatory resource");
        checkNotNull(furtherResources, "additional resources");

        final Collection<Resource> allResources = new ArrayList<>(1 + furtherResources.length);
        allResources.add(resource);
        Collections.addAll(allResources, furtherResources);

        return newResources(allResources);
    }

    /**
     * Returns a new immutable {@link Resources} based on the given JSON object.
     *
     * @param jsonObject provides the initial values for the result.
     * @return the new Resources.
     * @throws NullPointerException if {@code jsonObject} is {@code null}.
     * @throws org.eclipse.ditto.model.base.exceptions.DittoJsonException if {@code jsonObject} cannot be parsed.
     */
    public static Resources newResources(final JsonObject jsonObject) {
        return ImmutableResources.fromJson(jsonObject);
    }

    /**
     * Returns a new {@link EffectedPermissions} containing the given {@code grantedPermissions} and
     * {@code revokedPermissions}.
     *
     * @param grantedPermissions the Permissions which should be granted - may be {@code null}.
     * @param revokedPermissions the Permissions which should be revoked - may be {@code null}.
     * @return the new {@code EffectedPermissions}.
     */
    public static EffectedPermissions newEffectedPermissions(@Nullable final Iterable<String> grantedPermissions,
            @Nullable final Iterable<String> revokedPermissions) {

        return ImmutableEffectedPermissions.of(getOrEmptyCollection(grantedPermissions),
                getOrEmptyCollection(revokedPermissions));
    }

    private static Iterable<String> getOrEmptyCollection(@Nullable final Iterable<String> iterable) {
        return (null != iterable) ? iterable : Collections.emptySet();
    }

    /**
     * Returns a new immutable {@link PolicyRevision} which is initialised with the given revision number.
     *
     * @param revisionNumber the {@code long} value of the revision.
     * @return the new immutable {@code PolicyRevision}.
     */
    public static PolicyRevision newPolicyRevision(final long revisionNumber) {
        return ImmutablePolicyRevision.of(revisionNumber);
    }

    /**
     * Returns a new empty immutable instance of {@link Permissions}.
     *
     * @return the new {@code Permissions}.
     */
    public static Permissions noPermissions() {
        return ImmutablePermissions.none();
    }

    /**
     * Returns a new immutable instance of {@link Permissions} containing the given permissions.
     *
     * @param permissions the permissions to initialise the result with.
     * @return the new {@code Permissions}.
     * @throws NullPointerException if {@code permissions} is {@code null};
     */
    public static Permissions newPermissions(final Collection<String> permissions) {
        return ImmutablePermissions.of(permissions);
    }

    /**
     * Returns a new immutable instance of {@link Permissions} containing the given permissions.
     *
     * @param permission the mandatory permission to be contained in the result.
     * @param furtherPermissions additional permissions to be contained in the result.
     * @return the new {@code Permissions}.
     * @throws NullPointerException if any argument is {@code null}.
     */
    public static Permissions newPermissions(final String permission, final String... furtherPermissions) {
        return ImmutablePermissions.of(permission, furtherPermissions);
    }

    /**
     * Returns a new immutable {@link PolicyEntry} with the given authorization subject and permissions.
     *
     * @param label the Label of the PolicyEntry to create.
     * @param subjects the Subjects contained in the PolicyEntry to create.
     * @param resources the Resources of the PolicyEntry to create.
     * @return the new Policy entry.
     * @throws NullPointerException if any argument is {@code null}.
     * @throws IllegalArgumentException if {@code label} is empty.
     */
    public static PolicyEntry newPolicyEntry(final CharSequence label, final Iterable<Subject> subjects, final Iterable<Resource> resources) {
        return ImmutablePolicyEntry.of(Label.of(label), newSubjects(subjects), newResources(resources));
    }

    /**
     * Returns a new immutable {@link PolicyEntry} based on the given JSON object.
     *
     * @param label the Label for the PolicyEntry to create.
     * @param jsonObject the JSON object representation of a PolicyEntry.
     * @return the new Policy entry.
     * @throws NullPointerException if {@code jsonObject} is {@code null}.
     * @throws org.eclipse.ditto.model.base.exceptions.DittoJsonException if {@code jsonObject} cannot be parsed.
     */
    public static PolicyEntry newPolicyEntry(final CharSequence label, final JsonObject jsonObject) {
        return ImmutablePolicyEntry.fromJson(label, jsonObject);
    }

    /**
     * Returns a new immutable {@link PolicyEntry} based on the given JSON value.
     *
     * @param label the Label for the PolicyEntry to create.
     * @param jsonValue the JSON value representation of a PolicyEntry.
     * @return the new Policy entry.
     * @throws NullPointerException if any argument is {@code null}.
     * @throws IllegalArgumentException if {@code label} is empty.
     * @throws org.eclipse.ditto.model.base.exceptions.DittoJsonException if {@code jsonObject} cannot be parsed.
     * @throws PolicyIdInvalidException if the parsed policy ID did not comply to
     * {@link org.eclipse.ditto.model.base.entity.validation.RegexPatterns#ID_REGEX}.
     */
    public static PolicyEntry newPolicyEntry(final CharSequence label, final JsonValue jsonValue) {
        final JsonObject jsonObject = wrapJsonRuntimeException(jsonValue::asObject);
        return ImmutablePolicyEntry.fromJson(label, jsonObject);
    }

    /**
     * Returns a new immutable {@link PolicyEntry} based on the given JSON string.
     *
     * @param label the Label for the PolicyEntry to create.
     * @param jsonString the JSON object representation as String of a PolicyEntry.
     * @return the new Policy entry.
     * @throws NullPointerException if {@code jsonObject} is {@code null}.
     * @throws org.eclipse.ditto.model.base.exceptions.DittoJsonException if {@code jsonObject} cannot be parsed.
     */
    public static PolicyEntry newPolicyEntry(final CharSequence label, final String jsonString) {
        final JsonObject jsonObject = wrapJsonRuntimeException(() -> JsonFactory.newObject(jsonString));
        return ImmutablePolicyEntry.fromJson(label, jsonObject);
    }

    /**
     * Returns a new immutable Iterable of Policy entries based on the given JSON object.
     *
     * @param jsonObject the JSON object representation of Policy entries.
     * @return the new initialised {@code Iterable} of {@code PolicyEntry}s.
     * @throws NullPointerException if {@code jsonObject} is {@code null}.
     * @throws org.eclipse.ditto.model.base.exceptions.DittoJsonException if {@code jsonObject} cannot be parsed to
     * {@link Iterable} of {@link PolicyEntry}s.
     */
    public static Iterable<PolicyEntry> newPolicyEntries(final JsonObject jsonObject) {
        checkNotNull(jsonObject, "JSON object");
        return jsonObject.stream()
                .map(jsonField -> newPolicyEntry(jsonField.getKey(), jsonField.getValue()))
                .collect(Collectors.toSet());
    }

    /**
     * Returns a new immutable Iterable of Policy entries based on the given JSON string.
     *
     * @param jsonString the JSON object representation as String of Policy entries.
     * @return the new initialised {@code Policy}.
     * @throws org.eclipse.ditto.model.base.exceptions.DittoJsonException if {@code jsonObject} cannot be parsed to
     * {@link Iterable} of {@link PolicyEntry}s.
     */
    public static Iterable<PolicyEntry> newPolicyEntries(final String jsonString) {
        final JsonObject jsonObject = wrapJsonRuntimeException(() -> JsonFactory.newObject(jsonString));
        return newPolicyEntries(jsonObject);
    }

    /**
     * Returns a mutable builder with a fluent API for an immutable {@link Policy}.
     *
     * @return the new builder.
     */
    public static PolicyBuilder newPolicyBuilder() {
        return ImmutablePolicyBuilder.newInstance();
    }

    /**
     * Returns a mutable builder with a fluent API for an immutable {@link Policy}.
     *
     * @param id the ID of the new Policy.
     * @return the new builder.
     * @throws PolicyIdInvalidException if {@code id} is invalid.
     * @deprecated policy ID is now typed. Use {@link #newPolicyBuilder(PolicyId)} instead.
     */
    @Deprecated
    public static PolicyBuilder newPolicyBuilder(final CharSequence id) {
        return ImmutablePolicyBuilder.of(PolicyId.of(id));
    }

    /**
     * Returns a mutable builder with a fluent API for an immutable {@link Policy}.
     *
     * @param id the ID of the new Policy.
     * @return the new builder.
     */
    public static PolicyBuilder newPolicyBuilder(final PolicyId id) {
        return ImmutablePolicyBuilder.of(id);
    }

    /**
     * Returns a mutable builder for a {@code Policy} based on the given {@code existingPolicy}.
     *
     * @param existingPolicy the existing Policy to instantiate the builder with.
     * @return the new builder.
     */
    public static PolicyBuilder newPolicyBuilder(final Policy existingPolicy) {
        return ImmutablePolicyBuilder.of(existingPolicy);
    }

    /**
     * Returns a mutable builder with a fluent API for an immutable {@link Policy}. The builder is initialised
     * with the given Policy entries.
     *
     * @param id the ID of the new Policy.
     * @param policyEntries the initial entries of the new builder.
     * @return the new builder.
     * @throws NullPointerException if {@code policyEntries} is {@code null}.
     * @throws org.eclipse.ditto.model.policies.PolicyIdInvalidException if {@code id} is invalid.
     * @deprecated Policy ID is now typed. Use {@link #newPolicyBuilder(PolicyId, Iterable)} )} instead.
     */
    @Deprecated
    public static PolicyBuilder newPolicyBuilder(final CharSequence id, final Iterable<PolicyEntry> policyEntries) {
        return ImmutablePolicyBuilder.of(PolicyId.of(id), policyEntries);
    }

    /**
     * Returns a mutable builder with a fluent API for an immutable {@link Policy}. The builder is initialised
     * with the given Policy entries.
     *
     * @param id the ID of the new Policy.
     * @param policyEntries the initial entries of the new builder.
     * @return the new builder.
     * @throws NullPointerException if {@code policyEntries} is {@code null}.
     */
    public static PolicyBuilder newPolicyBuilder(final PolicyId id, final Iterable<PolicyEntry> policyEntries) {
        return ImmutablePolicyBuilder.of(id, policyEntries);
    }

    /**
     * Returns a new immutable Policy which is initialised with the specified entries.
     *
     * @param id the ID of the new Policy.
     * @param entry the mandatory entry of the Policy.
     * @param furtherEntries additional entries of the Policy.
     * @return the new initialised Policy.
     * @throws NullPointerException if any argument is {@code null}.
     * @deprecated Policy ID is now typed. Use {@link #newPolicy(PolicyId, PolicyEntry, PolicyEntry...)} instead.
     */
    @Deprecated
    public static Policy newPolicy(final CharSequence id, final PolicyEntry entry,
            final PolicyEntry... furtherEntries) {

        checkNotNull(entry, "mandatory entry");
        checkNotNull(furtherEntries, "additional policy entries");

        final Collection<PolicyEntry> allEntries = new HashSet<>(1 + furtherEntries.length);
        allEntries.add(entry);
        Collections.addAll(allEntries, furtherEntries);

        return ImmutablePolicy.of(PolicyId.of(id), PolicyLifecycle.ACTIVE, PolicyRevision.newInstance(1), null,
                allEntries);
    }

    /**
     * Returns a new immutable Policy which is initialised with the specified entries.
     *
     * @param id the ID of the new Policy.
     * @param entry the mandatory entry of the Policy.
     * @param furtherEntries additional entries of the Policy.
     * @return the new initialised Policy.
     * @throws NullPointerException if any argument is {@code null}.
     */
    public static Policy newPolicy(final PolicyId id, final PolicyEntry entry,
            final PolicyEntry... furtherEntries) {

        checkNotNull(entry, "mandatory entry");
        checkNotNull(furtherEntries, "additional policy entries");

        final Collection<PolicyEntry> allEntries = new HashSet<>(1 + furtherEntries.length);
        allEntries.add(entry);
        Collections.addAll(allEntries, furtherEntries);

        return ImmutablePolicy.of(id, PolicyLifecycle.ACTIVE, PolicyRevision.newInstance(1), null, allEntries);
    }

    /**
     * Returns a new immutable Policy which is initialised with the specified entries.
     *
     * @param id the ID of the new Policy.
     * @param entries the entries of the Policy.
     * @return the new initialised Policy.
     * @throws NullPointerException if any argument is {@code null}.
     * @deprecated Policy ID is now typed. Use {@link #newPolicy(PolicyId, Iterable)} instead.
     */
    @Deprecated
    public static Policy newPolicy(final CharSequence id, final Iterable<PolicyEntry> entries) {
        return ImmutablePolicy.of(PolicyId.of(id), PolicyLifecycle.ACTIVE, PolicyRevision.newInstance(1), null,
                entries);
    }

    /**
     * Returns a new immutable Policy which is initialised with the specified entries.
     *
     * @param id the ID of the new Policy.
     * @param entries the entries of the Policy.
     * @return the new initialised Policy.
     * @throws NullPointerException if any argument is {@code null}.
     */
    public static Policy newPolicy(final PolicyId id, final Iterable<PolicyEntry> entries) {
        return ImmutablePolicy.of(id, PolicyLifecycle.ACTIVE, PolicyRevision.newInstance(1), null, entries);
    }

    /**
     * Returns a new immutable Policy based on the given JSON object.
     *
     * @param jsonObject the JSON object representation of a Policy.
     * @return the new initialised {@code Policy}.
     * @throws NullPointerException if {@code jsonObject} is {@code null}.
     * @throws org.eclipse.ditto.model.base.exceptions.DittoJsonException if {@code jsonObject} cannot be parsed to
     * {@link Policy}.
     */
    public static Policy newPolicy(final JsonObject jsonObject) {
        return ImmutablePolicy.fromJson(jsonObject);
    }

    /**
     * Returns a new immutable Policy based on the given JSON string.
     *
     * @param jsonString the JSON object representation as String of a Policy.
     * @return the new initialised {@code Policy}.
     * @throws org.eclipse.ditto.model.base.exceptions.DittoJsonException if {@code jsonString} cannot be parsed to
     * {@link Policy}.
     */
    public static Policy newPolicy(final String jsonString) {
        final JsonObject jsonObject = wrapJsonRuntimeException(() -> JsonFactory.newObject(jsonString));
        return newPolicy(jsonObject);
    }

}<|MERGE_RESOLUTION|>--- conflicted
+++ resolved
@@ -227,13 +227,8 @@
 
         argumentNotEmpty(typeWithPath, "typeWithPath");
 
-<<<<<<< HEAD
-        final ResourcePatternValidator validator = ResourcePatternValidator.getInstance();
-        if (!validator.isValid(typeWithPath)) {
-=======
         final ResourcePatternValidator validator = ResourcePatternValidator.getInstance(typeWithPath);
         if (!validator.isValid()) {
->>>>>>> 273acb3e
             throw PolicyEntryInvalidException.newBuilder()
                     .message("The Policy Resource " + typeWithPath + " is invalid")
                     .description(validator.getReason().orElse(null))

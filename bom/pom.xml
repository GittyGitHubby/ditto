<?xml version="1.0" encoding="UTF-8"?>
<!--
  ~ Copyright (c) 2017 Bosch Software Innovations GmbH.
  ~
  ~ All rights reserved. This program and the accompanying materials
  ~ are made available under the terms of the Eclipse Public License v2.0
  ~ which accompanies this distribution, and is available at
  ~ https://www.eclipse.org/org/documents/epl-2.0/index.php
  ~
  ~ Contributors:
  ~    Bosch Software Innovations GmbH - initial contribution
  -->
<project xmlns="http://maven.apache.org/POM/4.0.0" xmlns:xsi="http://www.w3.org/2001/XMLSchema-instance"
         xsi:schemaLocation="http://maven.apache.org/POM/4.0.0 http://maven.apache.org/xsd/maven-4.0.0.xsd">
    <modelVersion>4.0.0</modelVersion>

    <parent>
        <groupId>org.eclipse.ditto</groupId>
        <artifactId>ditto</artifactId>
        <version>${revision}</version>
    </parent>

    <artifactId>ditto-bom</artifactId>
    <packaging>pom</packaging>
    <name>Eclipse Ditto :: BOM</name>

    <properties>
        <!-- globally set version for checking binary compatibility against -->
        <binary-compatibility-check.version>${project.version}</binary-compatibility-check.version>

        <scala.version>2.12</scala.version> <!-- for scala libraries the scala version is used in their artifactId -->
        <scala.full.version>2.12.3</scala.full.version>

        <!-- ### Compile dependencies versions -->
        <minimal-json.version>0.9.5</minimal-json.version>
        <typesafe-config.version>1.3.1</typesafe-config.version>
        <akka.version>2.5.12</akka.version>
        <akka-http.version>10.1.1</akka-http.version>
        <akka-persistence-mongo.version>2.0.9</akka-persistence-mongo.version>
        <casbah.version>3.1.1</casbah.version>
        <mongo-java-driver.version>3.6.3</mongo-java-driver.version>
        <mongo-reactivestreams.version>1.7.1</mongo-reactivestreams.version>

        <parboiled.version>2.1.4</parboiled.version>
        <guava.version>21.0</guava.version>
        <jjwt.version>0.7.0</jjwt.version>
        <jackson-databind.version>2.8.10</jackson-databind.version>
        <asm.version>5.2</asm.version>
        <javax-jms-api.version>2.0.1</javax-jms-api.version>
        <qpid-jms-client.version>0.31.0</qpid-jms-client.version>
        <newmotion-akka-rabbitmq.version>5.0.0</newmotion-akka-rabbitmq.version>
        <reactive-streams.version>1.0.1</reactive-streams.version>

        <slf4j.version>1.7.25</slf4j.version>
        <logback.version>1.2.3</logback.version>
        <logstash-logback-encoder.version>4.11</logstash-logback-encoder.version>
        <janino.version>2.7.8</janino.version>

        <!-- ### Metrics and Tracing -->
        <kamon.version>1.1.2</kamon.version>
        <kamon-core.version>1.1.2</kamon-core.version>
        <kamon-system-metrics.version>1.0.0</kamon-system-metrics.version>
        <kamon-akka.version>1.0.1</kamon-akka.version>
        <kamon-akka-http.version>1.1.0</kamon-akka-http.version>
        <kamon-scala.version>1.0.0-RC1</kamon-scala.version>
        <kamon-scala-future.version>1.0.0</kamon-scala-future.version>
        <kamon-prometheus.version>1.1.0</kamon-prometheus.version>
        <kamon-jaeger.version>1.0.2</kamon-jaeger.version>

        <jsr302.version>3.0.1</jsr302.version>

<<<<<<< HEAD
        <aspectj.version>1.9.1</aspectj.version>
=======
        <rhino.version>1.7.8</rhino.version>
        <js.bytebuffer.version>5.0.1</js.bytebuffer.version>
>>>>>>> b8846ed1

        <!-- ### Testing dependencies versions -->
        <junit.version>4.12</junit.version>
        <assertj.version>3.8.0</assertj.version>
        <mutability-detector.version>0.9.6</mutability-detector.version>
        <equals-verifier.version>2.3</equals-verifier.version>
        <mockito.version>2.9.0</mockito.version>
        <jsonassert.version>1.2.3</jsonassert.version>
        <akka-persistence-inmemory.version>2.5.1.1</akka-persistence-inmemory.version>

        <jmh.version>1.4.1</jmh.version>

        <scalatest.version>3.0.0</scalatest.version>
        <flapdoodle.version>2.0.0</flapdoodle.version>
    </properties>

    <dependencyManagement>
        <dependencies>
            <!-- ### Compile ### -->
            <dependency>
                <groupId>com.eclipsesource.minimal-json</groupId>
                <artifactId>minimal-json</artifactId>
                <version>${minimal-json.version}</version>
            </dependency>

            <dependency>
                <groupId>com.typesafe</groupId>
                <artifactId>config</artifactId>
                <version>${typesafe-config.version}</version>
            </dependency>

            <dependency>
                <groupId>com.typesafe.akka</groupId>
                <artifactId>akka-actor_${scala.version}</artifactId>
                <version>${akka.version}</version>
            </dependency>
            <dependency>
                <groupId>com.typesafe.akka</groupId>
                <artifactId>akka-cluster_${scala.version}</artifactId>
                <version>${akka.version}</version>
            </dependency>
            <dependency>
                <groupId>com.typesafe.akka</groupId>
                <artifactId>akka-cluster-tools_${scala.version}</artifactId>
                <version>${akka.version}</version>
            </dependency>
            <dependency>
                <groupId>com.typesafe.akka</groupId>
                <artifactId>akka-cluster-sharding_${scala.version}</artifactId>
                <version>${akka.version}</version>
            </dependency>
            <dependency>
                <groupId>com.typesafe.akka</groupId>
                <artifactId>akka-distributed-data_${scala.version}</artifactId>
                <version>${akka.version}</version>
            </dependency>
            <dependency>
                <groupId>com.typesafe.akka</groupId>
                <artifactId>akka-slf4j_${scala.version}</artifactId>
                <version>${akka.version}</version>
            </dependency>
            <dependency>
                <groupId>com.typesafe.akka</groupId>
                <artifactId>akka-stream_${scala.version}</artifactId>
                <version>${akka.version}</version>
            </dependency>

            <dependency>
                <groupId>com.typesafe.akka</groupId>
                <artifactId>akka-http_${scala.version}</artifactId>
                <version>${akka-http.version}</version>
            </dependency>

            <dependency>
                <groupId>com.typesafe.akka</groupId>
                <artifactId>akka-persistence_${scala.version}</artifactId>
                <version>${akka.version}</version>
            </dependency>
            <dependency>
                <groupId>com.typesafe.akka</groupId>
                <artifactId>akka-persistence-query_${scala.version}</artifactId>
                <version>${akka.version}</version>
            </dependency>
            <dependency>
                <groupId>com.github.scullxbones</groupId>
                <artifactId>akka-persistence-mongo-common_${scala.version}</artifactId>
                <version>${akka-persistence-mongo.version}</version>
            </dependency>
            <dependency>
                <groupId>com.github.scullxbones</groupId>
                <artifactId>akka-persistence-mongo-casbah_${scala.version}</artifactId>
                <version>${akka-persistence-mongo.version}</version>
            </dependency>
            <dependency>
                <groupId>org.mongodb</groupId>
                <artifactId>casbah_${scala.version}</artifactId>
                <version>${casbah.version}</version>
                <type>pom</type>
            </dependency>
            <dependency>
                <groupId>org.mongodb</groupId>
                <artifactId>mongo-java-driver</artifactId>
                <version>${mongo-java-driver.version}</version>
            </dependency>

            <dependency>
                <groupId>org.mongodb</groupId>
                <artifactId>bson</artifactId>
                <version>${mongo-java-driver.version}</version>
            </dependency>
            <dependency>
                <groupId>org.mongodb</groupId>
                <artifactId>mongodb-driver-reactivestreams</artifactId>
                <version>${mongo-reactivestreams.version}</version>
            </dependency>

            <dependency>
                <groupId>org.parboiled</groupId>
                <artifactId>parboiled_${scala.version}</artifactId>
                <version>${parboiled.version}</version>
            </dependency>
            <dependency>
                <groupId>com.google.guava</groupId>
                <artifactId>guava</artifactId>
                <version>${guava.version}</version>
            </dependency>
            <dependency>
                <groupId>io.jsonwebtoken</groupId>
                <artifactId>jjwt</artifactId>
                <version>${jjwt.version}</version>
            </dependency>

            <!-- ### Indirect "runtime" dependencies we want to pin to a common version -->
            <dependency>
                <groupId>org.scala-lang</groupId>
                <artifactId>scala-library</artifactId>
                <version>${scala.full.version}</version>
            </dependency>
            <dependency>
                <groupId>org.scala-lang.modules</groupId>
                <artifactId>scala-parser-combinators_${scala.version}</artifactId>
                <version>1.1.0</version>
            </dependency>
            <dependency>
                <groupId>org.reactivestreams</groupId>
                <artifactId>reactive-streams</artifactId>
                <version>${reactive-streams.version}</version>
            </dependency>
            <!-- jjwt 0.7.0 uses a jackson-databind version with a security bug - explicitly enforce using a newer one: -->
            <dependency>
                <groupId>com.fasterxml.jackson.core</groupId>
                <artifactId>jackson-databind</artifactId>
                <version>${jackson-databind.version}</version>
            </dependency>
            <dependency>
                <groupId>org.ow2.asm</groupId>
                <artifactId>asm</artifactId>
                <version>${asm.version}</version>
            </dependency>
            <dependency>
                <groupId>org.ow2.asm</groupId>
                <artifactId>asm-commons</artifactId>
                <version>${asm.version}</version>
            </dependency>
            <dependency>
                <groupId>org.ow2.asm</groupId>
                <artifactId>asm-tree</artifactId>
                <version>${asm.version}</version>
            </dependency>
            <dependency>
                <groupId>org.ow2.asm</groupId>
                <artifactId>asm-analysis</artifactId>
                <version>${asm.version}</version>
            </dependency>
            <dependency>
                <groupId>org.ow2.asm</groupId>
                <artifactId>asm-util</artifactId>
                <version>${asm.version}</version>
            </dependency>

            <dependency>
                <groupId>javax.jms</groupId>
                <artifactId>javax.jms-api</artifactId>
                <version>${javax-jms-api.version}</version>
            </dependency>
            <dependency>
                <groupId>org.apache.qpid</groupId>
                <artifactId>qpid-jms-client</artifactId>
                <version>${qpid-jms-client.version}</version>
            </dependency>

            <dependency>
                <groupId>com.newmotion</groupId>
                <artifactId>akka-rabbitmq_${scala.version}</artifactId>
                <version>${newmotion-akka-rabbitmq.version}</version>
            </dependency>

            <dependency>
                <groupId>org.slf4j</groupId>
                <artifactId>slf4j-api</artifactId>
                <version>${slf4j.version}</version>
            </dependency>
            <dependency>
                <groupId>org.slf4j</groupId>
                <artifactId>jcl-over-slf4j</artifactId>
                <version>${slf4j.version}</version>
            </dependency>

            <dependency>
                <groupId>ch.qos.logback</groupId>
                <artifactId>logback-classic</artifactId>
                <version>${logback.version}</version>
            </dependency>
            <dependency>
                <groupId>net.logstash.logback</groupId>
                <artifactId>logstash-logback-encoder</artifactId>
                <version>${logstash-logback-encoder.version}</version>
            </dependency>
            <dependency>
                <groupId>org.codehaus.janino</groupId>
                <artifactId>janino</artifactId>
                <version>${janino.version}</version>
            </dependency>

            <dependency>
                <groupId>io.kamon</groupId>
                <artifactId>kamon-core_${scala.version}</artifactId>
                <version>${kamon-core.version}</version>
            </dependency>
            <dependency>
                <groupId>io.kamon</groupId>
                <artifactId>kamon-scala_${scala.version}</artifactId>
                <version>${kamon-scala.version}</version>
            </dependency>
            <dependency>
                <groupId>io.kamon</groupId>
                <artifactId>kamon-scala-future_${scala.version}</artifactId>
                <version>${kamon-scala-future.version}</version>
            </dependency>
            <dependency>
                <groupId>io.kamon</groupId>
                <artifactId>kamon-akka-2.5_${scala.version}</artifactId>
                <version>${kamon-akka.version}</version>
            </dependency>
            <dependency>
                <groupId>io.kamon</groupId>
                <artifactId>kamon-akka-http-2.5_${scala.version}</artifactId>
                <version>${kamon-akka-http.version}</version>
            </dependency>
            <dependency>
                <groupId>io.kamon</groupId>
                <artifactId>kamon-akka-remote-2.5_${scala.version}</artifactId>
                <version>${kamon-akka.version}</version>
            </dependency>
            <dependency>
                <groupId>io.kamon</groupId>
                <artifactId>kamon-system-metrics_${scala.version}</artifactId>
                <version>${kamon-system-metrics.version}</version>
            </dependency>
            <dependency>
                <groupId>io.kamon</groupId>
                <artifactId>kamon-prometheus_${scala.version}</artifactId>
                <version>${kamon-prometheus.version}</version>
            </dependency>
            <dependency>
                <groupId>io.kamon</groupId>
                <artifactId>kamon-jaeger_${scala.version}</artifactId>
                <version>${kamon-jaeger.version}</version>
            </dependency>
            <dependency>
                <groupId>org.aspectj</groupId>
                <artifactId>aspectjrt</artifactId>
                <version>${aspectj.version}</version>
            </dependency>
            <dependency>
                <groupId>org.aspectj</groupId>
                <artifactId>aspectjweaver</artifactId>
                <version>${aspectj.version}</version>
            </dependency>

            <!-- ### Compile - own artifacts ### -->
            <dependency>
                <groupId>org.eclipse.ditto</groupId>
                <artifactId>ditto-json</artifactId>
                <version>${project.version}</version>
            </dependency>

            <dependency>
                <groupId>org.eclipse.ditto</groupId>
                <artifactId>ditto-model-base</artifactId>
                <version>${project.version}</version>
            </dependency>
            <dependency>
                <groupId>org.eclipse.ditto</groupId>
                <artifactId>ditto-model-connectivity</artifactId>
                <version>${project.version}</version>
            </dependency>
            <dependency>
                <groupId>org.eclipse.ditto</groupId>
                <artifactId>ditto-model-devops</artifactId>
                <version>${project.version}</version>
            </dependency>
            <dependency>
                <groupId>org.eclipse.ditto</groupId>
                <artifactId>ditto-model-policies</artifactId>
                <version>${project.version}</version>
            </dependency>
            <dependency>
                <groupId>org.eclipse.ditto</groupId>
                <artifactId>ditto-model-policies-enforcers</artifactId>
                <version>${project.version}</version>
            </dependency>
            <dependency>
                <groupId>org.eclipse.ditto</groupId>
                <artifactId>ditto-model-things</artifactId>
                <version>${project.version}</version>
            </dependency>
            <dependency>
                <groupId>org.eclipse.ditto</groupId>
                <artifactId>ditto-model-thingsearch</artifactId>
                <version>${project.version}</version>
            </dependency>
            <dependency>
                <groupId>org.eclipse.ditto</groupId>
                <artifactId>ditto-model-thingsearch-parser</artifactId>
                <version>${project.version}</version>
            </dependency>
            <dependency>
                <groupId>org.eclipse.ditto</groupId>
                <artifactId>ditto-model-messages</artifactId>
                <version>${project.version}</version>
            </dependency>

            <dependency>
                <groupId>org.eclipse.ditto</groupId>
                <artifactId>ditto-signals-base</artifactId>
                <version>${project.version}</version>
            </dependency>
            <dependency>
                <groupId>org.eclipse.ditto</groupId>
                <artifactId>ditto-signals-commands-base</artifactId>
                <version>${project.version}</version>
            </dependency>
            <dependency>
                <groupId>org.eclipse.ditto</groupId>
                <artifactId>ditto-signals-commands-connectivity</artifactId>
                <version>${project.version}</version>
            </dependency>
            <dependency>
                <groupId>org.eclipse.ditto</groupId>
                <artifactId>ditto-signals-commands-devops</artifactId>
                <version>${project.version}</version>
            </dependency>
            <dependency>
                <groupId>org.eclipse.ditto</groupId>
                <artifactId>ditto-signals-commands-policies</artifactId>
                <version>${project.version}</version>
            </dependency>
            <dependency>
                <groupId>org.eclipse.ditto</groupId>
                <artifactId>ditto-signals-commands-things</artifactId>
                <version>${project.version}</version>
            </dependency>
            <dependency>
                <groupId>org.eclipse.ditto</groupId>
                <artifactId>ditto-signals-commands-thingsearch</artifactId>
                <version>${project.version}</version>
            </dependency>
            <dependency>
                <groupId>org.eclipse.ditto</groupId>
                <artifactId>ditto-signals-commands-messages</artifactId>
                <version>${project.version}</version>
            </dependency>

            <dependency>
                <groupId>org.eclipse.ditto</groupId>
                <artifactId>ditto-signals-events-base</artifactId>
                <version>${project.version}</version>
            </dependency>
            <dependency>
                <groupId>org.eclipse.ditto</groupId>
                <artifactId>ditto-signals-events-connectivity</artifactId>
                <version>${project.version}</version>
            </dependency>
            <dependency>
                <groupId>org.eclipse.ditto</groupId>
                <artifactId>ditto-signals-events-policies</artifactId>
                <version>${project.version}</version>
            </dependency>
            <dependency>
                <groupId>org.eclipse.ditto</groupId>
                <artifactId>ditto-signals-events-things</artifactId>
                <version>${project.version}</version>
            </dependency>

            <dependency>
                <groupId>org.eclipse.ditto</groupId>
                <artifactId>ditto-protocol-adapter</artifactId>
                <version>${project.version}</version>
            </dependency>

            <dependency>
                <groupId>org.eclipse.ditto</groupId>
                <artifactId>ditto-services-models-streaming</artifactId>
                <version>${project.version}</version>
            </dependency>
            <dependency>
                <groupId>org.eclipse.ditto</groupId>
                <artifactId>ditto-services-utils-akka</artifactId>
                <version>${project.version}</version>
            </dependency>
            <dependency>
                <groupId>org.eclipse.ditto</groupId>
                <artifactId>ditto-services-utils-cluster</artifactId>
                <version>${project.version}</version>
            </dependency>
            <dependency>
                <groupId>org.eclipse.ditto</groupId>
                <artifactId>ditto-services-utils-config</artifactId>
                <version>${project.version}</version>
            </dependency>
            <dependency>
                <groupId>org.eclipse.ditto</groupId>
                <artifactId>ditto-services-utils-devops</artifactId>
                <version>${project.version}</version>
            </dependency>
            <dependency>
                <groupId>org.eclipse.ditto</groupId>
                <artifactId>ditto-services-utils-health</artifactId>
                <version>${project.version}</version>
            </dependency>
            <dependency>
                <groupId>org.eclipse.ditto</groupId>
                <artifactId>ditto-services-utils-persistence</artifactId>
                <version>${project.version}</version>
            </dependency>
            <dependency>
                <groupId>org.eclipse.ditto</groupId>
                <artifactId>ditto-services-utils-tracing</artifactId>
                <version>${project.version}</version>
            </dependency>
            <dependency>
                <groupId>org.eclipse.ditto</groupId>
                <artifactId>ditto-services-utils-distributed-cache-model</artifactId>
                <version>${project.version}</version>
            </dependency>
            <dependency>
                <groupId>org.eclipse.ditto</groupId>
                <artifactId>ditto-services-utils-distributed-cache-actors</artifactId>
                <version>${project.version}</version>
            </dependency>

            <dependency>
                <groupId>org.eclipse.ditto</groupId>
                <artifactId>ditto-services-base</artifactId>
                <version>${project.version}</version>
            </dependency>
            <dependency>
                <groupId>org.eclipse.ditto</groupId>
                <artifactId>ditto-services-models-connectivity</artifactId>
                <version>${project.version}</version>
            </dependency>
            <dependency>
                <groupId>org.eclipse.ditto</groupId>
                <artifactId>ditto-services-models-policies</artifactId>
                <version>${project.version}</version>
            </dependency>
            <dependency>
                <groupId>org.eclipse.ditto</groupId>
                <artifactId>ditto-services-models-things</artifactId>
                <version>${project.version}</version>
            </dependency>
            <dependency>
                <groupId>org.eclipse.ditto</groupId>
                <artifactId>ditto-services-models-thingsearch</artifactId>
                <version>${project.version}</version>
            </dependency>

            <dependency>
                <groupId>com.google.code.findbugs</groupId>
                <artifactId>jsr305</artifactId>
                <version>${jsr302.version}</version>
            </dependency>

            <dependency>
                <groupId>org.mozilla</groupId>
                <artifactId>rhino</artifactId>
                <version>${rhino.version}</version>
            </dependency>

            <dependency>
                <groupId>org.webjars.npm</groupId>
                <artifactId>bytebuffer</artifactId>
                <version>${js.bytebuffer.version}</version>
            </dependency>

            <!-- ### Provided - own artifacts ### -->
            <dependency>
                <groupId>org.eclipse.ditto</groupId>
                <artifactId>ditto-utils-jsr305</artifactId>
                <version>${project.version}</version>
                <scope>provided</scope>
            </dependency>

            <!-- ### Testing ### -->
            <dependency>
                <groupId>junit</groupId>
                <artifactId>junit</artifactId>
                <version>${junit.version}</version>
                <scope>test</scope>
            </dependency>
            <dependency>
                <groupId>org.assertj</groupId>
                <artifactId>assertj-core</artifactId>
                <version>${assertj.version}</version>
                <scope>test</scope>
            </dependency>
            <dependency>
                <groupId>org.mutabilitydetector</groupId>
                <artifactId>MutabilityDetector</artifactId>
                <version>${mutability-detector.version}</version>
                <scope>test</scope>
            </dependency>
            <dependency>
                <groupId>nl.jqno.equalsverifier</groupId>
                <artifactId>equalsverifier</artifactId>
                <version>${equals-verifier.version}</version>
                <scope>test</scope>
            </dependency>
            <dependency>
                <groupId>org.mockito</groupId>
                <artifactId>mockito-core</artifactId>
                <version>${mockito.version}</version>
                <scope>test</scope>
            </dependency>
            <dependency>
                <groupId>org.skyscreamer</groupId>
                <artifactId>jsonassert</artifactId>
                <version>${jsonassert.version}</version>
                <scope>test</scope>
            </dependency>

            <dependency>
                <groupId>com.typesafe.akka</groupId>
                <artifactId>akka-testkit_${scala.version}</artifactId>
                <version>${akka.version}</version>
                <scope>test</scope>
            </dependency>
            <dependency>
                <groupId>com.typesafe.akka</groupId>
                <artifactId>akka-stream-testkit_${scala.version}</artifactId>
                <version>${akka.version}</version>
                <scope>test</scope>
            </dependency>
            <dependency>
                <groupId>com.typesafe.akka</groupId>
                <artifactId>akka-http-testkit_${scala.version}</artifactId>
                <version>${akka-http.version}</version>
                <scope>test</scope>
            </dependency>
            <!-- scalatest dependency leaked from akka-http-testkit -->
            <dependency>
                <groupId>org.scalatest</groupId>
                <artifactId>scalatest_${scala.version}</artifactId>
                <version>${scalatest.version}</version> <!-- version used by akka-http-testkit @ akka-http.version -->
                <scope>test</scope>
            </dependency>
            <dependency>
                <groupId>com.github.dnvriend</groupId>
                <artifactId>akka-persistence-inmemory_${scala.version}</artifactId>
                <version>${akka-persistence-inmemory.version}</version>
                <scope>test</scope>
            </dependency>

            <dependency>
                <groupId>de.flapdoodle.embed</groupId>
                <artifactId>de.flapdoodle.embed.mongo</artifactId>
                <version>${flapdoodle.version}</version>
                <scope>test</scope>
            </dependency>

            <dependency>
                <groupId>org.openjdk.jmh</groupId>
                <artifactId>jmh-core</artifactId>
                <version>${jmh.version}</version>
                <scope>test</scope>
            </dependency>
            <dependency>
                <groupId>org.openjdk.jmh</groupId>
                <artifactId>jmh-generator-annprocess</artifactId>
                <version>${jmh.version}</version>
                <scope>test</scope>
            </dependency>

            <!-- ### Testing - own artifacts ### -->
            <dependency>
                <groupId>org.eclipse.ditto</groupId>
                <artifactId>ditto-json</artifactId>
                <type>test-jar</type>
                <version>${project.version}</version>
                <scope>test</scope>
            </dependency>

            <dependency>
                <groupId>org.eclipse.ditto</groupId>
                <artifactId>ditto-model-base</artifactId>
                <type>test-jar</type>
                <version>${project.version}</version>
                <scope>test</scope>
            </dependency>
            <dependency>
                <groupId>org.eclipse.ditto</groupId>
                <artifactId>ditto-model-policies</artifactId>
                <type>test-jar</type>
                <version>${project.version}</version>
                <scope>test</scope>
            </dependency>
            <dependency>
                <groupId>org.eclipse.ditto</groupId>
                <artifactId>ditto-model-things</artifactId>
                <type>test-jar</type>
                <version>${project.version}</version>
                <scope>test</scope>
            </dependency>

            <dependency>
                <groupId>org.eclipse.ditto</groupId>
                <artifactId>ditto-signals-base</artifactId>
                <type>test-jar</type>
                <version>${project.version}</version>
                <scope>test</scope>
            </dependency>

            <dependency>
                <groupId>org.eclipse.ditto</groupId>
                <artifactId>ditto-signals-commands-base</artifactId>
                <type>test-jar</type>
                <version>${project.version}</version>
                <scope>test</scope>
            </dependency>
            <dependency>
                <groupId>org.eclipse.ditto</groupId>
                <artifactId>ditto-signals-commands-policies</artifactId>
                <type>test-jar</type>
                <version>${project.version}</version>
                <scope>test</scope>
            </dependency>
            <dependency>
                <groupId>org.eclipse.ditto</groupId>
                <artifactId>ditto-signals-commands-things</artifactId>
                <type>test-jar</type>
                <version>${project.version}</version>
                <scope>test</scope>
            </dependency>

            <dependency>
                <groupId>org.eclipse.ditto</groupId>
                <artifactId>ditto-signals-events-base</artifactId>
                <type>test-jar</type>
                <version>${project.version}</version>
                <scope>test</scope>
            </dependency>
            <dependency>
                <groupId>org.eclipse.ditto</groupId>
                <artifactId>ditto-signals-events-things</artifactId>
                <type>test-jar</type>
                <version>${project.version}</version>
                <scope>test</scope>
            </dependency>

            <dependency>
                <groupId>org.eclipse.ditto</groupId>
                <artifactId>ditto-services-utils-akka</artifactId>
                <type>test-jar</type>
                <version>${project.version}</version>
                <scope>test</scope>
            </dependency>
            <dependency>
                <groupId>org.eclipse.ditto</groupId>
                <artifactId>ditto-services-utils-persistence</artifactId>
                <type>test-jar</type>
                <version>${project.version}</version>
                <scope>test</scope>
            </dependency>
            <dependency>
                <groupId>org.eclipse.ditto</groupId>
                <artifactId>ditto-services-utils-test</artifactId>
                <type>test-jar</type>
                <version>${project.version}</version>
                <scope>test</scope>
            </dependency>
        </dependencies>
    </dependencyManagement>

    <build>
        <plugins>
            <plugin>
                <groupId>org.codehaus.mojo</groupId>
                <artifactId>flatten-maven-plugin</artifactId>
                <configuration>
                    <!-- instead of flattenMode=bom, set the pom-element <dependencyManagement/> explicitly without
                         <properties/> so that dynamic version properties are resolved in deployed bom. -->
                    <flattenMode>oss</flattenMode>
                    <pomElements>
                        <dependencyManagement/>
                    </pomElements>
                </configuration>
            </plugin>
        </plugins>
    </build>

</project>
<|MERGE_RESOLUTION|>--- conflicted
+++ resolved
@@ -69,12 +69,11 @@
 
         <jsr302.version>3.0.1</jsr302.version>
 
-<<<<<<< HEAD
         <aspectj.version>1.9.1</aspectj.version>
-=======
+
         <rhino.version>1.7.8</rhino.version>
         <js.bytebuffer.version>5.0.1</js.bytebuffer.version>
->>>>>>> b8846ed1
+
 
         <!-- ### Testing dependencies versions -->
         <junit.version>4.12</junit.version>

--- conflicted
+++ resolved
@@ -79,48 +79,6 @@
 
     private final MessageMapperRegistry registry;
 
-
-<<<<<<< HEAD
-=======
-    private CommandProcessorActor(final ActorRef pubSubMediator, final String pubSubTargetActorPath,
-            final AuthorizationSubject authorizationSubject, final List<MappingContext> mappingContexts) {
-        this.pubSubMediator = pubSubMediator;
-        this.pubSubTargetActorPath = pubSubTargetActorPath;
-        this.authorizationSubject = authorizationSubject;
-        traces = CacheBuilder.newBuilder()
-                .expireAfterWrite(5, TimeUnit.MINUTES)
-                .removalListener((RemovalListener<String, TraceContext>) notification
-                        -> log.info("Trace for {} expired.", notification.getKey()))
-                .build();
-
-        registry = new MessageMapperRegistry(new DittoMessageMapper(false));
-        final MessageMapperFactory mapperFactory = new MessageMapperFactory(
-                (ExtendedActorSystem) getContext().getSystem(), PayloadMappers.class);
-        registry.addAll(loadMappers(mapperFactory, mappingContexts).values());
-
-    }
-
->>>>>>> 1e9326d9
-    /**
-     * Creates Akka configuration object for this actor.
-     *
-     * @param pubSubMediator the akka pubsub mediator actor.
-     * @param authorizationSubject the authorized subject that are set in command headers.
-     * @return the Akka configuration Props object
-     */
-    public static Props props(final ActorRef pubSubMediator,
-            final AuthorizationSubject authorizationSubject, final List<MappingContext> mappingContexts) {
-
-        return Props.create(CommandProcessorActor.class, new Creator<CommandProcessorActor>() {
-            private static final long serialVersionUID = 1L;
-
-            @Override
-            public CommandProcessorActor create() {
-                return new CommandProcessorActor(pubSubMediator, authorizationSubject, mappingContexts);
-            }
-        });
-    }
-
     private CommandProcessorActor(final ActorRef pubSubMediator, final AuthorizationSubject authorizationSubject,
             final List<MappingContext> mappingContexts) {
         this.pubSubMediator = pubSubMediator;
@@ -131,10 +89,31 @@
                         -> log.info("Trace for {} expired.", notification.getKey()))
                 .build();
 
-        final PayloadMapperFactory mapperFactory = new PayloadMapperFactory(
+        registry = new MessageMapperRegistry(new DittoMessageMapper(false));
+        final MessageMapperFactory mapperFactory = new MessageMapperFactory(
                 (ExtendedActorSystem) getContext().getSystem(), PayloadMappers.class);
-
-        payloadMappers = loadPayloadMappers(mapperFactory, mappingContexts);
+        registry.addAll(loadMappers(mapperFactory, mappingContexts).values());
+
+    }
+
+    /**
+     * Creates Akka configuration object for this actor.
+     *
+     * @param pubSubMediator the akka pubsub mediator actor.
+     * @param authorizationSubject the authorized subject that are set in command headers.
+     * @return the Akka configuration Props object
+     */
+    static Props props(final ActorRef pubSubMediator, final AuthorizationSubject authorizationSubject,
+            final List<MappingContext> mappingContexts) {
+
+        return Props.create(CommandProcessorActor.class, new Creator<CommandProcessorActor>() {
+            private static final long serialVersionUID = 1L;
+
+            @Override
+            public CommandProcessorActor create() {
+                return new CommandProcessorActor(pubSubMediator, authorizationSubject, mappingContexts);
+            }
+        });
     }
 
     @Override
@@ -152,34 +131,22 @@
 
     private void handle(final InternalMessage m) {
 
-<<<<<<< HEAD
         final String correlationId = DittoHeaders.of(m.getHeaders()).getCorrelationId().orElse("no-correlation-id");
         LogUtil.enhanceLogWithCorrelationId(log, correlationId);
         final TraceContext traceContext = Kamon.tracer().newContext("commandProcessor", Option.apply(correlationId));
-        final Command<?> command = buildCommandFromPublicProtocol(m, traceContext);
-        traceContext.finish();
-
-        if (command != null) {
-            traceCommand(command);
-            log.info("Publishing '{}' to '{}'", command.getType(), GATEWAY_PROXY_ACTOR_PATH);
-            pubSubMediator.tell(new DistributedPubSubMediator.Send(GATEWAY_PROXY_ACTOR_PATH, command, true), getSelf());
-=======
-        final TraceContext traceContext = Kamon.tracer().newContext("commandProcessor",
-                Option.apply(DittoHeaders.of(m.getHeaders()).getCorrelationId().orElse("no-correlation-id")));
+
         try {
             final Command<?> command = parseMessage(m, traceContext);
             traceContext.finish();
             traceCommand(command);
-            log.info("Publishing '{}' to '{}'", command.getType(), pubSubTargetActorPath);
-            pubSubMediator.tell(new DistributedPubSubMediator.Send(pubSubTargetActorPath, command, true),
+            log.info("Publishing '{}' to '{}'", command.getType(), GATEWAY_PROXY_ACTOR_PATH);
+            pubSubMediator.tell(new DistributedPubSubMediator.Send(GATEWAY_PROXY_ACTOR_PATH, command, true),
                     getSelf());
         } catch (Exception e) {
             traceContext.finishWithError(e);
             log.info("Parsing message failed: " + e.getMessage());
->>>>>>> 1e9326d9
         }
     }
-
 
     private void handleDittoRuntimeException(final DittoRuntimeException exception) {
         final ThingErrorResponse errorResponse = ThingErrorResponse.of(exception);
@@ -263,7 +230,6 @@
         }));
     }
 
-
     private static final Converter<Adaptable, Command<?>> ADAPTABLE_COMMAND_CONVERTER = Converter.from(
             a -> (Command<?>) PROTOCOL_ADAPTER.fromAdaptable(a),
             PROTOCOL_ADAPTER::toAdaptable

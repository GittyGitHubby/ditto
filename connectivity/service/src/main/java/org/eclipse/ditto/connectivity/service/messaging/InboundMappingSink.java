/*
 * Copyright (c) 2021 Contributors to the Eclipse Foundation
 *
 * See the NOTICE file(s) distributed with this work for additional
 * information regarding copyright ownership.
 *
 * This program and the accompanying materials are made available under the
 * terms of the Eclipse Public License 2.0 which is available at
 * http://www.eclipse.org/legal/epl-2.0
 *
 * SPDX-License-Identifier: EPL-2.0
 */
package org.eclipse.ditto.connectivity.service.messaging;

import static org.eclipse.ditto.base.model.common.ConditionChecker.checkNotNull;

<<<<<<< HEAD
import java.time.Duration;
import java.util.List;
=======
>>>>>>> 1f2e44d7
import java.util.concurrent.CompletableFuture;

import javax.annotation.Nullable;

import org.eclipse.ditto.base.model.exceptions.DittoRuntimeException;
import org.eclipse.ditto.base.model.headers.DittoHeaderDefinition;
import org.eclipse.ditto.base.service.config.ThrottlingConfig;
import org.eclipse.ditto.connectivity.api.ExternalMessage;
import org.eclipse.ditto.connectivity.model.ConnectionId;
import org.eclipse.ditto.connectivity.service.config.mapping.MappingConfig;
<<<<<<< HEAD
=======
import org.eclipse.ditto.connectivity.service.messaging.mappingoutcome.MappingOutcome;
>>>>>>> 1f2e44d7
import org.eclipse.ditto.connectivity.service.util.ConnectivityMdcEntryKey;
import org.eclipse.ditto.internal.utils.akka.logging.DittoLoggerFactory;
import org.eclipse.ditto.internal.utils.akka.logging.ThreadSafeDittoLogger;

import akka.NotUsed;
import akka.actor.ActorRef;
import akka.actor.Status;
import akka.dispatch.MessageDispatcher;
import akka.stream.javadsl.Flow;
import akka.stream.javadsl.Sink;

/**
 * This class creates a Sink which is responsible for inbound payload mapping.
 * The instance of this class holds the "state" of the sink (see {@link #inboundMappingProcessor}).
 */
public final class InboundMappingSink {

    /**
     * Defines the maximum of costs that can be processed by the sink per second. This value is used to
     * initialize the throttling on the stream. The actual throughput is defined by the cost per message i.e. if the
     * cost per message is 1, the throughput is the maximum ({@value}), if the cost is the maximum ({@value}) the
     * throughput is 1.
     */
    private static final int MAXIMUM_COSTS_PER_SECOND = 100_000;

    private final ThreadSafeDittoLogger logger;

    private final InboundMappingProcessor inboundMappingProcessor;
    private final Sink<Object, ?> inboundDispatchingSink;
    @Nullable private final ThrottlingConfig throttlingConfig;
    private final MessageDispatcher messageMappingProcessorDispatcher;
    private final int processorPoolSize;
    private final int initialCostPerMessage;

    private InboundMappingSink(final InboundMappingProcessor inboundMappingProcessor,
            final ConnectionId connectionId,
            final int processorPoolSize,
            final Sink<Object, ?> inboundDispatchingSink,
            final MappingConfig mappingConfig,
            @Nullable final ThrottlingConfig throttlingConfig,
            final MessageDispatcher messageMappingProcessorDispatcher) {

        this.inboundMappingProcessor = checkNotNull(inboundMappingProcessor, "inboundMappingProcessor");
        this.inboundDispatchingSink = checkNotNull(inboundDispatchingSink, "inboundDispatchingSink");
        checkNotNull(mappingConfig, "mappingConfig");
        this.throttlingConfig = throttlingConfig;
        this.messageMappingProcessorDispatcher =
                checkNotNull(messageMappingProcessorDispatcher, "messageMappingProcessorDispatcher");

        logger = DittoLoggerFactory.getThreadSafeLogger(InboundMappingSink.class)
                .withMdcEntry(ConnectivityMdcEntryKey.CONNECTION_ID, connectionId);

        this.processorPoolSize = this.determinePoolSize(processorPoolSize, mappingConfig.getMaxPoolSize());

        if (throttlingConfig != null) {
            initialCostPerMessage = calculateCostPerMessage(throttlingConfig);
            logger.debug("Cost per message initialized to: {}", initialCostPerMessage);
        } else {
            initialCostPerMessage = 1;
        }
    }

    static int calculateCostPerMessage(final ThrottlingConfig throttlingConfig) {
        final int limit = throttlingConfig.getLimit();
        final Duration interval = throttlingConfig.getInterval();
        final double limitPerInterval = (double) limit / interval.toSeconds();
        return (int) (MAXIMUM_COSTS_PER_SECOND / limitPerInterval);
    }

    /**
     * Creates a Sink which is responsible for inbound payload mapping.
     *
     * @param inboundMappingProcessor the MessageMappingProcessor to use for inbound messages.
     * @param connectionId the connectionId
     * @param processorPoolSize how many message processing may happen in parallel per direction (incoming or outgoing).
     * @param inboundDispatchingSink used to dispatch inbound signals.
     * @param mappingConfig The mapping config.
     * @param throttlingConfig the throttling config.
     * @param messageMappingProcessorDispatcher The dispatcher which is used for async mapping.
     * @return the Sink.
     * @throws java.lang.NullPointerException if any of the passed arguments except {@code throttlingConfig} was
     * {@code null}.
     */
    public static Sink<Object, NotUsed> createSink(
            final InboundMappingProcessor inboundMappingProcessor,
            final ConnectionId connectionId,
            final int processorPoolSize,
            final Sink<Object, ?> inboundDispatchingSink,
            final MappingConfig mappingConfig,
            @Nullable final ThrottlingConfig throttlingConfig,
            final MessageDispatcher messageMappingProcessorDispatcher) {

        final var inboundMappingSink = new InboundMappingSink(inboundMappingProcessor,
                connectionId,
                processorPoolSize,
                inboundDispatchingSink,
                mappingConfig,
                throttlingConfig,
                messageMappingProcessorDispatcher);

        return inboundMappingSink.getSink();
    }

    private Sink<Object, NotUsed> getSink() {
        return Flow.create()
                .divertTo(logStatusFailure(), Status.Failure.class::isInstance)
                .divertTo(inboundDispatchingSink, DittoRuntimeException.class::isInstance)
<<<<<<< HEAD
                .divertTo(mapMessage(),
                        x -> x instanceof ExternalMessageWithSender ||
                                x instanceof BaseClientActor.ReplaceInboundMappingProcessor ||
                                x instanceof BaseClientActor.UpdateCostsPerMessage)
=======
                .divertTo(mapMessage(), ExternalMessageWithSender.class::isInstance)
>>>>>>> 1f2e44d7
                .to(Sink.foreach(message -> logger.warn("Received unknown message <{}>.", message)));
    }

    private Sink<Object, ?> logStatusFailure() {
        return Flow.fromFunction(Status.Failure.class::cast)
                .to(Sink.foreach(f -> logger.warn("Got failure with cause {}: {}",
                        f.cause().getClass().getSimpleName(), f.cause().getMessage())));
    }

    private Sink<Object, NotUsed> mapMessage() {
<<<<<<< HEAD
        final Flow<Object, InboundMappingOutcomes, NotUsed> mapMessageFlow = Flow.create()
                .statefulMapConcat(StatefulExternalMessageHandler::new)
                // parallelize potentially CPU-intensive payload mapping on this actor's dispatcher
                .mapAsync(processorPoolSize, mappingContext -> CompletableFuture.supplyAsync(
                        () -> {
                            logger.debug("Received inbound Message to map: {}", mappingContext);
                            return mapInboundMessage(mappingContext.message, mappingContext.mappingProcessor,
                                    mappingContext.costPerMessage);
                        },
                        messageMappingProcessorDispatcher)
                );

        final Flow<Object, InboundMappingOutcomes, NotUsed> flowWithOptionalThrottling;
        if (throttlingConfig != null) {
            // use fixed throttle and adjust costs via UpdateCostsPerMessage message
            flowWithOptionalThrottling = mapMessageFlow.throttle(MAXIMUM_COSTS_PER_SECOND, Duration.ofSeconds(1),
                    InboundMappingOutcomes::getCosts);
=======
        final Flow<Object, InboundMappingOutcomes, NotUsed> mapMessageFlow =
                Flow.fromFunction(ExternalMessageWithSender.class::cast)
                        // parallelize potentially CPU-intensive payload mapping on this actor's dispatcher
                        .mapAsync(processorPoolSize, message -> CompletableFuture.supplyAsync(
                                () -> {
                                    logger.debug("Received inbound Message to map: {}", message);
                                    return mapInboundMessage(message, inboundMappingProcessor);
                                },
                                messageMappingProcessorDispatcher)
                        );

        final Flow<Object, InboundMappingOutcomes, NotUsed> flowWithOptionalThrottling;
        if (throttlingConfig != null) {
            flowWithOptionalThrottling = mapMessageFlow
                    .throttle(throttlingConfig.getLimit(), throttlingConfig.getInterval(),
                            outcomes -> (int) outcomes.getOutcomes()
                                    .stream()
                                    .filter(MappingOutcome::wasSuccessfullyMapped)
                                    .count());
>>>>>>> 1f2e44d7
        } else {
            flowWithOptionalThrottling = mapMessageFlow;
        }

        return flowWithOptionalThrottling
                // map returns outcome
                .map(Object.class::cast)
                .to(inboundDispatchingSink);
    }

    private int determinePoolSize(final int connectionPoolSize, final int maxPoolSize) {
        if (connectionPoolSize > maxPoolSize) {
            logger.info("Configured pool size <{}> is greater than the configured max pool size <{}>." +
                    " Will use max pool size <{}>.", connectionPoolSize, maxPoolSize, maxPoolSize);
            return maxPoolSize;
        }
        return connectionPoolSize;
    }

    private InboundMappingOutcomes mapInboundMessage(final ExternalMessageWithSender withSender,
            final InboundMappingProcessor inboundMappingProcessor, final int costPerMessage) {
        final var externalMessage = withSender.externalMessage;
        final String correlationId =
                externalMessage.getHeaders().get(DittoHeaderDefinition.CORRELATION_ID.getKey());
        logger.withCorrelationId(correlationId)
                .debug("Handling ExternalMessage: {}", externalMessage);
        try {
            return mapExternalMessageToSignal(withSender, externalMessage, inboundMappingProcessor, costPerMessage);
        } catch (final Exception e) {
            final var outcomes =
                    InboundMappingOutcomes.of(withSender.externalMessage, e, withSender.sender, costPerMessage);
            logger.withCorrelationId(correlationId)
                    .error("Handling exception when mapping external message: {}", e.getMessage());
            return outcomes;
        }
    }

    private InboundMappingOutcomes mapExternalMessageToSignal(final ExternalMessageWithSender withSender,
            final ExternalMessage externalMessage, final InboundMappingProcessor inboundMappingProcessor,
            final int costPerMessage) {
        return InboundMappingOutcomes.of(inboundMappingProcessor.process(withSender.externalMessage),
                externalMessage, withSender.sender, costPerMessage);
    }

    static final class ExternalMessageWithSender {

        private final ExternalMessage externalMessage;
        private final ActorRef sender;

        ExternalMessageWithSender(final ExternalMessage externalMessage, final ActorRef sender) {
            this.externalMessage = externalMessage;
            this.sender = sender;
        }

    }

<<<<<<< HEAD
    private final class StatefulExternalMessageHandler implements Function<Object, Iterable<MappingContext>> {

        private transient InboundMappingProcessor inboundMappingProcessor = initialInboundMappingProcessor;
        private transient int costPerMessage = initialCostPerMessage;
        private final transient PartialFunction<Object, Iterable<MappingContext>> matcher =
                new PFBuilder<Object, Iterable<MappingContext>>()
                        .match(BaseClientActor.ReplaceInboundMappingProcessor.class, replaceInboundMappingProcessor -> {
                            logger.info("Replacing the InboundMappingProcessor with a modified one.");
                            inboundMappingProcessor = replaceInboundMappingProcessor.getInboundMappingProcessor();
                            return List.of();
                        })
                        .match(BaseClientActor.UpdateCostsPerMessage.class, updateCostsPerMessage -> {
                            logger.info("Updating cost per message: {}", updateCostsPerMessage.getCostPerMessage());
                            costPerMessage = updateCostsPerMessage.getCostPerMessage();
                            return List.of();
                        })
                        .match(ExternalMessageWithSender.class,
                                message -> List.of(
                                        new MappingContext(message, inboundMappingProcessor, costPerMessage)))
                        .matchAny(streamingElement -> {
                            logger.warn("Received unknown message <{}>.", streamingElement);
                            return List.of();
                        })
                        .build();

        @Override
        public Iterable<MappingContext> apply(final Object streamingElement) {
            return matcher.apply(streamingElement);
        }

    }

    private static final class MappingContext {

        private final ExternalMessageWithSender message;
        private final InboundMappingProcessor mappingProcessor;
        private final int costPerMessage;

        private MappingContext(
                final ExternalMessageWithSender message,
                final InboundMappingProcessor mappingProcessor, final int costPerMessage) {
            this.message = message;
            this.mappingProcessor = mappingProcessor;
            this.costPerMessage = costPerMessage;
        }

    }
=======
>>>>>>> 1f2e44d7
}<|MERGE_RESOLUTION|>--- conflicted
+++ resolved
@@ -14,11 +14,6 @@
 
 import static org.eclipse.ditto.base.model.common.ConditionChecker.checkNotNull;
 
-<<<<<<< HEAD
-import java.time.Duration;
-import java.util.List;
-=======
->>>>>>> 1f2e44d7
 import java.util.concurrent.CompletableFuture;
 
 import javax.annotation.Nullable;
@@ -29,10 +24,7 @@
 import org.eclipse.ditto.connectivity.api.ExternalMessage;
 import org.eclipse.ditto.connectivity.model.ConnectionId;
 import org.eclipse.ditto.connectivity.service.config.mapping.MappingConfig;
-<<<<<<< HEAD
-=======
 import org.eclipse.ditto.connectivity.service.messaging.mappingoutcome.MappingOutcome;
->>>>>>> 1f2e44d7
 import org.eclipse.ditto.connectivity.service.util.ConnectivityMdcEntryKey;
 import org.eclipse.ditto.internal.utils.akka.logging.DittoLoggerFactory;
 import org.eclipse.ditto.internal.utils.akka.logging.ThreadSafeDittoLogger;
@@ -50,14 +42,6 @@
  */
 public final class InboundMappingSink {
 
-    /**
-     * Defines the maximum of costs that can be processed by the sink per second. This value is used to
-     * initialize the throttling on the stream. The actual throughput is defined by the cost per message i.e. if the
-     * cost per message is 1, the throughput is the maximum ({@value}), if the cost is the maximum ({@value}) the
-     * throughput is 1.
-     */
-    private static final int MAXIMUM_COSTS_PER_SECOND = 100_000;
-
     private final ThreadSafeDittoLogger logger;
 
     private final InboundMappingProcessor inboundMappingProcessor;
@@ -65,7 +49,6 @@
     @Nullable private final ThrottlingConfig throttlingConfig;
     private final MessageDispatcher messageMappingProcessorDispatcher;
     private final int processorPoolSize;
-    private final int initialCostPerMessage;
 
     private InboundMappingSink(final InboundMappingProcessor inboundMappingProcessor,
             final ConnectionId connectionId,
@@ -86,21 +69,8 @@
                 .withMdcEntry(ConnectivityMdcEntryKey.CONNECTION_ID, connectionId);
 
         this.processorPoolSize = this.determinePoolSize(processorPoolSize, mappingConfig.getMaxPoolSize());
-
-        if (throttlingConfig != null) {
-            initialCostPerMessage = calculateCostPerMessage(throttlingConfig);
-            logger.debug("Cost per message initialized to: {}", initialCostPerMessage);
-        } else {
-            initialCostPerMessage = 1;
-        }
     }
 
-    static int calculateCostPerMessage(final ThrottlingConfig throttlingConfig) {
-        final int limit = throttlingConfig.getLimit();
-        final Duration interval = throttlingConfig.getInterval();
-        final double limitPerInterval = (double) limit / interval.toSeconds();
-        return (int) (MAXIMUM_COSTS_PER_SECOND / limitPerInterval);
-    }
 
     /**
      * Creates a Sink which is responsible for inbound payload mapping.
@@ -140,14 +110,7 @@
         return Flow.create()
                 .divertTo(logStatusFailure(), Status.Failure.class::isInstance)
                 .divertTo(inboundDispatchingSink, DittoRuntimeException.class::isInstance)
-<<<<<<< HEAD
-                .divertTo(mapMessage(),
-                        x -> x instanceof ExternalMessageWithSender ||
-                                x instanceof BaseClientActor.ReplaceInboundMappingProcessor ||
-                                x instanceof BaseClientActor.UpdateCostsPerMessage)
-=======
                 .divertTo(mapMessage(), ExternalMessageWithSender.class::isInstance)
->>>>>>> 1f2e44d7
                 .to(Sink.foreach(message -> logger.warn("Received unknown message <{}>.", message)));
     }
 
@@ -158,25 +121,6 @@
     }
 
     private Sink<Object, NotUsed> mapMessage() {
-<<<<<<< HEAD
-        final Flow<Object, InboundMappingOutcomes, NotUsed> mapMessageFlow = Flow.create()
-                .statefulMapConcat(StatefulExternalMessageHandler::new)
-                // parallelize potentially CPU-intensive payload mapping on this actor's dispatcher
-                .mapAsync(processorPoolSize, mappingContext -> CompletableFuture.supplyAsync(
-                        () -> {
-                            logger.debug("Received inbound Message to map: {}", mappingContext);
-                            return mapInboundMessage(mappingContext.message, mappingContext.mappingProcessor,
-                                    mappingContext.costPerMessage);
-                        },
-                        messageMappingProcessorDispatcher)
-                );
-
-        final Flow<Object, InboundMappingOutcomes, NotUsed> flowWithOptionalThrottling;
-        if (throttlingConfig != null) {
-            // use fixed throttle and adjust costs via UpdateCostsPerMessage message
-            flowWithOptionalThrottling = mapMessageFlow.throttle(MAXIMUM_COSTS_PER_SECOND, Duration.ofSeconds(1),
-                    InboundMappingOutcomes::getCosts);
-=======
         final Flow<Object, InboundMappingOutcomes, NotUsed> mapMessageFlow =
                 Flow.fromFunction(ExternalMessageWithSender.class::cast)
                         // parallelize potentially CPU-intensive payload mapping on this actor's dispatcher
@@ -196,7 +140,6 @@
                                     .stream()
                                     .filter(MappingOutcome::wasSuccessfullyMapped)
                                     .count());
->>>>>>> 1f2e44d7
         } else {
             flowWithOptionalThrottling = mapMessageFlow;
         }
@@ -217,17 +160,17 @@
     }
 
     private InboundMappingOutcomes mapInboundMessage(final ExternalMessageWithSender withSender,
-            final InboundMappingProcessor inboundMappingProcessor, final int costPerMessage) {
+            final InboundMappingProcessor inboundMappingProcessor) {
         final var externalMessage = withSender.externalMessage;
         final String correlationId =
                 externalMessage.getHeaders().get(DittoHeaderDefinition.CORRELATION_ID.getKey());
         logger.withCorrelationId(correlationId)
                 .debug("Handling ExternalMessage: {}", externalMessage);
         try {
-            return mapExternalMessageToSignal(withSender, externalMessage, inboundMappingProcessor, costPerMessage);
+            return mapExternalMessageToSignal(withSender, externalMessage, inboundMappingProcessor);
         } catch (final Exception e) {
             final var outcomes =
-                    InboundMappingOutcomes.of(withSender.externalMessage, e, withSender.sender, costPerMessage);
+                    InboundMappingOutcomes.of(withSender.externalMessage, e, withSender.sender);
             logger.withCorrelationId(correlationId)
                     .error("Handling exception when mapping external message: {}", e.getMessage());
             return outcomes;
@@ -235,10 +178,9 @@
     }
 
     private InboundMappingOutcomes mapExternalMessageToSignal(final ExternalMessageWithSender withSender,
-            final ExternalMessage externalMessage, final InboundMappingProcessor inboundMappingProcessor,
-            final int costPerMessage) {
+            final ExternalMessage externalMessage, final InboundMappingProcessor inboundMappingProcessor) {
         return InboundMappingOutcomes.of(inboundMappingProcessor.process(withSender.externalMessage),
-                externalMessage, withSender.sender, costPerMessage);
+                externalMessage, withSender.sender);
     }
 
     static final class ExternalMessageWithSender {
@@ -253,54 +195,4 @@
 
     }
 
-<<<<<<< HEAD
-    private final class StatefulExternalMessageHandler implements Function<Object, Iterable<MappingContext>> {
-
-        private transient InboundMappingProcessor inboundMappingProcessor = initialInboundMappingProcessor;
-        private transient int costPerMessage = initialCostPerMessage;
-        private final transient PartialFunction<Object, Iterable<MappingContext>> matcher =
-                new PFBuilder<Object, Iterable<MappingContext>>()
-                        .match(BaseClientActor.ReplaceInboundMappingProcessor.class, replaceInboundMappingProcessor -> {
-                            logger.info("Replacing the InboundMappingProcessor with a modified one.");
-                            inboundMappingProcessor = replaceInboundMappingProcessor.getInboundMappingProcessor();
-                            return List.of();
-                        })
-                        .match(BaseClientActor.UpdateCostsPerMessage.class, updateCostsPerMessage -> {
-                            logger.info("Updating cost per message: {}", updateCostsPerMessage.getCostPerMessage());
-                            costPerMessage = updateCostsPerMessage.getCostPerMessage();
-                            return List.of();
-                        })
-                        .match(ExternalMessageWithSender.class,
-                                message -> List.of(
-                                        new MappingContext(message, inboundMappingProcessor, costPerMessage)))
-                        .matchAny(streamingElement -> {
-                            logger.warn("Received unknown message <{}>.", streamingElement);
-                            return List.of();
-                        })
-                        .build();
-
-        @Override
-        public Iterable<MappingContext> apply(final Object streamingElement) {
-            return matcher.apply(streamingElement);
-        }
-
-    }
-
-    private static final class MappingContext {
-
-        private final ExternalMessageWithSender message;
-        private final InboundMappingProcessor mappingProcessor;
-        private final int costPerMessage;
-
-        private MappingContext(
-                final ExternalMessageWithSender message,
-                final InboundMappingProcessor mappingProcessor, final int costPerMessage) {
-            this.message = message;
-            this.mappingProcessor = mappingProcessor;
-            this.costPerMessage = costPerMessage;
-        }
-
-    }
-=======
->>>>>>> 1f2e44d7
 }
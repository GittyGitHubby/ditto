--- conflicted
+++ resolved
@@ -34,16 +34,9 @@
 import org.eclipse.ditto.model.query.expression.ThingsFieldExpressionFactory;
 import org.eclipse.ditto.model.query.expression.ThingsFieldExpressionFactoryImpl;
 import org.eclipse.ditto.model.things.Thing;
-<<<<<<< HEAD
 import org.eclipse.ditto.services.base.config.http.HttpConfig;
 import org.eclipse.ditto.services.base.config.limits.LimitsConfig;
 import org.eclipse.ditto.services.thingsearch.common.config.SearchConfig;
-=======
-import org.eclipse.ditto.services.base.config.HttpConfigReader;
-import org.eclipse.ditto.services.base.config.LimitsConfigReader;
-import org.eclipse.ditto.services.base.config.ServiceConfigReader;
-import org.eclipse.ditto.services.thingsearch.common.util.ConfigKeys;
->>>>>>> f686e119
 import org.eclipse.ditto.services.thingsearch.common.util.RootSupervisorStrategyFactory;
 import org.eclipse.ditto.services.thingsearch.persistence.query.QueryParser;
 import org.eclipse.ditto.services.thingsearch.persistence.read.MongoThingsSearchPersistence;
@@ -164,20 +157,12 @@
             log.info("Skipping IndexInitializer because it is disabled.");
         }
 
-<<<<<<< HEAD
         return searchConfig.getMongoHintsByNamespace()
                 .map(mongoHintsByNamespace -> {
                     log.info("Applying MongoDB hints <{}>.", mongoHintsByNamespace);
                     return persistence.withHintsByNamespace(mongoHintsByNamespace);
                 })
                 .orElse(persistence);
-=======
-        final QueryParser queryFactory = getQueryParser(configReader.limits());
-
-        final Props searchActorProps = SearchActor.props(queryFactory, thingsSearchPersistence);
-
-        return startChildActor(SearchActor.ACTOR_NAME, searchActorProps);
->>>>>>> f686e119
     }
 
     private ActorRef initializeSearchActor(final LimitsConfig limitsConfig,
@@ -276,10 +261,20 @@
         return logRequest("http-request", () -> logResult("http-response", statusRoute::buildStatusRoute));
     }
 
-<<<<<<< HEAD
     private static ThingsFieldExpressionFactory getThingsFieldExpressionFactory() {
         final Map<String, String> mappings = new HashMap<>(5);
-=======
+        mappings.put(FieldExpressionUtil.FIELD_NAME_THING_ID, FieldExpressionUtil.FIELD_ID);
+        mappings.put(FieldExpressionUtil.FIELD_NAME_NAMESPACE, FieldExpressionUtil.FIELD_NAMESPACE);
+        addMapping(mappings, Thing.JsonFields.POLICY_ID);
+        addMapping(mappings, Thing.JsonFields.REVISION);
+        addMapping(mappings, Thing.JsonFields.MODIFIED);
+
+        final CriteriaFactory criteriaFactory = new CriteriaFactoryImpl();
+        final ThingsFieldExpressionFactory expressionFactory = new ThingsFieldExpressionFactoryImpl(mappings);
+        final QueryBuilderFactory queryBuilderFactory = new MongoQueryBuilderFactory(limitsConfigReader);
+        return QueryParser.of(criteriaFactory, expressionFactory, queryBuilderFactory);
+    }
+
     private static void addMapping(final Map<String, String> fieldMappings, final JsonFieldDefinition<?> definition) {
         final JsonPointer pointer = definition.getPointer();
         final String key = pointer.getRoot().map(JsonKey::toString).orElse("");
@@ -287,26 +282,4 @@
         fieldMappings.put(key, value);
     }
 
-    static QueryParser getQueryParser(final LimitsConfigReader limitsConfigReader) {
-        final Map<String, String> mappings = new HashMap<>();
->>>>>>> f686e119
-        mappings.put(FieldExpressionUtil.FIELD_NAME_THING_ID, FieldExpressionUtil.FIELD_ID);
-        mappings.put(FieldExpressionUtil.FIELD_NAME_NAMESPACE, FieldExpressionUtil.FIELD_NAMESPACE);
-        addMapping(mappings, Thing.JsonFields.POLICY_ID);
-        addMapping(mappings, Thing.JsonFields.REVISION);
-        addMapping(mappings, Thing.JsonFields.MODIFIED);
-
-        final CriteriaFactory criteriaFactory = new CriteriaFactoryImpl();
-        final ThingsFieldExpressionFactory expressionFactory = new ThingsFieldExpressionFactoryImpl(mappings);
-        final QueryBuilderFactory queryBuilderFactory = new MongoQueryBuilderFactory(limitsConfigReader);
-        return QueryParser.of(criteriaFactory, expressionFactory, queryBuilderFactory);
-    }
-
-    private static void addMapping(final Map<String, String> fieldMappings, final JsonFieldDefinition<?> definition) {
-        final JsonPointer pointer = definition.getPointer();
-        final String key = pointer.getRoot().map(JsonKey::toString).orElse("");
-        final String value = pointer.toString();
-        fieldMappings.put(key, value);
-    }
-
 }